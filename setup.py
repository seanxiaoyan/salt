#!/usr/bin/env python
# -*- coding: utf-8 -*-
'''
The setup script for salt
'''

# pylint: disable=C0111,E1101,E1103,F0401,W0611,W0201,W0232,R0201,R0902,R0903

# For Python 2.5.  A no-op on 2.6 and above.
from __future__ import print_function, with_statement

import os
import sys
import glob
import urllib2
from datetime import datetime
# pylint: disable=E0611
import distutils.dist
from distutils import log
from distutils.cmd import Command
from distutils.errors import DistutilsArgError
from distutils.command.build import build
from distutils.command.clean import clean
from distutils.command.sdist import sdist
from distutils.command.install_lib import install_lib
# pylint: enable=E0611

try:
    import zmq
    HAS_ZMQ = True
except ImportError:
    HAS_ZMQ = False

# Change to salt source's directory prior to running any command
try:
    SETUP_DIRNAME = os.path.dirname(__file__)
except NameError:
    # We're most likely being frozen and __file__ triggered this NameError
    # Let's work around that
    SETUP_DIRNAME = os.path.dirname(sys.argv[0])

if SETUP_DIRNAME != '':
    os.chdir(SETUP_DIRNAME)

SETUP_DIRNAME = os.path.abspath(SETUP_DIRNAME)

BOOTSTRAP_SCRIPT_DISTRIBUTED_VERSION = os.environ.get(
    # The user can provide a different bootstrap-script version.
    # ATTENTION: A tag for that version MUST exist
    'BOOTSTRAP_SCRIPT_VERSION',
    # If no bootstrap-script version was provided from the environment, let's
    # provide the one we define.
    'v2014.06.21'
)

# Store a reference to the executing platform
IS_WINDOWS_PLATFORM = sys.platform.startswith('win')

# Use setuptools only if the user opts-in by setting the USE_SETUPTOOLS env var
# Or if setuptools was previously imported (which is the case when using
# 'distribute')
# This ensures consistent behavior but allows for advanced usage with
# virtualenv, buildout, and others.
WITH_SETUPTOOLS = False
if 'USE_SETUPTOOLS' in os.environ or 'setuptools' in sys.modules:
    try:
        from setuptools import setup
        from setuptools.command.install import install
        from setuptools.command.sdist import sdist
        from setuptools.command.egg_info import egg_info
        WITH_SETUPTOOLS = True
    except ImportError:
        WITH_SETUPTOOLS = False

if WITH_SETUPTOOLS is False:
    import warnings
    # pylint: disable=E0611
    from distutils.command.install import install
    from distutils.core import setup
    # pylint: enable=E0611
    warnings.filterwarnings(
        'ignore',
        'Unknown distribution option: \'(extras_require|tests_require|install_requires|zip_safe)\'',
        UserWarning,
        'distutils.dist'
    )

try:
    # Add the esky bdist target if the module is available
    # may require additional modules depending on platform
    from esky import bdist_esky
    # bbfreeze chosen for its tight integration with distutils
    import bbfreeze
    HAS_ESKY = True
except ImportError:
    HAS_ESKY = False

SALT_VERSION = os.path.join(os.path.abspath(SETUP_DIRNAME), 'salt', 'version.py')
SALT_VERSION_HARDCODED = os.path.join(os.path.abspath(SETUP_DIRNAME), 'salt', '_version.py')
SALT_REQS = os.path.join(os.path.abspath(SETUP_DIRNAME), '_requirements.txt')
SALT_ZEROMQ_REQS = os.path.join(os.path.abspath(SETUP_DIRNAME), 'zeromq-requirements.txt')
SALT_CLOUD_REQS = os.path.join(os.path.abspath(SETUP_DIRNAME), 'cloud-requirements.txt')
SALT_RAET_REQS = os.path.join(os.path.abspath(SETUP_DIRNAME), 'raet-requirements.txt')
SALT_SYSPATHS = os.path.join(os.path.abspath(SETUP_DIRNAME), 'salt', 'syspaths.py')

# Salt SSH Packaging Detection
PACKAGED_FOR_SALT_SSH_FILE = os.path.join(os.path.abspath(SETUP_DIRNAME), '.salt-ssh-package')
PACKAGED_FOR_SALT_SSH = os.path.isfile(PACKAGED_FOR_SALT_SSH_FILE)


# pylint: disable=W0122
exec(compile(open(SALT_VERSION).read(), SALT_VERSION, 'exec'))
exec(compile(open(SALT_SYSPATHS).read(), SALT_SYSPATHS, 'exec'))
# pylint: enable=W0122


# ----- Helper Functions -------------------------------------------------------------------------------------------->
def _parse_requirements_file(requirements_file):
    parsed_requirements = []
    with open(requirements_file) as rfh:
        for line in rfh.readlines():
            line = line.strip()
            if not line or line.startswith(('#', '-r')):
                continue
            if IS_WINDOWS_PLATFORM and 'libcloud' in line:
                continue
            parsed_requirements.append(line)
    return parsed_requirements
# <---- Helper Functions ---------------------------------------------------------------------------------------------


# ----- Custom Distutils/Setuptools Commands ------------------------------------------------------------------------>
class WriteSaltVersion(Command):

    description = 'Write salt\'s hardcoded version file'

    def initialize_options(self):
        pass

    def finalize_options(self):
        pass

    def run(self):
        if not os.path.exists(SALT_VERSION_HARDCODED):
            # Write the version file
            if getattr(self.distribution, 'salt_version_hardcoded_path', None) is None:
                print('This command is not meant to be called on it\'s own')
                exit(1)

            # pylint: disable=E0602
            open(self.distribution.salt_version_hardcoded_path, 'w').write(
                INSTALL_VERSION_TEMPLATE.format(
                    date=datetime.utcnow(),
                    full_version_info=__saltstack_version__.full_info
                )
            )
            # pylint: enable=E0602


class WriteSaltSshPackaingFile(Command):

    description = 'Write salt\'s ssh packaging file'

    def initialize_options(self):
        pass

    def finalize_options(self):
        pass

    def run(self):
        if not os.path.exists(PACKAGED_FOR_SALT_SSH_FILE):
            # Write the salt-ssh packaging file
            if getattr(self.distribution, 'salt_ssh_packaging_file', None) is None:
                print('This command is not meant to be called on it\'s own')
                exit(1)

            # pylint: disable=E0602
            open(self.distribution.salt_ssh_packaging_file, 'w').write('Packaged for Salt-SSH\n')
            # pylint: enable=E0602


class Sdist(sdist):

    def make_release_tree(self, base_dir, files):
        if self.distribution.ssh_packaging:
            self.distribution.salt_ssh_packaging_file = PACKAGED_FOR_SALT_SSH_FILE
            self.run_command('write-salt-ssh-packaging-file')
            self.filelist.files.append(os.path.basename(PACKAGED_FOR_SALT_SSH_FILE))

        sdist.make_release_tree(self, base_dir, files)

        # Let's generate salt/_version.py to include in the sdist tarball
        self.distribution.running_salt_sdist = True
        self.distribution.salt_version_hardcoded_path = os.path.join(
            base_dir, 'salt', '_version.py'
        )
        self.run_command('write-salt-version')

    def make_distribution(self):
        sdist.make_distribution(self)
        if self.distribution.ssh_packaging:
            os.unlink(PACKAGED_FOR_SALT_SSH_FILE)


class CloudSdist(Sdist):
    user_options = Sdist.user_options + [
        ('download-bootstrap-script', None,
         'Download the latest stable bootstrap-salt.sh script. This '
         'can also be triggered by having `DOWNLOAD_BOOTSTRAP_SCRIPT=1` as an '
         'environment variable.')

    ]
    boolean_options = Sdist.boolean_options + [
        'download-bootstrap-script'
    ]

    def initialize_options(self):
        Sdist.initialize_options(self)
        self.skip_bootstrap_download = True
        self.download_bootstrap_script = False

    def finalize_options(self):
        Sdist.finalize_options(self)
        if 'SKIP_BOOTSTRAP_DOWNLOAD' in os.environ:
            log('Please stop using \'SKIP_BOOTSTRAP_DOWNLOAD\' and use '
                '\'DOWNLOAD_BOOTSTRAP_SCRIPT\' instead')

        if 'DOWNLOAD_BOOTSTRAP_SCRIPT' in os.environ:
            download_bootstrap_script = os.environ.get(
                'DOWNLOAD_BOOTSTRAP_SCRIPT', '0'
            )
            self.download_bootstrap_script = download_bootstrap_script == '1'

    def run(self):
        if self.download_bootstrap_script is True:
            # Let's update the bootstrap-script to the version defined to be
            # distributed. See BOOTSTRAP_SCRIPT_DISTRIBUTED_VERSION above.
            url = (
                'https://github.com/saltstack/salt-bootstrap/raw/{0}'
                '/bootstrap-salt.sh'.format(
                    BOOTSTRAP_SCRIPT_DISTRIBUTED_VERSION
                )
            )
            deploy_path = os.path.join(
                SETUP_DIRNAME,
                'salt',
                'cloud',
                'deploy',
                'bootstrap-salt.sh'
            )
            log.info(
                'Updating bootstrap-salt.sh.'
                '\n\tSource:      {0}'
                '\n\tDestination: {1}'.format(
                    url,
                    deploy_path
                )
            )

            try:
                import requests
                req = requests.get(url)
                if req.status_code == 200:
                    script_contents = req.text.encode(req.encoding)
                else:
                    log.error(
                        'Failed to update the bootstrap-salt.sh script. HTTP '
                        'Error code: {0}'.format(
                            req.status_code
                        )
                    )
            except ImportError:
                req = urllib2.urlopen(url)

                if req.getcode() == 200:
                    script_contents = req.read()
                else:
                    log.error(
                        'Failed to update the bootstrap-salt.sh script. HTTP '
                        'Error code: {0}'.format(
                            req.getcode()
                        )
                    )
            try:
                with open(deploy_path, 'w') as fp_:
                    fp_.write(script_contents)
            except (OSError, IOError) as err:
                log.error(
                    'Failed to write the updated script: {0}'.format(err)
                )

        # Let's the rest of the build command
        Sdist.run(self)

    def write_manifest(self):
        # We only need to ship the scripts which are supposed to be installed
        dist_scripts = self.distribution.scripts
        for script in self.filelist.files[:]:
            if not script.startswith('scripts/'):
                continue
            if script not in dist_scripts:
                self.filelist.files.remove(script)
        return Sdist.write_manifest(self)


class TestCommand(Command):
    description = 'Run tests'
    user_options = [
        ('runtests-opts=', 'R', 'Command line options to pass to runtests.py')
    ]

    def initialize_options(self):
        self.runtests_opts = None

    def finalize_options(self):
        pass

    def run(self):
        from subprocess import Popen
        self.run_command('build')
        build_cmd = self.get_finalized_command('build_ext')
        runner = os.path.abspath('tests/runtests.py')
        test_cmd = sys.executable + ' {0}'.format(runner)
        if self.runtests_opts:
            test_cmd += ' {0}'.format(self.runtests_opts)

        print('running test')
        test_process = Popen(
            test_cmd, shell=True,
            stdout=sys.stdout, stderr=sys.stderr,
            cwd=build_cmd.build_lib
        )
        test_process.communicate()
        sys.exit(test_process.returncode)


class Clean(clean):
    def run(self):
        clean.run(self)
        # Let's clean compiled *.py[c,o]
        for subdir in ('salt', 'tests', 'doc'):
            root = os.path.join(os.path.dirname(__file__), subdir)
            for dirname, _, _ in os.walk(root):
                for to_remove_filename in glob.glob('{0}/*.py[oc]'.format(dirname)):
                    os.remove(to_remove_filename)


INSTALL_VERSION_TEMPLATE = '''\
# This file was auto-generated by salt's setup on \
{date:%A, %d %B %Y @ %H:%m:%S UTC}.

from salt.version import SaltStackVersion

__saltstack_version__ = SaltStackVersion{full_version_info!r}
'''


INSTALL_SYSPATHS_TEMPLATE = '''\
# This file was auto-generated by salt's setup on \
{date:%A, %d %B %Y @ %H:%m:%S UTC}.

ROOT_DIR = {root_dir!r}
CONFIG_DIR = {config_dir!r}
CACHE_DIR = {cache_dir!r}
SOCK_DIR = {sock_dir!r}
SRV_ROOT_DIR= {srv_root_dir!r}
BASE_FILE_ROOTS_DIR = {base_file_roots_dir!r}
BASE_PILLAR_ROOTS_DIR = {base_pillar_roots_dir!r}
BASE_MASTER_ROOTS_DIR = {base_master_roots_dir!r}
LOGS_DIR = {logs_dir!r}
PIDFILE_DIR = {pidfile_dir!r}
'''


class Build(build):
    def run(self):
        # Run build.run function
        build.run(self)
        if getattr(self.distribution, 'running_salt_install', False):
            # If our install attribute is present and set to True, we'll go
            # ahead and write our install time python modules.

            # Write the hardcoded salt version module salt/_version.py
            self.run_command('write-salt-version')

            # Write the system paths file
            system_paths_file_path = os.path.join(
                self.build_lib, 'salt', '_syspaths.py'
            )
            open(system_paths_file_path, 'w').write(
                INSTALL_SYSPATHS_TEMPLATE.format(
                    date=datetime.utcnow(),
                    root_dir=self.distribution.salt_root_dir,
                    config_dir=self.distribution.salt_config_dir,
                    cache_dir=self.distribution.salt_cache_dir,
                    sock_dir=self.distribution.salt_sock_dir,
                    srv_root_dir=self.distribution.salt_srv_root_dir,
                    base_file_roots_dir=self.distribution.salt_base_file_roots_dir,
                    base_pillar_roots_dir=self.distribution.salt_base_pillar_roots_dir,
                    base_master_roots_dir=self.distribution.salt_base_master_roots_dir,
                    logs_dir=self.distribution.salt_logs_dir,
                    pidfile_dir=self.distribution.salt_pidfile_dir,
                )
            )


class Install(install):
    user_options = install.user_options + [
        ('salt-root-dir=', None,
         'Salt\'s pre-configured root directory'),
        ('salt-config-dir=', None,
         'Salt\'s pre-configured configuration directory'),
        ('salt-cache-dir=', None,
         'Salt\'s pre-configured cache directory'),
        ('salt-sock-dir=', None,
         'Salt\'s pre-configured socket directory'),
        ('salt-srv-root-dir=', None,
         'Salt\'s pre-configured service directory'),
        ('salt-base-file-roots-dir=', None,
         'Salt\'s pre-configured file roots directory'),
        ('salt-base-pillar-roots-dir=', None,
         'Salt\'s pre-configured pillar roots directory'),
        ('salt-base-master-roots-dir=', None,
         'Salt\'s pre-configured master roots directory'),
        ('salt-logs-dir=', None,
         'Salt\'s pre-configured logs directory'),
        ('salt-pidfile-dir=', None,
         'Salt\'s pre-configured pidfiles directory'),
    ]

    def initialize_options(self):
        install.initialize_options(self)
        # pylint: disable=undefined-variable
        self.salt_root_dir = ROOT_DIR
        self.salt_config_dir = CONFIG_DIR
        self.salt_cache_dir = CACHE_DIR
        self.salt_sock_dir = SOCK_DIR
        self.salt_srv_root_dir = SRV_ROOT_DIR
        self.salt_base_file_roots_dir = BASE_FILE_ROOTS_DIR
        self.salt_base_pillar_roots_dir = BASE_PILLAR_ROOTS_DIR
        self.salt_base_master_roots_dir = BASE_MASTER_ROOTS_DIR
        self.salt_logs_dir = LOGS_DIR
        self.salt_pidfile_dir = PIDFILE_DIR
        # pylint: enable=undefined-variable

    def finalize_options(self):
        install.finalize_options(self)

        for optname in ('root_dir', 'config_dir', 'cache_dir', 'sock_dir',
                        'srv_root_dir', 'base_file_roots_dir',
                        'base_pillar_roots_dir', 'base_master_roots_dir',
                        'logs_dir', 'pidfile_dir'):
            optvalue = getattr(self, 'salt_{0}'.format(optname))
            if not optvalue:
                raise DistutilsArgError(
                    'The value of --salt-{0} needs a proper path value'.format(
                        optname.replace('_', '-')
                    )
                )
            setattr(self.distribution, 'salt_{0}'.format(optname), optvalue)

    def run(self):
        # Let's set the running_salt_install attribute so we can add
        # _version.py in the build command
        self.distribution.running_salt_install = True
        self.distribution.salt_version_hardcoded_path = os.path.join(
            self.build_lib, 'salt', '_version.py'
        )
        # Run install.run
        install.run(self)


class InstallLib(install_lib):
    def run(self):
        executables = [
                'salt/templates/git/ssh-id-wrapper',
                'salt/templates/lxc/salt_tarball',
                ]
        install_lib.run(self)

        # input and outputs match 1-1
        inp = self.get_inputs()
        out = self.get_outputs()
        chmod = []

        for idx, inputfile in enumerate(inp):
            for executeable in executables:
                if inputfile.endswith(executeable):
                    chmod.append(idx)
        for idx in chmod:
            filename = out[idx]
            os.chmod(filename, 0755)
# <---- Custom Distutils/Setuptools Commands -------------------------------------------------------------------------

<<<<<<< HEAD
if PACKAGED_FOR_SALT_SSH:
    NAME = 'salt-ssh'
else:
    NAME = 'salt'

VER = __version__  # pylint: disable=E0602
DESC = 'Portable, distributed, remote execution and configuration management system'
SETUP_KWARGS = {'name': NAME,
                'version': VER,
                'description': DESC,
                'author': 'Thomas S Hatch',
                'author_email': 'thatch45@gmail.com',
                'url': 'http://saltstack.org',
                'cmdclass': {
                    'test': TestCommand,
                    'clean': Clean,
                    'build': Build,
                    'sdist': Sdist,
                    'install': Install,
                    'write-salt-version': WriteSaltVersion,
                    'write-salt-ssh-packaging-file': WriteSaltSshPackaingFile,
                },
                'classifiers': ['Programming Language :: Python',
                                'Programming Language :: Cython',
                                'Programming Language :: Python :: 2.6',
                                'Programming Language :: Python :: 2.7',
                                'Development Status :: 5 - Production/Stable',
                                'Environment :: Console',
                                'Intended Audience :: Developers',
                                'Intended Audience :: Information Technology',
                                'Intended Audience :: System Administrators',
                                ('License :: OSI Approved ::'
                                 ' Apache Software License'),
                                'Operating System :: POSIX :: Linux',
                                'Topic :: System :: Clustering',
                                'Topic :: System :: Distributed Computing',
                                ],
                'packages': ['salt',
                             'salt.auth',
                             'salt.cli',
                             'salt.client',
                             'salt.client.raet',
                             'salt.client.ssh',
                             'salt.client.ssh.wrapper',
                             'salt.cloud',
                             'salt.cloud.clouds',
                             'salt.daemons',
                             'salt.daemons.flo',
                             'salt.ext',
                             'salt.fileserver',
                             'salt.grains',
                             'salt.log',
                             'salt.log.handlers',
                             'salt.modules',
                             'salt.netapi',
                             'salt.netapi.rest_cherrypy',
                             'salt.netapi.rest_cherrypy.tools',
                             'salt.netapi.rest_tornado',
                             'salt.output',
                             'salt.pillar',
                             'salt.proxy',
                             'salt.renderers',
                             'salt.returners',
                             'salt.roster',
                             'salt.runners',
                             'salt.search',
                             'salt.states',
                             'salt.tops',
                             'salt.templates',
                             'salt.transport',
                             'salt.utils',
                             'salt.utils.decorators',
                             'salt.utils.openstack',
                             'salt.utils.openstack.pyrax',
                             'salt.utils.validate',
                             'salt.utils.serializers',
                             'salt.wheel',
                             ],
                'package_data': {'salt.templates': [
                                    'rh_ip/*.jinja',
                                    'debian_ip/*.jinja',
                                    'virt/*.jinja',
                                    'git/*',
                                    'lxc/*',
                                    ],
                                 'salt.daemons.flo': [
                                    '*.flo'
                                    ]
                                },
                'data_files': [('share/man/man1',
                                ['doc/man/salt-cp.1',
                                 'doc/man/salt-call.1',
=======

# ----- Custom Distribution Class ----------------------------------------------------------------------------------->
# We use this to override the package name in case --ssh-packaging is passed to
# setup.py or the special .salt-ssh-package is found
class SaltDistribution(distutils.dist.Distribution):
    '''
    Just so it's completely clear

    Under windows, the following scripts should be installed:

        * salt-call
        * salt-cp
        * salt-minion
        * salt-unity

    When packaged for salt-ssh, the following scripts should be installed:
        * salt-call
        * salt-run
        * salt-ssh
        * salt-cloud

        Under windows, the following scripts should be omitted from the salt-ssh package:
            * salt-cloud
            * salt-run

    Under *nix, all scripts should be installed
    '''
    global_options = distutils.dist.Distribution.global_options + [
        ('ssh-packaging', None, 'Run in SSH packaging mode'),
        ('salt-transport=', None, 'The transport to prepare salt for. Choices are \'zeromq\' '
                                  '\'raet\' or \'both\'. Defaults to \'zeromq\'', 'zeromq')
    ]

    def __init__(self, attrs=None):
        distutils.dist.Distribution.__init__(self, attrs)

        self.ssh_packaging = PACKAGED_FOR_SALT_SSH
        self.salt_transport = None

        self.name = 'salt-ssh' if PACKAGED_FOR_SALT_SSH else 'salt'
        self.version = __version__  # pylint: disable=undefined-variable
        self.description = 'Portable, distributed, remote execution and configuration management system'
        self.author = 'Thomas S Hatch'
        self.author_email = 'thatch45@gmail.com'
        self.url = 'http://saltstack.org'
        self.cmdclass.update({'test': TestCommand,
                              'clean': Clean,
                              'build': Build,
                              'sdist': Sdist,
                              'install': Install,
                              'write-salt-version': WriteSaltVersion,
                              'write-salt-ssh-packaging-file': WriteSaltSshPackaingFile})
        if not IS_WINDOWS_PLATFORM:
            self.cmdclass.update({'sdist': CloudSdist,
                                  'install_lib': InstallLib})

        self.license = 'Apache Software License 2.0'
        self.packages = self.discover_packages()
        self.zip_safe = False

        if HAS_ESKY:
            self.setup_esky()

        self.update_metadata()

    def update_metadata(self):
        for attrname in dir(self):
            attrvalue = getattr(self, attrname, None)
            if attrvalue == 0:
                continue
            if hasattr(self.metadata, 'set_{0}'.format(attrname)):
                getattr(self.metadata, 'set_{0}'.format(attrname))(attrvalue)
            elif hasattr(self.metadata, attrname):
                setattr(self.metadata, attrname, attrvalue)

    def discover_packages(self):
        modules = []
        for root, _, files in os.walk(os.path.join(SETUP_DIRNAME, 'salt')):
            if '__init__.py' not in files:
                continue
            modules.append(os.path.relpath(root, SETUP_DIRNAME).replace(os.sep, '.'))
        return modules

    # ----- Static Data ---------------------------------------------------------------------------------------------
    @property
    def _property_classifiers(self):
        return ['Programming Language :: Python',
                'Programming Language :: Cython',
                'Programming Language :: Python :: 2.6',
                'Programming Language :: Python :: 2.7',
                'Development Status :: 5 - Production/Stable',
                'Environment :: Console',
                'Intended Audience :: Developers',
                'Intended Audience :: Information Technology',
                'Intended Audience :: System Administrators',
                'License :: OSI Approved :: Apache Software License',
                'Operating System :: POSIX :: Linux',
                'Topic :: System :: Clustering',
                'Topic :: System :: Distributed Computing']

    @property
    def _property_dependency_links(self):
        return ['https://github.com/saltstack/salt-testing/tarball/develop#egg=SaltTesting']

    @property
    def _property_tests_require(self):
        return ['SaltTesting']
    # <---- Static Data ----------------------------------------------------------------------------------------------

    # ----- Dynamic Data -------------------------------------------------------------------------------------------->
    @property
    def _property_package_data(self):
        package_data = {'salt.templates': ['rh_ip/*.jinja',
                                           'debian_ip/*.jinja',
                                           'virt/*.jinja',
                                           'git/*',
                                           'lxc/*',
                                          ]}
        if not IS_WINDOWS_PLATFORM:
            package_data['salt.cloud'] = ['deploy/*.sh']

        if not self.ssh_packaging and not PACKAGED_FOR_SALT_SSH:
            package_data['salt.daemons.flo'] = ['*.flo']
        return package_data

    @property
    def _property_data_files(self):
        # Data files common to all scenarios
        data_files = [
            ('share/man/man1', ['doc/man/salt-call.1']),
            ('share/man/man7', ['doc/man/salt.7'])
        ]
        if self.ssh_packaging or PACKAGED_FOR_SALT_SSH:
            data_files[0][1].append('doc/man/salt-ssh.1')
            if IS_WINDOWS_PLATFORM:
                return data_files
            data_files[0][1].extend(['doc/man/salt-run.1',
                                     'doc/man/salt-cloud.1'])
            return data_files

        if IS_WINDOWS_PLATFORM:
            data_files[0][1].extend(['doc/man/salt-cp.1',
                                     'doc/man/salt-minion.1',
                                     'doc/man/salt-unity.1'])
            return data_files

        # *nix, so, we need all man pages
        data_files[0][1].extend(['doc/man/salt-api.1',
                                 'doc/man/salt-cloud.1',
                                 'doc/man/salt-cp.1',
                                 'doc/man/salt-key.1',
                                 'doc/man/salt-master.1',
>>>>>>> 0bbe01b2
                                 'doc/man/salt-minion.1',
                                 'doc/man/salt-run.1',
                                 'doc/man/salt-ssh.1',
                                 'doc/man/salt-syndic.1',
                                 'doc/man/salt-unity.1'])
        return data_files

    @property
    def _property_install_requires(self):
        install_requires = _parse_requirements_file(SALT_REQS)

        if IS_WINDOWS_PLATFORM:
            install_requires.append('WMI')

        if self.salt_transport == 'zeromq':
            install_requires += _parse_requirements_file(SALT_ZEROMQ_REQS)
        elif self.salt_transport == 'raet':
            install_requires += _parse_requirements_file(SALT_RAET_REQS)
        return install_requires

    @property
    def _property_extras_require(self):
        if self.ssh_packaging:
            return {}
        return {'RAET': _parse_requirements_file(SALT_RAET_REQS),
                'Cloud': _parse_requirements_file(SALT_CLOUD_REQS)}

    @property
    def _property_scripts(self):
        # Scripts common to all scenarios
        scripts = ['scripts/salt-call']
        if self.ssh_packaging or PACKAGED_FOR_SALT_SSH:
            scripts.append('scripts/salt-ssh')
            if IS_WINDOWS_PLATFORM:
                return scripts
            scripts.extend(['scripts/salt-cloud', 'scripts/salt-run'])
            return scripts

        if IS_WINDOWS_PLATFORM:
            scripts.extend(['scripts/salt-cp',
                            'scripts/salt-minion',
                            'scripts/salt-unity'])
            return scripts

        # *nix, so, we need all scripts
        scripts.extend(['scripts/salt',
                        'scripts/salt-api',
                        'scripts/salt-cloud',
                        'scripts/salt-cp',
                        'scripts/salt-key',
                        'scripts/salt-master',
                        'scripts/salt-minion',
                        'scripts/salt-run',
                        'scripts/salt-ssh',
                        'scripts/salt-syndic',
                        'scripts/salt-unity'])
        return scripts

    # We don't actually need to set the console_scripts entry point since the
    # packaged scripts with do the same work
    #@property
    #def _property_entry_points(self):
    #    return {}
    #    # console scripts common to all scenarios
    #    scripts = ['salt-call = salt.scripts:salt_call']
    #    if self.ssh_packaging or PACKAGED_FOR_SALT_SSH:
    #        scripts.append('salt-ssh = salt.scripts:salt_ssh')
    #        if IS_WINDOWS_PLATFORM:
    #            return {'console_scripts': scripts}
    #        scripts.extend(['salt-cloud = salt.scripts:salt_cloud',
    #                        'salt-run = salt.scripts:salt_run'])
    #        return {'console_scripts': scripts}
    #
    #    if IS_WINDOWS_PLATFORM:
    #        scripts.extend(['salt-cp = salt.scripts:salt_cp'
    #                        'salt-minion = salt.scripts:salt_minion',
    #                        'salt-unity = salt.scripts:salt_unity'])
    #        return {'console_scripts': scripts}
    #
    #    # *nix, so, we need all scripts
    #    scripts.extend(['salt = salt.scripts:salt_main',
    #                    'salt-api = salt.scripts:salt_api',
    #                    'salt-cloud = salt.scripts:salt_cloud',
    #                    'salt-cp = salt.scripts:salt_cp',
    #                    'salt-key = salt.scripts:salt_key',
    #                    'salt-master = salt.scripts:salt_master',
    #                    'salt-minion = salt.scripts:salt_minion',
    #                    'salt-run = salt.scripts:salt_run',
    #                    'salt-ssh = salt.scripts:salt_ssh',
    #                    'salt-syndic = salt.scripts:salt_syndic',
    #                    'salt-unity = salt.scripts:salt_unity'])
    #    return {'console_scripts': scripts}
    # <---- Dynamic Data ---------------------------------------------------------------------------------------------

    # ----- Esky Setup ---------------------------------------------------------------------------------------------->
    def setup_esky(self):
        opt_dict = self.get_option_dict('bdist_esky')
        opt_dict['freezer_module'] = ('setup script', 'bbfreeze')
        opt_dict['freezer_options'] = ('setup script', {'includes': self.get_esky_freezer_includes()})

    @property
    def _property_freezer_options(self):
        return {'includes': self.get_esky_freezer_includes()}

    def get_esky_freezer_includes(self):
        # Sometimes the auto module traversal doesn't find everything, so we
        # explicitly add it. The auto dependency tracking especially does not work for
        # imports occurring in salt.modules, as they are loaded at salt runtime.
        # Specifying includes that don't exist doesn't appear to cause a freezing
        # error.
        freezer_includes = [
            'zmq.core.*',
            'zmq.utils.*',
            'ast',
            'difflib',
            'distutils',
            'distutils.version',
            'numbers',
            'json',
            'M2Crypto',
            'Cookie',
            'asyncore',
            'fileinput',
            'sqlite3',
            'email',
            'email.mime.*',
            'requests',
            'sqlite3',
        ]
        if HAS_ZMQ and hasattr(zmq, 'pyzmq_version_info'):
            if HAS_ZMQ and zmq.pyzmq_version_info() >= (0, 14):
                # We're freezing, and when freezing ZMQ needs to be installed, so this
                # works fine
                if 'zmq.core.*' in freezer_includes:
                    # For PyZMQ >= 0.14, freezing does not need 'zmq.core.*'
                    freezer_includes.remove('zmq.core.*')

        if IS_WINDOWS_PLATFORM:
            freezer_includes.extend([
                'win32api',
                'win32file',
                'win32con',
                'win32com',
                'win32net',
                'win32netcon',
                'win32gui',
                'win32security',
                'ntsecuritycon',
                'pywintypes',
                'pythoncom',
                '_winreg',
                'wmi',
                'site',
                'psutil',
            ])
        elif sys.platform.startswith('linux'):
            freezer_includes.append('spwd')
            try:
                import yum  # pylint: disable=unused-variable
                freezer_includes.append('yum')
            except ImportError:
                pass
        elif sys.platform.startswith('sunos'):
            # (The sledgehammer approach)
            # Just try to include everything
            # (This may be a better way to generate freezer_includes generally)
            try:
                from bbfreeze.modulegraph.modulegraph import ModuleGraph
                mgraph = ModuleGraph(sys.path[:])
                for arg in glob.glob('salt/modules/*.py'):
                    mgraph.run_script(arg)
                for mod in mgraph.flatten():
                    if type(mod).__name__ != 'Script' and mod.filename:
                        freezer_includes.append(str(os.path.basename(mod.identifier)))
            except ImportError:
                pass
            # Include C extension that convinces esky to package up the libsodium C library
            # This is needed for ctypes to find it in libnacl which is in turn needed for raet
            # see pkg/smartos/esky/sodium_grabber{.c,_installer.py}
            freezer_includes.extend([
                'sodium_grabber',
                'ioflo',
                'raet',
                'libnacl',
            ])
        return freezer_includes
    # <---- Esky Setup -----------------------------------------------------------------------------------------------

    # ----- Overridden Methods -------------------------------------------------------------------------------------->
    def parse_command_line(self):
        args = distutils.dist.Distribution.parse_command_line(self)

        # Setup our property functions after class initialization and
        # after parsing the command line since most are set to None
        for funcname in dir(self):
            if not funcname.startswith('_property_'):
                continue
            property_name = funcname.split('_property_', 1)[-1]
            setattr(self, property_name, getattr(self, funcname))

        if not self.ssh_packaging and PACKAGED_FOR_SALT_SSH:
            self.ssh_packaging = 1

        if self.ssh_packaging:
            self.metadata.name = 'salt-ssh'
            self.salt_transport = 'ssh'
        elif self.salt_transport is None:
            self.salt_transport = 'zeromq'

        if self.salt_transport not in ('zeromq', 'raet', 'both', 'ssh', 'none'):
            raise DistutilsArgError(
                'The value of --salt-transport needs be \'zeromq\', '
                '\'raet\', \'both\', \'ssh\' or \'none\' not {0!r}'.format(
                    self.salt_transport
                )
            )

        return args
    # <---- Overridden Methods ---------------------------------------------------------------------------------------

# <---- Custom Distribution Class ------------------------------------------------------------------------------------


if __name__ == '__main__':
    setup(distclass=SaltDistribution)<|MERGE_RESOLUTION|>--- conflicted
+++ resolved
@@ -492,7 +492,6 @@
             os.chmod(filename, 0755)
 # <---- Custom Distutils/Setuptools Commands -------------------------------------------------------------------------
 
-<<<<<<< HEAD
 if PACKAGED_FOR_SALT_SSH:
     NAME = 'salt-ssh'
 else:
@@ -585,160 +584,6 @@
                 'data_files': [('share/man/man1',
                                 ['doc/man/salt-cp.1',
                                  'doc/man/salt-call.1',
-=======
-
-# ----- Custom Distribution Class ----------------------------------------------------------------------------------->
-# We use this to override the package name in case --ssh-packaging is passed to
-# setup.py or the special .salt-ssh-package is found
-class SaltDistribution(distutils.dist.Distribution):
-    '''
-    Just so it's completely clear
-
-    Under windows, the following scripts should be installed:
-
-        * salt-call
-        * salt-cp
-        * salt-minion
-        * salt-unity
-
-    When packaged for salt-ssh, the following scripts should be installed:
-        * salt-call
-        * salt-run
-        * salt-ssh
-        * salt-cloud
-
-        Under windows, the following scripts should be omitted from the salt-ssh package:
-            * salt-cloud
-            * salt-run
-
-    Under *nix, all scripts should be installed
-    '''
-    global_options = distutils.dist.Distribution.global_options + [
-        ('ssh-packaging', None, 'Run in SSH packaging mode'),
-        ('salt-transport=', None, 'The transport to prepare salt for. Choices are \'zeromq\' '
-                                  '\'raet\' or \'both\'. Defaults to \'zeromq\'', 'zeromq')
-    ]
-
-    def __init__(self, attrs=None):
-        distutils.dist.Distribution.__init__(self, attrs)
-
-        self.ssh_packaging = PACKAGED_FOR_SALT_SSH
-        self.salt_transport = None
-
-        self.name = 'salt-ssh' if PACKAGED_FOR_SALT_SSH else 'salt'
-        self.version = __version__  # pylint: disable=undefined-variable
-        self.description = 'Portable, distributed, remote execution and configuration management system'
-        self.author = 'Thomas S Hatch'
-        self.author_email = 'thatch45@gmail.com'
-        self.url = 'http://saltstack.org'
-        self.cmdclass.update({'test': TestCommand,
-                              'clean': Clean,
-                              'build': Build,
-                              'sdist': Sdist,
-                              'install': Install,
-                              'write-salt-version': WriteSaltVersion,
-                              'write-salt-ssh-packaging-file': WriteSaltSshPackaingFile})
-        if not IS_WINDOWS_PLATFORM:
-            self.cmdclass.update({'sdist': CloudSdist,
-                                  'install_lib': InstallLib})
-
-        self.license = 'Apache Software License 2.0'
-        self.packages = self.discover_packages()
-        self.zip_safe = False
-
-        if HAS_ESKY:
-            self.setup_esky()
-
-        self.update_metadata()
-
-    def update_metadata(self):
-        for attrname in dir(self):
-            attrvalue = getattr(self, attrname, None)
-            if attrvalue == 0:
-                continue
-            if hasattr(self.metadata, 'set_{0}'.format(attrname)):
-                getattr(self.metadata, 'set_{0}'.format(attrname))(attrvalue)
-            elif hasattr(self.metadata, attrname):
-                setattr(self.metadata, attrname, attrvalue)
-
-    def discover_packages(self):
-        modules = []
-        for root, _, files in os.walk(os.path.join(SETUP_DIRNAME, 'salt')):
-            if '__init__.py' not in files:
-                continue
-            modules.append(os.path.relpath(root, SETUP_DIRNAME).replace(os.sep, '.'))
-        return modules
-
-    # ----- Static Data ---------------------------------------------------------------------------------------------
-    @property
-    def _property_classifiers(self):
-        return ['Programming Language :: Python',
-                'Programming Language :: Cython',
-                'Programming Language :: Python :: 2.6',
-                'Programming Language :: Python :: 2.7',
-                'Development Status :: 5 - Production/Stable',
-                'Environment :: Console',
-                'Intended Audience :: Developers',
-                'Intended Audience :: Information Technology',
-                'Intended Audience :: System Administrators',
-                'License :: OSI Approved :: Apache Software License',
-                'Operating System :: POSIX :: Linux',
-                'Topic :: System :: Clustering',
-                'Topic :: System :: Distributed Computing']
-
-    @property
-    def _property_dependency_links(self):
-        return ['https://github.com/saltstack/salt-testing/tarball/develop#egg=SaltTesting']
-
-    @property
-    def _property_tests_require(self):
-        return ['SaltTesting']
-    # <---- Static Data ----------------------------------------------------------------------------------------------
-
-    # ----- Dynamic Data -------------------------------------------------------------------------------------------->
-    @property
-    def _property_package_data(self):
-        package_data = {'salt.templates': ['rh_ip/*.jinja',
-                                           'debian_ip/*.jinja',
-                                           'virt/*.jinja',
-                                           'git/*',
-                                           'lxc/*',
-                                          ]}
-        if not IS_WINDOWS_PLATFORM:
-            package_data['salt.cloud'] = ['deploy/*.sh']
-
-        if not self.ssh_packaging and not PACKAGED_FOR_SALT_SSH:
-            package_data['salt.daemons.flo'] = ['*.flo']
-        return package_data
-
-    @property
-    def _property_data_files(self):
-        # Data files common to all scenarios
-        data_files = [
-            ('share/man/man1', ['doc/man/salt-call.1']),
-            ('share/man/man7', ['doc/man/salt.7'])
-        ]
-        if self.ssh_packaging or PACKAGED_FOR_SALT_SSH:
-            data_files[0][1].append('doc/man/salt-ssh.1')
-            if IS_WINDOWS_PLATFORM:
-                return data_files
-            data_files[0][1].extend(['doc/man/salt-run.1',
-                                     'doc/man/salt-cloud.1'])
-            return data_files
-
-        if IS_WINDOWS_PLATFORM:
-            data_files[0][1].extend(['doc/man/salt-cp.1',
-                                     'doc/man/salt-minion.1',
-                                     'doc/man/salt-unity.1'])
-            return data_files
-
-        # *nix, so, we need all man pages
-        data_files[0][1].extend(['doc/man/salt-api.1',
-                                 'doc/man/salt-cloud.1',
-                                 'doc/man/salt-cp.1',
-                                 'doc/man/salt-key.1',
-                                 'doc/man/salt-master.1',
->>>>>>> 0bbe01b2
                                  'doc/man/salt-minion.1',
                                  'doc/man/salt-run.1',
                                  'doc/man/salt-ssh.1',
