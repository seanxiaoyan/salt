# Do not edit these workflows directly as the changes made will be overwritten.
# Instead, edit the template '<{ template }>'
<%- set prepare_workflow_if_check = prepare_workflow_if_check|default(False) %>
<%- set prepare_workflow_skip_test_suite = prepare_workflow_skip_test_suite|default("") %>
<%- set prepare_workflow_skip_pkg_test_suite = prepare_workflow_skip_pkg_test_suite|default("") %>
<%- set prepare_workflow_salt_version_input = prepare_workflow_salt_version_input|default("") %>
<%- set skip_test_coverage_check = skip_test_coverage_check|default("${{ github.event_name == 'pull_request' }}") %>
<%- set skip_junit_reports_check = skip_junit_reports_check|default("${{ github.event_name == 'pull_request' }}") %>
<%- set python_version_linux = "3.10.10" %>
<%- set python_version_macos = "3.10.10" %>
<%- set python_version_windows = "3.10.10" %>
<<<<<<< HEAD
<%- set relenv_version = "0.10.0" %>
=======
<%- set relenv_version = "0.10.1" %>
>>>>>>> 7956ca82
<%- set gpg_key_id = "64CBBC8173D76B3F" %>
<%- set prepare_actual_release = prepare_actual_release | default(False) %>
<%- set release_branches = ["master", "3006.x"] %>
---
<%- block name %>
name: <{ workflow_name }>
run-name: "<{ workflow_name }> (${{ github.event_name == 'pull_request' && format('pr: #{0}', github.event.number) || format('{0}: {1}', startsWith(github.event.ref, 'refs/tags') && 'tag' || 'branch', github.ref_name) }})"
<%- endblock name %>

<%- block on %>

on:
  push: {}
  pull_request: {}

<%- endblock on %>

<%- block env %>

env:
  COLUMNS: 190
  CACHE_SEED: SEED-0  # Bump the number to invalidate all caches
  RELENV_DATA: "${{ github.workspace }}/.relenv"

<%- endblock env %>

<%- block permissions %>

permissions:
  contents: read  # for dorny/paths-filter to fetch a list of changed files
  pull-requests: read  # for dorny/paths-filter to read pull requests

<%- endblock permissions %>

<%- block concurrency %>

concurrency:
  # Concurrency is defined in a way that concurrent builds against branches do
  # not cancel previous builds.
  # However, for every new build against the same pull request source branch,
  # all older builds against that same branch get canceled.
  group: ${{ github.workflow }}-${{ github.event_name }}-${{ github.repository }}-${{ github.head_ref || github.run_id }}
  cancel-in-progress: true

<%- endblock concurrency %>

<%- block jobs %>

jobs:

  <%- block pre_jobs %>
  <%- endblock pre_jobs %>

  <%- if includes.get("prepare-workflow", True) %>
  <%- block prepare_workflow_job %>
  <%- do conclusion_needs.append("prepare-workflow") %>

  prepare-workflow:
    name: Prepare Workflow Run
    runs-on: ubuntu-latest
    <%- if prepare_workflow_if_check %>
    if: <{ prepare_workflow_if_check }>
    <%- endif %>
    <%- if prepare_workflow_needs %>
    needs:
      <%- for need in prepare_workflow_needs.iter(consume=False) %>
      - <{ need }>
      <%- endfor %>
    <%- endif %>
    outputs:
      jobs: ${{ steps.define-jobs.outputs.jobs }}
      runners: ${{ steps.runner-types.outputs.runners }}
      changed-files: ${{ steps.process-changed-files.outputs.changed-files }}
      testrun: ${{ steps.define-testrun.outputs.testrun }}
      salt-version: ${{ steps.setup-salt-version.outputs.salt-version }}
      cache-seed: ${{ steps.set-cache-seed.outputs.cache-seed }}
    steps:
      - uses: actions/checkout@v3
        with:
          fetch-depth: 0  # Full clone to also get the tags to get the right salt version

      - name: Get Changed Files
        if: ${{ github.event_name == 'pull_request'}}
        id: changed-files
        uses: dorny/paths-filter@v2
        with:
          token: ${{ github.token }}
          list-files: json
          filters: |
            repo:
              - added|modified:
                - '**'
            doc-requirements:
              - added|modified: &doc_requirements
                - requirements/static/ci/py3.*/docs.txt
            lint-requirements:
              - added|modified: &lint_requirements
                - requirements/static/ci/py3.*/lint.txt
            pkg_requirements:
              - added|modified: &pkg_requirements
                - requirements/static/pkg/py3.*/darwin.txt
                - requirements/static/pkg/py3.*/linux.txt
                - requirements/static/pkg/py3.*/freebsd.txt
                - requirements/static/pkg/py3.*/windows.txt
            test_requirements:
              - added|modified: &test_requirements
                - requirements/static/ci/py3.*/darwin.txt
                - requirements/static/ci/py3.*/linux.txt
                - requirements/static/ci/py3.*/freebsd.txt
                - requirements/static/ci/py3.*/windows.txt
                - requirements/static/ci/py3.*/darwin-crypto.txt
                - requirements/static/ci/py3.*/linux-crypto.txt
                - requirements/static/ci/py3.*/freebsd-crypto.txt
                - requirements/static/ci/py3.*/windows-crypto.txt
            deleted:
              - deleted:
                - '**'
            docs:
              - added|modified:
                - doc/**
                - *doc_requirements
            workflows:
              - added|modified:
                - .github/actions/**/action.yml
                - .github/workflows/*.yml
                - .github/workflows/templates/*.yml.jinja2
            salt:
              - added|modified: &salt_added_modified
                - setup.py
                - noxfile.py
                - salt/**/*.py
                - tasks/**/*.py
                - tools/**/*.py
            tests:
              - added|modified: &tests_added_modified
                - tests/**/*.py
            lint:
              - added|modified:
                - .pylintrc
                - *lint_requirements
            golden_images:
              - added|modified:
                - cicd/golden-images.json
            pkg_tests:
              - added|modified: &pkg_tests_added_modified
                - pkg/**
                - *pkg_requirements
                - *salt_added_modified
            testrun:
              - added|modified:
                - *pkg_requirements
                - *test_requirements
                - *salt_added_modified
                - *tests_added_modified
                - *pkg_tests_added_modified

      - name: Set up Python 3.10
        uses: actions/setup-python@v4
        with:
          python-version: "3.10"

      - name: Setup Python Tools Scripts
        uses: ./.github/actions/setup-python-tools-scripts

      - name: Pretty Print The GH Actions Event
        run:
          tools ci print-gh-event

      - name: Setup Salt Version
        id: setup-salt-version
        uses: ./.github/actions/setup-salt-version
        with:
          salt-version: "<{ prepare_workflow_salt_version_input }>"
          validate-version: true

      <%- if prepare_actual_release %>

      - name: Check Existing Releases
        env:
          GITHUB_TOKEN: ${{ secrets.GITHUB_TOKEN }}
        run: |
          tools pkg repo confirm-unreleased --repository ${{ github.repository }} ${{ steps.setup-salt-version.outputs.salt-version }}

      <%- endif %>

      - name: Write Changed Files To A Local File
        run:
          echo '${{ toJSON(steps.changed-files.outputs) }}' > changed-files.json

      - name: Check Local Changed Files Contents
        if: ${{ github.event_name == 'pull_request' }}
        run:
          cat changed-files.json

      - name: Process Changed Files
        id: process-changed-files
        run: |
          tools ci process-changed-files ${{ github.event_name }} changed-files.json

      - name: Check Collected Changed Files
        if: ${{ github.event_name == 'pull_request' }}
        run: |
          echo '${{ steps.process-changed-files.outputs.changed-files }}' | jq -C '.'

      - name: Define Runner Types
        id: runner-types
        run: |
          tools ci runner-types ${{ github.event_name }}

      - name: Check Defined Runners
        run: |
          echo '${{ steps.runner-types.outputs.runners }}' | jq -C '.'

      - name: Define Jobs
        id: define-jobs
        run: |
          tools ci define-jobs<{ prepare_workflow_skip_test_suite }><{ prepare_workflow_skip_pkg_test_suite }> ${{ github.event_name }} changed-files.json

      - name: Check Defined Jobs
        run: |
          echo '${{ steps.define-jobs.outputs.jobs }}' | jq -C '.'

      - name: Define Testrun
        id: define-testrun
        run: |
          tools ci define-testrun ${{ github.event_name }} changed-files.json

      - name: Check Defined Test Run
        run: |
          echo '${{ steps.define-testrun.outputs.testrun }}' | jq -C '.'

      - name: Check Contents of generated testrun-changed-files.txt
        if: ${{ fromJSON(steps.define-testrun.outputs.testrun)['type'] != 'full' }}
        run: |
          cat testrun-changed-files.txt || true

      - name: Upload testrun-changed-files.txt
        if: ${{ fromJSON(steps.define-testrun.outputs.testrun)['type'] != 'full' }}
        uses: actions/upload-artifact@v3
        with:
          name: testrun-changed-files.txt
          path: testrun-changed-files.txt

      - name: Set Cache Seed Output
        id: set-cache-seed
        run: |
          echo "cache-seed=${{ env.CACHE_SEED }}" >> "$GITHUB_OUTPUT"
  <%- endblock prepare_workflow_job %>
  <%- endif %>

<%- endblock jobs %>

  set-pipeline-exit-status:
    # This step is just so we can make github require this step, to pass checks
    # on a pull request instead of requiring all
    name: Set the ${{ github.workflow }} Pipeline Exit Status
    if: always()
    runs-on: ubuntu-latest
    needs:
      <%- for need in prepare_workflow_needs.iter(consume=True) %>
      - <{ need }>
      <%- endfor %>
      <%- for need in conclusion_needs.iter(consume=True) %>
      - <{ need }>
      <%- endfor %>
      <%- for need in test_salt_needs.iter(consume=False) %>
      - <{ need }>
      <%- endfor %>
      <%- for need in test_salt_pkg_needs.iter(consume=False) %>
      - <{ need }>
      <%- endfor %>
      <%- for need in test_repo_needs.iter(consume=True) %>
      - <{ need }>
      <%- endfor %>
    steps:
      - name: Get workflow information
        id: get-workflow-info
        uses: technote-space/workflow-conclusion-action@v3

      - name: Set Pipeline Exit Status
        shell: bash
        run: |
          if [ "${{ steps.get-workflow-info.outputs.conclusion }}" != "success" ]; then
            exit 1
          else
            exit 0
          fi

      - name: Done
        if: always()
        run:
          echo "All worflows finished"<|MERGE_RESOLUTION|>--- conflicted
+++ resolved
@@ -9,11 +9,7 @@
 <%- set python_version_linux = "3.10.10" %>
 <%- set python_version_macos = "3.10.10" %>
 <%- set python_version_windows = "3.10.10" %>
-<<<<<<< HEAD
-<%- set relenv_version = "0.10.0" %>
-=======
 <%- set relenv_version = "0.10.1" %>
->>>>>>> 7956ca82
 <%- set gpg_key_id = "64CBBC8173D76B3F" %>
 <%- set prepare_actual_release = prepare_actual_release | default(False) %>
 <%- set release_branches = ["master", "3006.x"] %>
