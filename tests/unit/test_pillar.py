--- conflicted
+++ resolved
@@ -58,17 +58,12 @@
             self.assertEqual(pillar.opts['saltenv'], 'dev')
             self.assertEqual(pillar.opts['pillarenv'], 'dev')
 
-<<<<<<< HEAD
     def test_ext_pillar_no_extra_minion_data_val_dict(self):
-=======
-    def test_dynamic_pillarenv(self):
->>>>>>> 048b2ba3
         opts = {
             'renderer': 'json',
             'renderer_blacklist': [],
             'renderer_whitelist': [],
             'state_top': '',
-<<<<<<< HEAD
             'pillar_roots': {
                 'dev': [],
                 'base': []
@@ -104,23 +99,11 @@
                                                      arg='foo')
 
     def test_ext_pillar_no_extra_minion_data_val_list(self):
-=======
-            'pillar_roots': {'__env__': '/srv/pillar/__env__', 'base': '/srv/pillar/base'},
-            'file_roots': {'base': '/srv/salt/base', 'dev': '/svr/salt/dev'},
-            'extension_modules': '',
-        }
-        pillar = salt.pillar.Pillar(opts, {}, 'mocked-minion', 'base', pillarenv='dev')
-        self.assertEqual(pillar.opts['file_roots'],
-                         {'base': '/srv/pillar/base', 'dev': '/srv/pillar/__env__'})
-
-    def test_ignored_dynamic_pillarenv(self):
->>>>>>> 048b2ba3
         opts = {
             'renderer': 'json',
             'renderer_blacklist': [],
             'renderer_whitelist': [],
             'state_top': '',
-<<<<<<< HEAD
             'pillar_roots': {
                 'dev': [],
                 'base': []
@@ -312,14 +295,33 @@
         mock_ext_pillar_func.assert_called_once_with(
             'mocked-minion', 'fake_pillar', 'bar',
             extra_minion_data={'fake_key': 'foo'})
-=======
+
+    def test_dynamic_pillarenv(self):
+        opts = {
+            'renderer': 'json',
+            'renderer_blacklist': [],
+            'renderer_whitelist': [],
+            'state_top': '',
             'pillar_roots': {'__env__': '/srv/pillar/__env__', 'base': '/srv/pillar/base'},
             'file_roots': {'base': '/srv/salt/base', 'dev': '/svr/salt/dev'},
             'extension_modules': '',
         }
+        pillar = salt.pillar.Pillar(opts, {}, 'mocked-minion', 'base', pillarenv='dev')
+        self.assertEqual(pillar.opts['file_roots'],
+                         {'base': '/srv/pillar/base', 'dev': '/srv/pillar/__env__'})
+
+    def test_ignored_dynamic_pillarenv(self):
+        opts = {
+            'renderer': 'json',
+            'renderer_blacklist': [],
+            'renderer_whitelist': [],
+            'state_top': '',
+            'pillar_roots': {'__env__': '/srv/pillar/__env__', 'base': '/srv/pillar/base'},
+            'file_roots': {'base': '/srv/salt/base', 'dev': '/svr/salt/dev'},
+            'extension_modules': '',
+        }
         pillar = salt.pillar.Pillar(opts, {}, 'mocked-minion', 'base', pillarenv='base')
         self.assertEqual(pillar.opts['file_roots'], {'base': '/srv/pillar/base'})
->>>>>>> 048b2ba3
 
     def test_malformed_pillar_sls(self):
         with patch('salt.pillar.compile_template') as compile_template:
