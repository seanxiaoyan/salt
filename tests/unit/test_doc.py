--- conflicted
+++ resolved
@@ -53,19 +53,10 @@
             if line.startswith('Binary'):
                 continue
 
-<<<<<<< HEAD
-            if salt.utils.platform.is_windows():
-                # Need the space after the colon so it doesn't split the drive
-                # letter
-                key, val = line.split(': ', 1)
-            else:
-                key, val = line.split(':', 1)
-=======
             # Only split on colons not followed by a '\' as is the case with
             # Windows Drives
             regex = re.compile(r':(?!\\)')
             key, val = regex.split(line, 1)
->>>>>>> 1da1a97d
 
             # Don't test man pages, this file,
             # the page that documents to not use ":doc:", or
