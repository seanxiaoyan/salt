--- conflicted
+++ resolved
@@ -176,17 +176,9 @@
         with salt.utils.files.fopen(fn_) as fp_:
             out = render_jinja_tmpl(
                 fp_.read(),
-<<<<<<< HEAD
-                dict(
-                    opts=self.local_opts,
-                    saltenv='test',
-                    salt=self.local_salt
-                ))
-        self.assertEqual(out, 'world\n')
-=======
-                dict(opts=self.local_opts, saltenv='test', salt=self.local_salt))
+                dict(opts=self.local_opts, saltenv='test', salt=self.local_salt)
+            )
         self.assertEqual(out, 'world' + os.linesep)
->>>>>>> afcaa0c5
 
     def test_fallback_noloader(self):
         '''
@@ -197,17 +189,9 @@
         with salt.utils.files.fopen(filename) as fp_:
             out = render_jinja_tmpl(
                 fp_.read(),
-<<<<<<< HEAD
-                dict(
-                    opts=self.local_opts,
-                    saltenv='test',
-                    salt=self.local_salt
-                ))
-        self.assertEqual(out, 'Hey world !a b !\n')
-=======
-                dict(opts=self.local_opts, saltenv='test', salt=self.local_salt))
+                dict(opts=self.local_opts, saltenv='test', salt=self.local_salt)
+            )
         self.assertEqual(out, 'Hey world !a b !' + os.linesep)
->>>>>>> afcaa0c5
 
     def test_saltenv(self):
         '''
