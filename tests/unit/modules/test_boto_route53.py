import logging
import os.path
import sys
from collections import namedtuple

<<<<<<< HEAD
import pkg_resources  # pylint: disable=W8410
=======
import pkg_resources
>>>>>>> c375c752
import pytest

import salt.config
import salt.loader
import salt.utils.versions
from tests.support.mixins import LoaderModuleMockMixin
from tests.support.mock import MagicMock, patch
from tests.support.runtests import RUNTIME_VARS
from tests.support.unit import TestCase

# pylint: disable=import-error
try:
    import boto
    from boto.route53.exception import DNSServerError

    import salt.modules.boto_route53 as boto_route53

    boto.ENDPOINTS_PATH = os.path.join(
        RUNTIME_VARS.TESTS_DIR, "unit/files/endpoints.json"
    )
    from moto import mock_route53_deprecated  # pylint: disable=no-name-in-module

    HAS_MOTO = True
except ImportError:
    HAS_MOTO = False

    def mock_route53_deprecated(self):
        """
        if the mock_route53_deprecated function is not available due to import failure
        this replaces the decorated function with stub_function.
        Allows boto_route53 unit tests to use the @mock_route53_deprecated decorator
        without a "NameError: name 'mock_route53_deprecated' is not defined" error.
        """

        def stub_function(self):
            pass

        return stub_function


# pylint: enable=import-error

log = logging.getLogger(__name__)

required_moto = "1.0.1"


def _has_required_moto():
    """
    Returns True or False depending on if ``moto`` is installed and at the correct version,
    depending on what version of Python is running these tests.
    """
    if not HAS_MOTO:
        return False
    else:
        moto_version = salt.utils.versions.Version(
            pkg_resources.get_distribution("moto").version
        )
        if moto_version < salt.utils.versions.Version(required_moto):
            return False
    return True


@pytest.mark.skipif(HAS_MOTO is False, reason="The moto module must be installed.")
@pytest.mark.skipif(
    _has_required_moto() is False,
    reason="The moto module must be >= to {}".format(required_moto),
)
class BotoRoute53TestCase(TestCase, LoaderModuleMockMixin):
    """
    TestCase for salt.modules.boto_route53 module
    """

    def setup_loader_modules(self):
        self.opts = salt.config.DEFAULT_MINION_OPTS.copy()
        self.opts["route53.keyid"] = "GKTADJGHEIQSXMKKRBJ08H"
        self.opts["route53.key"] = "askdjghsdfjkghWupUjasdflkdfklgjsdfjajkghs"
        utils = salt.loader.utils(self.opts)
        funcs = salt.loader.minion_mods(
            self.opts, utils=utils, whitelist=["boto_route53", "config"]
        )
        return {
            boto_route53: {
                "__opts__": self.opts,
                "__utils__": utils,
                "__salt__": funcs,
            },
        }

    def setUp(self):
        TestCase.setUp(self)
        # __virtual__ must be caller in order for _get_conn to be injected
        boto_route53.__virtual__()
        boto_route53.__init__(self.opts)

    def tearDown(self):
        del self.opts

    @pytest.mark.skipif(sys.version_info >= (3, 10), reason="Fail with python 3.10")
    @mock_route53_deprecated
    def test_create_healthcheck(self):
        """
        tests that given a valid instance id and valid ELB that
        register_instances returns True.
        """
        expected = {
            "result": {
                "CreateHealthCheckResponse": {
                    "HealthCheck": {
                        "HealthCheckConfig": {
                            "FailureThreshold": "3",
                            "IPAddress": "10.0.0.1",
                            "ResourcePath": "/",
                            "RequestInterval": "30",
                            "Type": "HTTPS",
                            "Port": "443",
                            "FullyQualifiedDomainName": "blog.saltstack.furniture",
                        },
                        "HealthCheckVersion": "1",
                    },
                },
            },
        }
        healthcheck = boto_route53.create_healthcheck(
            "10.0.0.1",
            fqdn="blog.saltstack.furniture",
            hc_type="HTTPS",
            port=443,
            resource_path="/",
        )
        del healthcheck["result"]["CreateHealthCheckResponse"]["HealthCheck"][
            "CallerReference"
        ]
        del healthcheck["result"]["CreateHealthCheckResponse"]["HealthCheck"]["Id"]
        self.assertEqual(healthcheck, expected)


class DummyConn:
    """
    Simple object housing a mock to simulate Error conditions. Each keyword
    argument passed into this will be set as MagicMock with the keyword value
    being set as the side_effect for that function.
    """

    def __init__(self, **kwargs):
        for key, val in kwargs.items():
            setattr(self, key, MagicMock(side_effect=val))


class BotoRoute53RetryTestCase(TestCase, LoaderModuleMockMixin):
    """
    TestCase for salt.modules.boto_route53 module
    """

    _retryable_error = DNSServerError(
        555, "Rejected", body={"Error": {"Code": "Foo", "Message": "Bar"}}
    )
    _fatal_error = DNSServerError(
        666,
        "Flagrant System Error",
        body={
            "Error": {
                "Code": "SignatureDoesNotMatch",
                "Message": "Computer Over. Virus = Very Yes.",
            }
        },
    )

    def setup_loader_modules(self):
        return {
            boto_route53: {
                "__utils__": {
                    "boto.get_error": MagicMock(return_value="There was an error"),
                },
            },
        }

    def setUp(self):
        # This would normally be set by __utils__["boto.assign_funcs"], but
        # we're not running that as part of this test class, so we need to make
        # sure this attribute is present so that it can be mocked.
        boto_route53._get_conn = None  # pylint: disable=unmocked-patch

    def tearDown(self):
        delattr(boto_route53, "_get_conn")

    def test_zone_exists(self):
        """
        Tests retry behavior for zone_exists
        """
        # Retryable error (max retries reached)
        conn = DummyConn(get_zone=[self._retryable_error, self._retryable_error])
        with patch.object(boto_route53, "_get_conn", MagicMock(return_value=conn)):
            result = boto_route53.zone_exists(
                "foo",
                error_retries=2,
            )
            assert conn.get_zone.call_count == 2
            assert result is False

        # Retryable error (passes on 2nd attempt)
        conn = DummyConn(get_zone=[self._retryable_error, True])
        with patch.object(boto_route53, "_get_conn", MagicMock(return_value=conn)):
            result = boto_route53.zone_exists("foo")
            assert conn.get_zone.call_count == 2
            assert result is True

        # Non-retryable error (should re-raise DNSServerError)
        conn = DummyConn(get_zone=[self._fatal_error])
        with patch.object(boto_route53, "_get_conn", MagicMock(return_value=conn)):
            try:
                result = boto_route53.zone_exists("foo")
            except DNSServerError:
                # This is the expected result
                pass
            else:
                raise Exception("DNSServerError not raised")

    @patch.object(boto, "route53", MagicMock())
    def test_create_healthcheck(self):
        """
        Tests retry behavior for create_healthcheck
        """
        # Retryable error (max retries reached)
        conn = DummyConn(
            create_health_check=[self._retryable_error, self._retryable_error]
        )
        with patch.object(boto_route53, "_get_conn", MagicMock(return_value=conn)):
            result = boto_route53.create_healthcheck(
                "foo",
                error_retries=2,
            )
            assert conn.create_health_check.call_count == 2
            assert result is False

        # Retryable error (passes on 2nd attempt)
        conn = DummyConn(create_health_check=[self._retryable_error, True])
        with patch.object(boto_route53, "_get_conn", MagicMock(return_value=conn)):
            result = boto_route53.create_healthcheck("foo")
            assert conn.create_health_check.call_count == 2
            assert result == {"result": True}, result

        # Non-retryable error (should re-raise DNSServerError)
        conn = DummyConn(create_health_check=[self._fatal_error])
        with patch.object(boto_route53, "_get_conn", MagicMock(return_value=conn)):
            result = boto_route53.create_healthcheck("foo")
            assert conn.create_health_check.call_count == 1
            assert result == {"error": "There was an error"}, result

    def test_get_record(self):
        """
        Tests retry behavior for get_record
        """
        # Retryable error (max retries reached)
        conn = DummyConn(get_zone=[self._retryable_error, self._retryable_error])
        with patch.object(boto_route53, "_get_conn", MagicMock(return_value=conn)):
            result = boto_route53.get_record(
                "foo",
                "bar",
                "baz",
                error_retries=2,
            )
            assert conn.get_zone.call_count == 2
            assert not result

        # Retryable error (passes on 2nd attempt)
        conn = DummyConn(
            get_zone=[
                self._retryable_error,
                namedtuple("Zone", "find_records")(lambda *args, **kwargs: False),
            ]
        )
        with patch.object(boto_route53, "_get_conn", MagicMock(return_value=conn)):
            result = boto_route53.get_record("foo", "bar", "baz")
            assert conn.get_zone.call_count == 2
            assert not result

        # Non-retryable error (should re-raise DNSServerError)
        conn = DummyConn(get_zone=[self._fatal_error])
        with patch.object(boto_route53, "_get_conn", MagicMock(return_value=conn)):
            try:
                result = boto_route53.get_record("foo", "bar", "baz")
            except DNSServerError:
                # This is the expected result
                pass
            else:
                raise Exception("DNSServerError not raised")

    @patch.object(boto_route53, "_wait_for_sync", MagicMock(return_value=True))
    def test_add_record(self):
        """
        Tests retry behavior for add_record
        """
        # Retryable error (max retries reached)
        zone = DummyConn(add_record=[self._retryable_error, self._retryable_error])
        zone.id = "foo"
        conn = DummyConn(get_zone=[zone])
        with patch.object(boto_route53, "_get_conn", MagicMock(return_value=conn)):
            result = boto_route53.add_record(
                "a",
                "b",
                "c",
                "d",
                error_retries=2,
            )
            assert zone.add_record.call_count == 2
            assert not result

        # Retryable error (passes on 2nd attempt)
        zone = DummyConn(
            add_record=[self._retryable_error, namedtuple("Status", "id")("foo")]
        )
        conn = DummyConn(get_zone=[zone])
        with patch.object(boto_route53, "_get_conn", MagicMock(return_value=conn)):
            result = boto_route53.add_record("a", "b", "c", "d")
            assert zone.add_record.call_count == 2
            assert result

        # Non-retryable error (should re-raise DNSServerError)
        zone = DummyConn(add_record=[self._fatal_error])
        conn = DummyConn(get_zone=[zone])
        with patch.object(boto_route53, "_get_conn", MagicMock(return_value=conn)):
            try:
                result = boto_route53.add_record("a", "b", "c", "d")
            except DNSServerError:
                # This is the expected result
                pass
            else:
                raise Exception("DNSServerError not raised")

    @patch.object(boto_route53, "_wait_for_sync", MagicMock(return_value=True))
    def test_update_record(self):
        """
        Tests retry behavior for update_record
        """
        # Retryable error (max retries reached)
        zone = DummyConn(find_records=[self._retryable_error, self._retryable_error])
        conn = DummyConn(get_zone=[zone])
        with patch.object(boto_route53, "_get_conn", MagicMock(return_value=conn)):
            result = boto_route53.update_record(
                "a",
                "b",
                "c",
                "d",
                error_retries=2,
            )
            assert zone.find_records.call_count == 2
            assert not result

        # Retryable error (passes on 2nd attempt)
        zone = DummyConn(
            find_records=[True, True],
            update_record=[self._retryable_error, namedtuple("Status", "id")("foo")],
        )
        conn = DummyConn(get_zone=[zone])
        with patch.object(boto_route53, "_get_conn", MagicMock(return_value=conn)):
            result = boto_route53.update_record("a", "b", "c", "d")
            assert zone.update_record.call_count == 2
            assert result

        # Non-retryable error (should re-raise DNSServerError)
        zone = DummyConn(find_records=[self._fatal_error])
        conn = DummyConn(get_zone=[zone])
        with patch.object(boto_route53, "_get_conn", MagicMock(return_value=conn)):
            try:
                result = boto_route53.update_record("a", "b", "c", "d")
            except DNSServerError:
                # This is the expected result
                pass
            else:
                raise Exception("DNSServerError not raised")

    @patch.object(boto_route53, "_wait_for_sync", MagicMock(return_value=True))
    def test_delete_record(self):
        """
        Tests retry behavior for delete_record
        """
        # Retryable error (max retries reached)
        zone = DummyConn(find_records=[self._retryable_error, self._retryable_error])
        conn = DummyConn(get_zone=[zone])
        with patch.object(boto_route53, "_get_conn", MagicMock(return_value=conn)):
            result = boto_route53.delete_record(
                "a",
                "b",
                "c",
                "d",
                error_retries=2,
            )
            assert zone.find_records.call_count == 2
            assert not result

        # Retryable error (passes on 2nd attempt)
        zone = DummyConn(
            find_records=[True, True],
            delete_record=[self._retryable_error, namedtuple("Status", "id")("foo")],
        )
        conn = DummyConn(get_zone=[zone])
        with patch.object(boto_route53, "_get_conn", MagicMock(return_value=conn)):
            result = boto_route53.delete_record("a", "b", "c", "d")
            assert zone.delete_record.call_count == 2
            assert result

        # Non-retryable error (should re-raise DNSServerError)
        zone = DummyConn(find_records=[self._fatal_error])
        conn = DummyConn(get_zone=[zone])
        with patch.object(boto_route53, "_get_conn", MagicMock(return_value=conn)):
            try:
                result = boto_route53.delete_record("a", "b", "c", "d")
            except DNSServerError:
                # This is the expected result
                pass
            else:
                raise Exception("DNSServerError not raised")<|MERGE_RESOLUTION|>--- conflicted
+++ resolved
@@ -3,11 +3,8 @@
 import sys
 from collections import namedtuple
 
-<<<<<<< HEAD
-import pkg_resources  # pylint: disable=W8410
-=======
+
 import pkg_resources
->>>>>>> c375c752
 import pytest
 
 import salt.config
