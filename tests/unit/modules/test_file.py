# -*- coding: utf-8 -*-

# Import python libs
from __future__ import absolute_import, print_function, unicode_literals
import os
import shutil
import tempfile
import textwrap

# Import Salt Testing libs
from tests.support.runtests import RUNTIME_VARS
from tests.support.helpers import with_tempfile, dedent
from tests.support.mixins import LoaderModuleMockMixin
from tests.support.unit import TestCase, skipIf
from tests.support.mock import MagicMock, Mock, patch, mock_open, DEFAULT

try:
    import pytest
except ImportError:
    pytest = None

# Import Salt libs
from salt.ext import six
import salt.config
import salt.loader
import salt.utils.data
import salt.utils.files
import salt.utils.platform
import salt.utils.stringutils
import salt.modules.file as filemod
import salt.modules.config as configmod
import salt.modules.cmdmod as cmdmod
from salt.exceptions import CommandExecutionError, SaltInvocationError
from salt.utils.jinja import SaltCacheLoader

SED_CONTENT = '''test
some
content
/var/lib/foo/app/test
here
'''


class DummyStat(object):
    st_mode = 33188
    st_ino = 115331251
    st_dev = 44
    st_nlink = 1
    st_uid = 99200001
    st_gid = 99200001
    st_size = 41743
    st_atime = 1552661253
    st_mtime = 1552661253
    st_ctime = 1552661253


class FileReplaceTestCase(TestCase, LoaderModuleMockMixin):

    def setup_loader_modules(self):
        return {
            filemod: {
                '__salt__': {
                    'config.manage_mode': configmod.manage_mode,
                    'cmd.run': cmdmod.run,
                    'cmd.run_all': cmdmod.run_all
                },
                '__opts__': {
                    'test': False,
                    'file_roots': {'base': 'tmp'},
                    'pillar_roots': {'base': 'tmp'},
                    'cachedir': 'tmp',
                    'grains': {},
                },
                '__grains__': {'kernel': 'Linux'},
                '__utils__': {
                    'files.is_text': MagicMock(return_value=True),
                    'stringutils.get_diff': salt.utils.stringutils.get_diff,
                },
            }
        }

    MULTILINE_STRING = textwrap.dedent('''\
        Lorem ipsum dolor sit amet, consectetur adipiscing elit. Nam rhoncus
        enim ac bibendum vulputate. Etiam nibh velit, placerat ac auctor in,
        lacinia a turpis. Nulla elit elit, ornare in sodales eu, aliquam sit
        amet nisl.

        Fusce ac vehicula lectus. Vivamus justo nunc, pulvinar in ornare nec,
        sollicitudin id sem. Pellentesque sed ipsum dapibus, dapibus elit id,
        malesuada nisi.

        Lorem ipsum dolor sit amet, consectetur adipiscing elit. Donec
        venenatis tellus eget massa facilisis, in auctor ante aliquet. Sed nec
        cursus metus. Curabitur massa urna, vehicula id porttitor sed, lobortis
        quis leo.
        ''')

    def setUp(self):
        self.tfile = tempfile.NamedTemporaryFile(delete=False, mode='w+')
        self.tfile.write(self.MULTILINE_STRING)
        self.tfile.close()

    def tearDown(self):
        os.remove(self.tfile.name)
        del self.tfile

    def test_replace(self):
        filemod.replace(self.tfile.name, r'Etiam', 'Salticus', backup=False)

        with salt.utils.files.fopen(self.tfile.name, 'r') as fp:
            self.assertIn(
                'Salticus',
                salt.utils.stringutils.to_unicode(fp.read())
            )

    def test_replace_append_if_not_found(self):
        '''
        Check that file.replace append_if_not_found works
        '''
        args = {
                'pattern': '#*baz=(?P<value>.*)',
                'repl': 'baz=\\g<value>',
                'append_if_not_found': True,
        }
        base = os.linesep.join(['foo=1', 'bar=2'])

        # File ending with a newline, no match
        with tempfile.NamedTemporaryFile('w+b', delete=False) as tfile:
            tfile.write(salt.utils.stringutils.to_bytes(base + os.linesep))
            tfile.flush()
        filemod.replace(tfile.name, **args)
        expected = os.linesep.join([base, 'baz=\\g<value>']) + os.linesep
        with salt.utils.files.fopen(tfile.name) as tfile2:
            self.assertEqual(
                salt.utils.stringutils.to_unicode(tfile2.read()), expected)
        os.remove(tfile.name)

        # File not ending with a newline, no match
        with tempfile.NamedTemporaryFile('w+b', delete=False) as tfile:
            tfile.write(salt.utils.stringutils.to_bytes(base))
            tfile.flush()
        filemod.replace(tfile.name, **args)
        with salt.utils.files.fopen(tfile.name) as tfile2:
            self.assertEqual(
                salt.utils.stringutils.to_unicode(tfile2.read()), expected)
        os.remove(tfile.name)

        # A newline should not be added in empty files
        with tempfile.NamedTemporaryFile('w+b', delete=False) as tfile:
            pass
        filemod.replace(tfile.name, **args)
        expected = args['repl'] + os.linesep
        with salt.utils.files.fopen(tfile.name) as tfile2:
            self.assertEqual(
                salt.utils.stringutils.to_unicode(tfile2.read()), expected)
        os.remove(tfile.name)

        # Using not_found_content, rather than repl
        with tempfile.NamedTemporaryFile('w+b', delete=False) as tfile:
            tfile.write(salt.utils.stringutils.to_bytes(base))
            tfile.flush()
        args['not_found_content'] = 'baz=3'
        expected = os.linesep.join([base, 'baz=3']) + os.linesep
        filemod.replace(tfile.name, **args)
        with salt.utils.files.fopen(tfile.name) as tfile2:
            self.assertEqual(
                salt.utils.stringutils.to_unicode(tfile2.read()), expected)
        os.remove(tfile.name)

        # not appending if matches
        with tempfile.NamedTemporaryFile('w+b', delete=False) as tfile:
            base = os.linesep.join(['foo=1', 'baz=42', 'bar=2'])
            tfile.write(salt.utils.stringutils.to_bytes(base))
            tfile.flush()
        expected = base
        filemod.replace(tfile.name, **args)
        with salt.utils.files.fopen(tfile.name) as tfile2:
            self.assertEqual(
                salt.utils.stringutils.to_unicode(tfile2.read()), expected)

    def test_backup(self):
        fext = '.bak'
        bak_file = '{0}{1}'.format(self.tfile.name, fext)

        filemod.replace(self.tfile.name, r'Etiam', 'Salticus', backup=fext)

        self.assertTrue(os.path.exists(bak_file))
        os.unlink(bak_file)

    def test_nobackup(self):
        fext = '.bak'
        bak_file = '{0}{1}'.format(self.tfile.name, fext)

        filemod.replace(self.tfile.name, r'Etiam', 'Salticus', backup=False)

        self.assertFalse(os.path.exists(bak_file))

    def test_dry_run(self):
        before_ctime = os.stat(self.tfile.name).st_mtime
        filemod.replace(self.tfile.name, r'Etiam', 'Salticus', dry_run=True)
        after_ctime = os.stat(self.tfile.name).st_mtime

        self.assertEqual(before_ctime, after_ctime)

    def test_show_changes(self):
        ret = filemod.replace(self.tfile.name,
                              r'Etiam', 'Salticus',
                              show_changes=True)

        self.assertTrue(ret.startswith('---'))  # looks like a diff

    def test_noshow_changes(self):
        ret = filemod.replace(self.tfile.name,
                              r'Etiam', 'Salticus',
                              show_changes=False)

        self.assertIsInstance(ret, bool)

    def test_re_str_flags(self):
        # upper- & lower-case
        filemod.replace(self.tfile.name,
                        r'Etiam', 'Salticus',
                        flags=['MULTILINE', 'ignorecase'])

    def test_re_int_flags(self):
        filemod.replace(self.tfile.name, r'Etiam', 'Salticus', flags=10)

    def test_numeric_repl(self):
        '''
        This test covers cases where the replacement string is numeric, and the
        CLI parser yamlifies it into a numeric type. If not converted back to a
        string type in file.replace, a TypeError occurs when the replacemen is
        attempted. See https://github.com/saltstack/salt/issues/9097 for more
        information.
        '''
        filemod.replace(self.tfile.name, r'Etiam', 123)

    def test_search_only_return_true(self):
        ret = filemod.replace(self.tfile.name,
                              r'Etiam', 'Salticus',
                              search_only=True)

        self.assertIsInstance(ret, bool)
        self.assertEqual(ret, True)

    def test_search_only_return_false(self):
        ret = filemod.replace(self.tfile.name,
                              r'Etian', 'Salticus',
                              search_only=True)

        self.assertIsInstance(ret, bool)
        self.assertEqual(ret, False)


class FileCommentLineTestCase(TestCase, LoaderModuleMockMixin):
    def setup_loader_modules(self):
        return {
            filemod: {
                '__salt__': {
                    'config.manage_mode': configmod.manage_mode,
                    'cmd.run': cmdmod.run,
                    'cmd.run_all': cmdmod.run_all
                },
                '__opts__': {
                    'test': False,
                    'file_roots': {'base': 'tmp'},
                    'pillar_roots': {'base': 'tmp'},
                    'cachedir': 'tmp',
                    'grains': {},
                },
                '__grains__': {'kernel': 'Linux'},
                '__utils__': {
                    'files.is_text': MagicMock(return_value=True),
                    'stringutils.get_diff': salt.utils.stringutils.get_diff,
                },
            }
        }

    MULTILINE_STRING = textwrap.dedent('''\
        Lorem
        ipsum
        #dolor
        ''')

    MULTILINE_STRING = os.linesep.join(MULTILINE_STRING.splitlines())

    def setUp(self):
        self.tfile = tempfile.NamedTemporaryFile(delete=False, mode='w+')
        self.tfile.write(self.MULTILINE_STRING)
        self.tfile.close()

    def tearDown(self):
        os.remove(self.tfile.name)
        del self.tfile

    def test_comment_line(self):
        filemod.comment_line(self.tfile.name,
                             '^ipsum')

        with salt.utils.files.fopen(self.tfile.name, 'r') as fp:
            filecontent = fp.read()
        self.assertIn('#ipsum', filecontent)

    def test_comment(self):
        filemod.comment(self.tfile.name,
                             '^ipsum')

        with salt.utils.files.fopen(self.tfile.name, 'r') as fp:
            filecontent = fp.read()
        self.assertIn('#ipsum', filecontent)

    def test_comment_different_character(self):
        filemod.comment_line(self.tfile.name,
                             '^ipsum',
                             '//')

        with salt.utils.files.fopen(self.tfile.name, 'r') as fp:
            filecontent = fp.read()
        self.assertIn('//ipsum', filecontent)

    def test_comment_not_found(self):
        filemod.comment_line(self.tfile.name,
                             '^sit')

        with salt.utils.files.fopen(self.tfile.name, 'r') as fp:
            filecontent = fp.read()
        self.assertNotIn('#sit', filecontent)
        self.assertNotIn('sit', filecontent)

    def test_uncomment(self):
        filemod.uncomment(self.tfile.name,
                          'dolor')

        with salt.utils.files.fopen(self.tfile.name, 'r') as fp:
            filecontent = fp.read()
        self.assertIn('dolor', filecontent)
        self.assertNotIn('#dolor', filecontent)


class FileBlockReplaceTestCase(TestCase, LoaderModuleMockMixin):
    def setup_loader_modules(self):
        return {
            filemod: {
                '__salt__': {
                    'config.manage_mode': MagicMock(),
                    'cmd.run': cmdmod.run,
                    'cmd.run_all': cmdmod.run_all
                },
                '__opts__': {
                    'test': False,
                    'file_roots': {'base': 'tmp'},
                    'pillar_roots': {'base': 'tmp'},
                    'cachedir': 'tmp',
                    'grains': {},
                },
                '__grains__': {'kernel': 'Linux'},
                '__utils__': {
                    'files.is_binary': MagicMock(return_value=False),
                    'files.get_encoding': MagicMock(return_value='utf-8'),
                    'stringutils.get_diff': salt.utils.stringutils.get_diff,
                },
            }
        }

    MULTILINE_STRING = textwrap.dedent('''\
        Lorem ipsum dolor sit amet, consectetur adipiscing elit. Nam rhoncus
        enim ac bibendum vulputate. Etiam nibh velit, placerat ac auctor in,
        lacinia a turpis. Nulla elit elit, ornare in sodales eu, aliquam sit
        amet nisl.

        Fusce ac vehicula lectus. Vivamus justo nunc, pulvinar in ornare nec,
        sollicitudin id sem. Pellentesque sed ipsum dapibus, dapibus elit id,
        malesuada nisi.

        first part of start line // START BLOCK : part of start line not removed
        to be removed
        first part of end line // END BLOCK : part of end line not removed

        #-- START BLOCK UNFINISHED

        #-- START BLOCK 1
        old content part 1
        old content part 2
        #-- END BLOCK 1

        Lorem ipsum dolor sit amet, consectetur adipiscing elit. Donec
        venenatis tellus eget massa facilisis, in auctor ante aliquet. Sed nec
        cursus metus. Curabitur massa urna, vehicula id porttitor sed, lobortis
        quis leo.
        ''')

    MULTILINE_STRING = os.linesep.join(MULTILINE_STRING.splitlines())

    def setUp(self):
        self.tfile = tempfile.NamedTemporaryFile(delete=False,
                                                 prefix='blockrepltmp',
                                                 mode='w+b')
        self.tfile.write(salt.utils.stringutils.to_bytes(self.MULTILINE_STRING))
        self.tfile.close()

    def tearDown(self):
        os.remove(self.tfile.name)
        del self.tfile

    def test_replace_multiline(self):
        new_multiline_content = os.linesep.join([
            "Who's that then?",
            "Well, how'd you become king, then?",
            "We found them. I'm not a witch.",
            "We shall say 'Ni' again to you, if you do not appease us."
        ])
        filemod.blockreplace(self.tfile.name,
                             marker_start='#-- START BLOCK 1',
                             marker_end='#-- END BLOCK 1',
                             content=new_multiline_content,
                             backup=False,
                             append_newline=None)

        with salt.utils.files.fopen(self.tfile.name, 'rb') as fp:
            filecontent = fp.read()
        self.assertIn(salt.utils.stringutils.to_bytes(
            os.linesep.join([
                '#-- START BLOCK 1', new_multiline_content, '#-- END BLOCK 1'])),
            filecontent)
        self.assertNotIn(b'old content part 1', filecontent)
        self.assertNotIn(b'old content part 2', filecontent)

    def test_replace_append(self):
        new_content = "Well, I didn't vote for you."

        self.assertRaises(
            CommandExecutionError,
            filemod.blockreplace,
            self.tfile.name,
            marker_start='#-- START BLOCK 2',
            marker_end='#-- END BLOCK 2',
            content=new_content,
            append_if_not_found=False,
            backup=False
        )
        with salt.utils.files.fopen(self.tfile.name, 'r') as fp:
            self.assertNotIn(
                '#-- START BLOCK 2' + "\n" + new_content + '#-- END BLOCK 2',
                salt.utils.stringutils.to_unicode(fp.read())
            )

        filemod.blockreplace(self.tfile.name,
                             marker_start='#-- START BLOCK 2',
                             marker_end='#-- END BLOCK 2',
                             content=new_content,
                             backup=False,
                             append_if_not_found=True)

        with salt.utils.files.fopen(self.tfile.name, 'rb') as fp:
            self.assertIn(salt.utils.stringutils.to_bytes(
                os.linesep.join([
                    '#-- START BLOCK 2',
                    '{0}#-- END BLOCK 2'.format(new_content)])),
                fp.read())

    def test_replace_insert_after(self):
        new_content = "Well, I didn't vote for you."

        self.assertRaises(
            CommandExecutionError,
            filemod.blockreplace,
            self.tfile.name,
            marker_start='#-- START BLOCK 2',
            marker_end='#-- END BLOCK 2',
            content=new_content,
            insert_after_match='not in the text',
            backup=False
        )
        with salt.utils.files.fopen(self.tfile.name, 'r') as fp:
            self.assertNotIn(
                '#-- START BLOCK 2' + "\n" + new_content + '#-- END BLOCK 2',
                salt.utils.stringutils.to_unicode(fp.read())
            )

        filemod.blockreplace(self.tfile.name,
                             marker_start='#-- START BLOCK 2',
                             marker_end='#-- END BLOCK 2',
                             content=new_content,
                             backup=False,
                             insert_after_match='malesuada')

        with salt.utils.files.fopen(self.tfile.name, 'rb') as fp:
            self.assertIn(salt.utils.stringutils.to_bytes(
                os.linesep.join([
                    '#-- START BLOCK 2',
                    '{0}#-- END BLOCK 2'.format(new_content)])),
                fp.read())

    def test_replace_append_newline_at_eof(self):
        '''
        Check that file.blockreplace works consistently on files with and
        without newlines at end of file.
        '''
        base = 'bar'
        args = {
                'marker_start': '#start',
                'marker_end': '#stop',
                'content': 'baz',
                'append_if_not_found': True,
        }
        block = os.linesep.join(['#start', 'baz#stop']) + os.linesep
        # File ending with a newline
        with tempfile.NamedTemporaryFile(mode='w+b', delete=False) as tfile:
            tfile.write(salt.utils.stringutils.to_bytes(base + os.linesep))
            tfile.flush()
        filemod.blockreplace(tfile.name, **args)
        expected = os.linesep.join([base, block])
        with salt.utils.files.fopen(tfile.name) as tfile2:
            self.assertEqual(
                salt.utils.stringutils.to_unicode(tfile2.read()), expected)
        os.remove(tfile.name)

        # File not ending with a newline
        with tempfile.NamedTemporaryFile(mode='w+b', delete=False) as tfile:
            tfile.write(salt.utils.stringutils.to_bytes(base))
            tfile.flush()
        filemod.blockreplace(tfile.name, **args)
        with salt.utils.files.fopen(tfile.name) as tfile2:
            self.assertEqual(
                salt.utils.stringutils.to_unicode(tfile2.read()), expected)
        os.remove(tfile.name)

        # A newline should not be added in empty files
        with tempfile.NamedTemporaryFile(mode='w+b', delete=False) as tfile:
            pass
        filemod.blockreplace(tfile.name, **args)
        with salt.utils.files.fopen(tfile.name) as tfile2:
            self.assertEqual(
                salt.utils.stringutils.to_unicode(tfile2.read()), block)
        os.remove(tfile.name)

    def test_replace_prepend(self):
        new_content = "Well, I didn't vote for you."

        self.assertRaises(
            CommandExecutionError,
            filemod.blockreplace,
            self.tfile.name,
            marker_start='#-- START BLOCK 2',
            marker_end='#-- END BLOCK 2',
            content=new_content,
            prepend_if_not_found=False,
            backup=False
        )
        with salt.utils.files.fopen(self.tfile.name, 'rb') as fp:
            self.assertNotIn(salt.utils.stringutils.to_bytes(
                os.linesep.join([
                    '#-- START BLOCK 2',
                    '{0}#-- END BLOCK 2'.format(new_content)])),
                fp.read())

        filemod.blockreplace(self.tfile.name,
                             marker_start='#-- START BLOCK 2',
                             marker_end='#-- END BLOCK 2',
                             content=new_content,
                             backup=False,
                             prepend_if_not_found=True)

        with salt.utils.files.fopen(self.tfile.name, 'rb') as fp:
            self.assertTrue(
                fp.read().startswith(salt.utils.stringutils.to_bytes(
                    os.linesep.join([
                        '#-- START BLOCK 2',
                        '{0}#-- END BLOCK 2'.format(new_content)]))))

    def test_replace_insert_before(self):
        new_content = "Well, I didn't vote for you."

        self.assertRaises(
            CommandExecutionError,
            filemod.blockreplace,
            self.tfile.name,
            marker_start='#-- START BLOCK 2',
            marker_end='#-- END BLOCK 2',
            content=new_content,
            insert_before_match='not in the text',
            backup=False
        )
        with salt.utils.files.fopen(self.tfile.name, 'r') as fp:
            self.assertNotIn(
                '#-- START BLOCK 2' + "\n" + new_content + '#-- END BLOCK 2',
                salt.utils.stringutils.to_unicode(fp.read())
            )

        filemod.blockreplace(self.tfile.name,
                             marker_start='#-- START BLOCK 2',
                             marker_end='#-- END BLOCK 2',
                             content=new_content,
                             backup=False,
                             insert_before_match='malesuada')

        with salt.utils.files.fopen(self.tfile.name, 'rb') as fp:
            self.assertIn(salt.utils.stringutils.to_bytes(
                os.linesep.join([
                    '#-- START BLOCK 2',
                    '{0}#-- END BLOCK 2'.format(new_content)])),
                fp.read())

    def test_replace_partial_marked_lines(self):
        filemod.blockreplace(self.tfile.name,
                             marker_start='// START BLOCK',
                             marker_end='// END BLOCK',
                             content='new content 1',
                             backup=False)

        with salt.utils.files.fopen(self.tfile.name, 'r') as fp:
            filecontent = salt.utils.stringutils.to_unicode(fp.read())
        self.assertIn('new content 1', filecontent)
        self.assertNotIn('to be removed', filecontent)
        self.assertIn('first part of start line', filecontent)
        self.assertNotIn('first part of end line', filecontent)
        self.assertIn('part of start line not removed', filecontent)
        self.assertIn('part of end line not removed', filecontent)

    def test_backup(self):
        fext = '.bak'
        bak_file = '{0}{1}'.format(self.tfile.name, fext)

        filemod.blockreplace(
            self.tfile.name,
            marker_start='// START BLOCK',
            marker_end='// END BLOCK',
            content='new content 2',
            backup=fext)

        self.assertTrue(os.path.exists(bak_file))
        os.unlink(bak_file)
        self.assertFalse(os.path.exists(bak_file))

        fext = '.bak'
        bak_file = '{0}{1}'.format(self.tfile.name, fext)

        filemod.blockreplace(self.tfile.name,
                             marker_start='// START BLOCK',
                             marker_end='// END BLOCK',
                             content='new content 3',
                             backup=False)

        self.assertFalse(os.path.exists(bak_file))

    def test_no_modifications(self):
        filemod.blockreplace(self.tfile.name,
                             marker_start='#-- START BLOCK 1',
                             marker_end='#-- END BLOCK 1',
                             content='new content 4',
                             backup=False,
                             append_newline=None)
        before_ctime = os.stat(self.tfile.name).st_mtime
        filemod.blockreplace(self.tfile.name,
                             marker_start='#-- START BLOCK 1',
                             marker_end='#-- END BLOCK 1',
                             content='new content 4',
                             backup=False,
                             append_newline=None)
        after_ctime = os.stat(self.tfile.name).st_mtime

        self.assertEqual(before_ctime, after_ctime)

    def test_dry_run(self):
        before_ctime = os.stat(self.tfile.name).st_mtime
        filemod.blockreplace(self.tfile.name,
                             marker_start='// START BLOCK',
                             marker_end='// END BLOCK',
                             content='new content 5',
                             dry_run=True)
        after_ctime = os.stat(self.tfile.name).st_mtime

        self.assertEqual(before_ctime, after_ctime)

    def test_show_changes(self):
        ret = filemod.blockreplace(self.tfile.name,
                                   marker_start='// START BLOCK',
                                   marker_end='// END BLOCK',
                                   content='new content 6',
                                   backup=False,
                                   show_changes=True)

        self.assertTrue(ret.startswith('---'))  # looks like a diff

        ret = filemod.blockreplace(self.tfile.name,
                                   marker_start='// START BLOCK',
                                   marker_end='// END BLOCK',
                                   content='new content 7',
                                   backup=False,
                                   show_changes=False)

        self.assertIsInstance(ret, bool)

    def test_unfinished_block_exception(self):
        self.assertRaises(
            CommandExecutionError,
            filemod.blockreplace,
            self.tfile.name,
            marker_start='#-- START BLOCK UNFINISHED',
            marker_end='#-- END BLOCK UNFINISHED',
            content='foobar',
            backup=False
        )


@skipIf(salt.utils.platform.is_windows(), 'Skip on windows')
class FileGrepTestCase(TestCase, LoaderModuleMockMixin):
    def setup_loader_modules(self):
        return {
            filemod: {
                '__salt__': {
                    'config.manage_mode': configmod.manage_mode,
                    'cmd.run': cmdmod.run,
                    'cmd.run_all': cmdmod.run_all
                },
                '__opts__': {
                    'test': False,
                    'file_roots': {'base': 'tmp'},
                    'pillar_roots': {'base': 'tmp'},
                    'cachedir': 'tmp',
                    'grains': {},
                },
                '__grains__': {'kernel': 'Linux'},
                '__utils__': {
                    'files.is_text': MagicMock(return_value=True),
                    'stringutils.get_diff': salt.utils.stringutils.get_diff,
                },
            }
        }

    MULTILINE_STRING = textwrap.dedent('''\
        Lorem ipsum dolor sit amet, consectetur
        adipiscing elit. Nam rhoncus enim ac
        bibendum vulputate.
        ''')

    MULTILINE_STRING = os.linesep.join(MULTILINE_STRING.splitlines())

    def setUp(self):
        self.tfile = tempfile.NamedTemporaryFile(delete=False, mode='w+')
        self.tfile.write(self.MULTILINE_STRING)
        self.tfile.close()

    def tearDown(self):
        os.remove(self.tfile.name)
        del self.tfile

    def test_grep_query_exists(self):
        result = filemod.grep(self.tfile.name,
                     'Lorem ipsum')

        self.assertTrue(result, None)
        self.assertTrue(result['retcode'] == 0)
        self.assertTrue(result['stdout'] == 'Lorem ipsum dolor sit amet, consectetur')
        self.assertTrue(result['stderr'] == '')

    def test_grep_query_not_exists(self):
        result = filemod.grep(self.tfile.name,
                     'Lorem Lorem')

        self.assertTrue(result['retcode'] == 1)
        self.assertTrue(result['stdout'] == '')
        self.assertTrue(result['stderr'] == '')

    def test_grep_query_exists_with_opt(self):
        result = filemod.grep(self.tfile.name,
                     'Lorem ipsum',
                     '-i')

        self.assertTrue(result, None)
        self.assertTrue(result['retcode'] == 0)
        self.assertTrue(result['stdout'] == 'Lorem ipsum dolor sit amet, consectetur')
        self.assertTrue(result['stderr'] == '')

    def test_grep_query_not_exists_opt(self):
        result = filemod.grep(self.tfile.name,
                     'Lorem Lorem',
                     '-v')

        self.assertTrue(result['retcode'] == 0)
        self.assertTrue(result['stdout'] == FileGrepTestCase.MULTILINE_STRING)
        self.assertTrue(result['stderr'] == '')

    def test_grep_query_too_many_opts(self):
        with self.assertRaisesRegex(SaltInvocationError, '^Passing multiple command line arg') as cm:
            result = filemod.grep(self.tfile.name,
                                  'Lorem Lorem',
                                  '-i -b2')

    def test_grep_query_exists_wildcard(self):
        _file = '{0}*'.format(self.tfile.name)
        result = filemod.grep(_file,
                     'Lorem ipsum')

        self.assertTrue(result, None)
        self.assertTrue(result['retcode'] == 0)
        self.assertTrue(result['stdout'] == 'Lorem ipsum dolor sit amet, consectetur')
        self.assertTrue(result['stderr'] == '')

    def test_grep_file_not_exists_wildcard(self):
        _file = '{0}-junk*'.format(self.tfile.name)
        result = filemod.grep(_file,
                     'Lorem ipsum')

        self.assertTrue(result, None)
        self.assertFalse(result['retcode'] == 0)
        self.assertFalse(result['stdout'] == 'Lorem ipsum dolor sit amet, consectetur')
        _expected_stderr = 'grep: {0}-junk*: No such file or directory'.format(self.tfile.name)
        self.assertTrue(result['stderr'] == _expected_stderr)


class FileModuleTestCase(TestCase, LoaderModuleMockMixin):
    def setup_loader_modules(self):
        return {
            filemod: {
                '__salt__': {
                    'config.manage_mode': configmod.manage_mode,
                    'cmd.run': cmdmod.run,
                    'cmd.run_all': cmdmod.run_all
                },
                '__opts__': {
                    'test': False,
                    'file_roots': {'base': 'tmp'},
                    'pillar_roots': {'base': 'tmp'},
                    'cachedir': 'tmp',
                    'grains': {},
                },
                '__grains__': {'kernel': 'Linux'},
                '__utils__': {
                    'stringutils.get_diff': salt.utils.stringutils.get_diff,
                },
            }
        }

    @skipIf(salt.utils.platform.is_windows(), 'lsattr is not available on Windows')
    def test_check_file_meta_no_lsattr(self):
        '''
        Ensure that we skip attribute comparison if lsattr(1) is not found
        '''
        source = "salt:///README.md"
        name = "/home/git/proj/a/README.md"
        source_sum = {}
        stats_result = {'size': 22, 'group': 'wheel', 'uid': 0, 'type': 'file',
                        'mode': '0600', 'gid': 0, 'target': name, 'user':
                        'root', 'mtime': 1508356390, 'atime': 1508356390,
                        'inode': 447, 'ctime': 1508356390}
        with patch('salt.modules.file.stats') as m_stats:
            m_stats.return_value = stats_result
            with patch('salt.utils.path.which') as m_which:
                m_which.return_value = None
                result = filemod.check_file_meta(name, name, source, source_sum,
                                                 'root', 'root', '755', None,
                                                 'base')
        self.assertTrue(result, None)

    @skipIf(salt.utils.platform.is_windows(), 'SED is not available on Windows')
    def test_sed_limit_escaped(self):
        with tempfile.NamedTemporaryFile(mode='w+') as tfile:
            tfile.write(SED_CONTENT)
            tfile.seek(0, 0)

            path = tfile.name
            before = '/var/lib/foo'
            after = ''
            limit = '^{0}'.format(before)

            filemod.sed(path, before, after, limit=limit)

            with salt.utils.files.fopen(path, 'r') as newfile:
                self.assertEqual(
                    SED_CONTENT.replace(before, ''),
                    salt.utils.stringutils.to_unicode(newfile.read())
                )

    def test_append_newline_at_eof(self):
        '''
        Check that file.append works consistently on files with and without
        newlines at end of file.
        '''
        # File ending with a newline
        with tempfile.NamedTemporaryFile(mode='wb', delete=False) as tfile:
            tfile.write(salt.utils.stringutils.to_bytes('foo' + os.linesep))
            tfile.flush()
        filemod.append(tfile.name, 'bar')
        expected = os.linesep.join(['foo', 'bar', ''])
        with salt.utils.files.fopen(tfile.name) as tfile2:
            new_file = salt.utils.stringutils.to_unicode(tfile2.read())
        self.assertEqual(new_file, expected)
        os.remove(tfile.name)

        # File not ending with a newline
        with tempfile.NamedTemporaryFile(mode='wb', delete=False) as tfile:
            tfile.write(salt.utils.stringutils.to_bytes('foo'))
            tfile.flush()
        filemod.append(tfile.name, 'bar')
        with salt.utils.files.fopen(tfile.name) as tfile2:
            self.assertEqual(
                salt.utils.stringutils.to_unicode(tfile2.read()), expected)
        os.remove(tfile.name)

        # A newline should be added in empty files
        with tempfile.NamedTemporaryFile(mode='wb', delete=False) as tfile:
            filemod.append(tfile.name, salt.utils.stringutils.to_str('bar'))
        with salt.utils.files.fopen(tfile.name) as tfile2:
            self.assertEqual(
                salt.utils.stringutils.to_unicode(tfile2.read()),
                'bar' + os.linesep
            )
        os.remove(tfile.name)

    def test_extract_hash(self):
        '''
        Check various hash file formats.
        '''
        # With file name
        with tempfile.NamedTemporaryFile(mode='w+b', delete=False) as tfile:
            tfile.write(salt.utils.stringutils.to_bytes(
                'rc.conf ef6e82e4006dee563d98ada2a2a80a27\n'
                'ead48423703509d37c4a90e6a0d53e143b6fc268 example.tar.gz\n'
                'fe05bcdcdc4928012781a5f1a2a77cbb5398e106 ./subdir/example.tar.gz\n'
                'ad782ecdac770fc6eb9a62e44f90873fb97fb26b foo.tar.bz2\n'
            ))
            tfile.flush()

        result = filemod.extract_hash(tfile.name, '', '/rc.conf')
        self.assertEqual(result, {
            'hsum': 'ef6e82e4006dee563d98ada2a2a80a27',
            'hash_type': 'md5'
        })

        result = filemod.extract_hash(tfile.name, '', '/example.tar.gz')
        self.assertEqual(result, {
            'hsum': 'ead48423703509d37c4a90e6a0d53e143b6fc268',
            'hash_type': 'sha1'
        })

        # All the checksums in this test file are sha1 sums. We run this
        # loop three times. The first pass tests auto-detection of hash
        # type by length of the hash. The second tests matching a specific
        # type. The third tests a failed attempt to match a specific type,
        # since sha256 was requested but sha1 is what is in the file.
        for hash_type in ('', 'sha1', 'sha256'):
            # Test the source_hash_name argument. Even though there are
            # matches in the source_hash file for both the file_name and
            # source params, they should be ignored in favor of the
            # source_hash_name.
            file_name = '/example.tar.gz'
            source = 'https://mydomain.tld/foo.tar.bz2?key1=val1&key2=val2'
            source_hash_name = './subdir/example.tar.gz'
            result = filemod.extract_hash(
                tfile.name,
                hash_type,
                file_name,
                source,
                source_hash_name)
            expected = {
                'hsum': 'fe05bcdcdc4928012781a5f1a2a77cbb5398e106',
                'hash_type': 'sha1'
            } if hash_type != 'sha256' else None
            self.assertEqual(result, expected)

            # Test both a file_name and source but no source_hash_name.
            # Even though there are matches for both file_name and
            # source_hash_name, file_name should be preferred.
            file_name = '/example.tar.gz'
            source = 'https://mydomain.tld/foo.tar.bz2?key1=val1&key2=val2'
            source_hash_name = None
            result = filemod.extract_hash(
                tfile.name,
                hash_type,
                file_name,
                source,
                source_hash_name)
            expected = {
                'hsum': 'ead48423703509d37c4a90e6a0d53e143b6fc268',
                'hash_type': 'sha1'
            } if hash_type != 'sha256' else None
            self.assertEqual(result, expected)

            # Test both a file_name and source but no source_hash_name.
            # Since there is no match for the file_name, the source is
            # matched.
            file_name = '/somefile.tar.gz'
            source = 'https://mydomain.tld/foo.tar.bz2?key1=val1&key2=val2'
            source_hash_name = None
            result = filemod.extract_hash(
                tfile.name,
                hash_type,
                file_name,
                source,
                source_hash_name)
            expected = {
                'hsum': 'ad782ecdac770fc6eb9a62e44f90873fb97fb26b',
                'hash_type': 'sha1'
            } if hash_type != 'sha256' else None
            self.assertEqual(result, expected)
        os.remove(tfile.name)

        # Hash only, no file name (Maven repo checksum format)
        # Since there is no name match, the first checksum in the file will
        # always be returned, never the second.
        with tempfile.NamedTemporaryFile(mode='w+b', delete=False) as tfile:
            tfile.write(salt.utils.stringutils.to_bytes(
                'ead48423703509d37c4a90e6a0d53e143b6fc268\n'
                'ad782ecdac770fc6eb9a62e44f90873fb97fb26b\n'))
            tfile.flush()

        for hash_type in ('', 'sha1', 'sha256'):
            result = filemod.extract_hash(tfile.name, hash_type, '/testfile')
            expected = {
                'hsum': 'ead48423703509d37c4a90e6a0d53e143b6fc268',
                'hash_type': 'sha1'
            } if hash_type != 'sha256' else None
            self.assertEqual(result, expected)
        os.remove(tfile.name)

    def test_user_to_uid_int(self):
        '''
        Tests if user is passed as an integer
        '''
        user = 5034
        ret = filemod.user_to_uid(user)
        self.assertEqual(ret, user)

    def test_group_to_gid_int(self):
        '''
        Tests if group is passed as an integer
        '''
        group = 5034
        ret = filemod.group_to_gid(group)
        self.assertEqual(ret, group)

    def test_patch(self):
        with patch('os.path.isdir', return_value=False) as mock_isdir, \
                patch('salt.utils.path.which', return_value='/bin/patch') as mock_which:
            cmd_mock = MagicMock(return_value='test_retval')
            with patch.dict(filemod.__salt__, {'cmd.run_all': cmd_mock}):
                ret = filemod.patch('/path/to/file', '/path/to/patch')
            cmd = ['/bin/patch', '--forward', '--reject-file=-',
                '-i', '/path/to/patch', '/path/to/file']
            cmd_mock.assert_called_once_with(cmd, python_shell=False)
            self.assertEqual('test_retval', ret)

    def test_patch_dry_run(self):
        with patch('os.path.isdir', return_value=False) as mock_isdir, \
                patch('salt.utils.path.which', return_value='/bin/patch') as mock_which:
            cmd_mock = MagicMock(return_value='test_retval')
            with patch.dict(filemod.__salt__, {'cmd.run_all': cmd_mock}):
                ret = filemod.patch('/path/to/file', '/path/to/patch', dry_run=True)
            cmd = ['/bin/patch', '--dry-run', '--forward', '--reject-file=-',
                '-i', '/path/to/patch', '/path/to/file']
            cmd_mock.assert_called_once_with(cmd, python_shell=False)
            self.assertEqual('test_retval', ret)

    def test_patch_dir(self):
        with patch('os.path.isdir', return_value=True) as mock_isdir, \
                patch('salt.utils.path.which', return_value='/bin/patch') as mock_which:
            cmd_mock = MagicMock(return_value='test_retval')
            with patch.dict(filemod.__salt__, {'cmd.run_all': cmd_mock}):
                ret = filemod.patch('/path/to/dir', '/path/to/patch')
            cmd = ['/bin/patch', '--forward', '--reject-file=-',
                '-i', '/path/to/patch', '-d', '/path/to/dir', '--strip=0']
            cmd_mock.assert_called_once_with(cmd, python_shell=False)
            self.assertEqual('test_retval', ret)

    def test_apply_template_on_contents(self):
        '''
        Tests that the templating engine works on string contents
        '''
        contents = 'This is a {{ template }}.'
        defaults = {'template': 'templated file'}
        with patch.object(SaltCacheLoader, 'file_client', Mock()):
            ret = filemod.apply_template_on_contents(
                contents,
                template='jinja',
                context={'opts': filemod.__opts__},
                defaults=defaults,
                saltenv='base')
        self.assertEqual(ret, 'This is a templated file.')

    def test_get_diff(self):

        text1 = textwrap.dedent('''\
            foo
            bar
            baz
            спам
            ''')
        text2 = textwrap.dedent('''\
            foo
            bar
            baz
            яйца
            ''')
        diff_result = textwrap.dedent('''\
            --- text1
            +++ text2
            @@ -1,4 +1,4 @@
             foo
             bar
             baz
            -спам
            +яйца
            ''')

        # The below two variables are 8 bytes of data pulled from /dev/urandom
        binary1 = b'\xd4\xb2\xa6W\xc6\x8e\xf5\x0f'
        binary2 = b',\x13\x04\xa5\xb0\x12\xdf%'

        # pylint: disable=no-self-argument
        class MockFopen(object):
            '''
            Provides a fake filehandle object that has just enough to run
            readlines() as file.get_diff does. Any significant changes to
            file.get_diff may require this class to be modified.
            '''
            def __init__(mockself, path, *args, **kwargs):  # pylint: disable=unused-argument
                mockself.path = path

            def readlines(mockself):  # pylint: disable=unused-argument
                return {
                    'text1': text1.encode('utf8'),
                    'text2': text2.encode('utf8'),
                    'binary1': binary1,
                    'binary2': binary2,
                }[mockself.path].splitlines(True)

            def __enter__(mockself):
                return mockself

            def __exit__(mockself, *args):  # pylint: disable=unused-argument
                pass
        # pylint: enable=no-self-argument

        fopen = MagicMock(side_effect=lambda x, *args, **kwargs: MockFopen(x))
        cache_file = MagicMock(side_effect=lambda x, *args, **kwargs: x.split('/')[-1])

        # Mocks for __utils__['files.is_text']
        mock_text_text = MagicMock(side_effect=[True, True])
        mock_bin_bin = MagicMock(side_effect=[False, False])
        mock_text_bin = MagicMock(side_effect=[True, False])
        mock_bin_text = MagicMock(side_effect=[False, True])

        with patch.dict(filemod.__salt__, {'cp.cache_file': cache_file}), \
                patch.object(salt.utils.files, 'fopen', fopen):

            # Test diffing two text files
            with patch.dict(filemod.__utils__, {'files.is_text': mock_text_text}):

                # Identical files
                ret = filemod.get_diff('text1', 'text1')
                self.assertEqual(ret, '')

                # Non-identical files
                ret = filemod.get_diff('text1', 'text2')
                self.assertEqual(ret, diff_result)

                # Repeat the above test with remote file paths. The expectation
                # is that the cp.cache_file mock will ensure that we are not
                # trying to do an fopen on the salt:// URL, but rather the
                # "cached" file path we've mocked.
                with patch.object(filemod, '_binary_replace',
                                  MagicMock(return_value='')):
                    ret = filemod.get_diff('salt://text1', 'salt://text1')
                    self.assertEqual(ret, '')
                    ret = filemod.get_diff('salt://text1', 'salt://text2')
                    self.assertEqual(ret, diff_result)

            # Test diffing two binary files
            with patch.dict(filemod.__utils__, {'files.is_text': mock_bin_bin}):

                # Identical files
                ret = filemod.get_diff('binary1', 'binary1')
                self.assertEqual(ret, '')

                # Non-identical files
                ret = filemod.get_diff('binary1', 'binary2')
                self.assertEqual(ret, 'Replace binary file')

            # Test diffing a text file with a binary file
            with patch.dict(filemod.__utils__, {'files.is_text': mock_text_bin}):

                ret = filemod.get_diff('text1', 'binary1')
                self.assertEqual(ret, 'Replace text file with binary file')

            # Test diffing a binary file with a text file
            with patch.dict(filemod.__utils__, {'files.is_text': mock_bin_text}):

                ret = filemod.get_diff('binary1', 'text1')
                self.assertEqual(ret, 'Replace binary file with text file')

    def test_stats(self):
        with patch('os.path.expanduser', MagicMock(side_effect=lambda path: path)), \
                patch('os.path.exists', MagicMock(return_value=True)), \
                patch('os.stat', MagicMock(return_value=DummyStat())):
            ret = filemod.stats('dummy', None, True)
            self.assertEqual(ret['mode'], '0644')
            self.assertEqual(ret['type'], 'file')


@skipIf(pytest is None, 'PyTest required for this set of tests')
class FilemodLineTests(TestCase, LoaderModuleMockMixin):
    '''
    Unit tests for file.line
    '''
    def setUp(self):
        class AnyAttr(object):
            def __getattr__(self, item):
                return 0

            def __call__(self, *args, **kwargs):
                return self
        self._anyattr = AnyAttr()

    def tearDown(self):
        del self._anyattr

    def setup_loader_modules(self):
        return {
            filemod: {
                '__salt__': {
                    'config.manage_mode': configmod.manage_mode,
                    'cmd.run': cmdmod.run,
                    'cmd.run_all': cmdmod.run_all
                },
                '__opts__': {
                    'test': False,
                    'file_roots': {'base': 'tmp'},
                    'pillar_roots': {'base': 'tmp'},
                    'cachedir': 'tmp',
                    'grains': {},
                },
                '__grains__': {'kernel': 'Linux'},
                '__utils__': {
                    'stringutils.get_diff': salt.utils.stringutils.get_diff,
                },
            }
        }

    @staticmethod
    def _get_body(content):
        '''
        The body is written as bytestrings or strings depending on platform.
        This func accepts a string of content and returns the appropriate list
        of strings back.
        '''
        ret = content.splitlines(True)
        if six.PY2 and salt.utils.platform.is_windows():
            return salt.utils.data.encode_list(ret)
        else:
            return salt.utils.data.decode_list(ret, to_str=True)

    @patch('os.path.realpath', MagicMock(wraps=lambda x: x))
    @patch('os.path.isfile', MagicMock(return_value=True))
    def test_delete_line_in_empty_file(self):
        '''
        Tests that when calling file.line with ``mode=delete``,
        the function doesn't stack trace if the file is empty.
        Should return ``False``.

        See Issue #38438.
        '''
        for mode in ['delete', 'replace']:
            _log = MagicMock()
            with patch('salt.utils.files.fopen', mock_open(read_data='')), \
                    patch('os.stat', self._anyattr), \
                    patch('salt.modules.file.log', _log):
                self.assertFalse(filemod.line('/dummy/path', content='foo', match='bar', mode=mode))
            assert 'Cannot find text to ' in _log.warning.call_args_list[0][0][0], \
                _log.warning.call_args_list[0][0][0]
            assert _log.warning.call_args_list[0][0][1] == mode, \
                _log.warning.call_args_list[0][0][1]

    @patch('os.path.realpath', MagicMock())
    @patch('os.path.isfile', MagicMock(return_value=True))
    @patch('os.stat', MagicMock())
    def test_line_delete_no_match(self):
        '''
        Tests that when calling file.line with ``mode=delete``,
        with not matching pattern to delete returns False
        :return:
        '''
        file_content = os.linesep.join([
            'file_roots:',
            '  base:',
            '    - /srv/salt',
            '    - /srv/custom'
        ])
        match = 'not matching'
        for mode in ['delete', 'replace']:
            files_fopen = mock_open(read_data=file_content)
            with patch('salt.utils.files.fopen', files_fopen):
                atomic_opener = mock_open()
                with patch('salt.utils.atomicfile.atomic_open', atomic_opener):
                    self.assertFalse(filemod.line('foo', content='foo', match=match, mode=mode))

    @patch('os.path.realpath', MagicMock(wraps=lambda x: x))
    @patch('os.path.isfile', MagicMock(return_value=True))
    def test_line_modecheck_failure(self):
        '''
        Test for file.line for empty or wrong mode.
        Calls unknown or empty mode and expects failure.
        :return:
        '''
        for mode, err_msg in [(None, 'How to process the file'), ('nonsense', 'Unknown mode')]:
            with pytest.raises(CommandExecutionError) as cmd_err:
                filemod.line('foo', mode=mode)
            self.assertIn(err_msg, six.text_type(cmd_err))

    @patch('os.path.realpath', MagicMock(wraps=lambda x: x))
    @patch('os.path.isfile', MagicMock(return_value=True))
    def test_line_no_content(self):
        '''
        Test for file.line for an empty content when not deleting anything.
        :return:
        '''
        for mode in ['insert', 'ensure', 'replace']:
            with pytest.raises(CommandExecutionError) as cmd_err:
                filemod.line('foo', mode=mode)
            self.assertIn('Content can only be empty if mode is "delete"',
                          six.text_type(cmd_err))

    @patch('os.path.realpath', MagicMock(wraps=lambda x: x))
    @patch('os.path.isfile', MagicMock(return_value=True))
    @patch('os.stat', MagicMock())
    def test_line_insert_no_location_no_before_no_after(self):
        '''
        Test for file.line for insertion but define no location/before/after.
        :return:
        '''
        files_fopen = mock_open(read_data='test data')
        with patch('salt.utils.files.fopen', files_fopen):
            with pytest.raises(CommandExecutionError) as cmd_err:
                filemod.line('foo', content='test content', mode='insert')
            self.assertIn('"location" or "before/after"',
                          six.text_type(cmd_err))

    def test_util_starts_till(self):
        '''
        Test for file._starts_till function.

        :return:
        '''
        src = 'here is something'
        self.assertEqual(
            filemod._starts_till(src=src, probe='here quite something else'), 1)
        self.assertEqual(
            filemod._starts_till(src=src, probe='here is something'), 0)
        self.assertEqual(
            filemod._starts_till(src=src, probe='and here is something'), -1)

    @with_tempfile()
    def test_line_insert_after_no_pattern(self, name):
        '''
        Test for file.line for insertion after specific line, using no pattern.

        See issue #38670
        :return:
        '''
        file_content = os.linesep.join([
            'file_roots:',
            '  base:',
            '    - /srv/salt'
        ])
        file_modified = os.linesep.join([
            'file_roots:',
            '  base:',
            '    - /srv/salt',
            '    - /srv/custom'
        ])
        cfg_content = '- /srv/custom'

        isfile_mock = MagicMock(side_effect=lambda x: True if x == name else DEFAULT)
        with patch('os.path.isfile', isfile_mock), \
                patch('os.stat', MagicMock(return_value=DummyStat())), \
                patch('salt.utils.files.fopen', mock_open(read_data=file_content)), \
                patch('salt.utils.atomicfile.atomic_open', mock_open()) as atomic_open_mock:
            filemod.line(name, content=cfg_content, after='- /srv/salt', mode='insert')
            handles = atomic_open_mock.filehandles[name]
            # We should only have opened the file once
            open_count = len(handles)
            assert open_count == 1, open_count
            # We should only have invoked .writelines() once...
            writelines_content = handles[0].writelines_calls
            writelines_count = len(writelines_content)
            assert writelines_count == 1, writelines_count
            # ... with the updated content
            expected = self._get_body(file_modified)
            assert writelines_content[0] == expected, (writelines_content[0], expected)

    @with_tempfile()
    def test_line_insert_after_pattern(self, name):
        '''
        Test for file.line for insertion after specific line, using pattern.

        See issue #38670
        :return:
        '''
        file_content = os.linesep.join([
            'file_boots:',
            '  - /rusty',
            'file_roots:',
            '  base:',
            '    - /srv/salt',
            '    - /srv/sugar'
        ])
        file_modified = os.linesep.join([
            'file_boots:',
            '  - /rusty',
            'file_roots:',
            '  custom:',
            '    - /srv/custom',
            '  base:',
            '    - /srv/salt',
            '    - /srv/sugar'
        ])
        cfg_content = os.linesep.join([
            '  custom:',
            '    - /srv/custom'
        ])
        isfile_mock = MagicMock(side_effect=lambda x: True if x == name else DEFAULT)
        for after_line in ['file_r.*', '.*roots']:
            with patch('os.path.isfile', isfile_mock), \
                    patch('os.stat', MagicMock(return_value=DummyStat())), \
                    patch('salt.utils.files.fopen',
                          mock_open(read_data=file_content)), \
                    patch('salt.utils.atomicfile.atomic_open',
                          mock_open()) as atomic_open_mock:
                filemod.line(name, content=cfg_content, after=after_line, mode='insert', indent=False)
                handles = atomic_open_mock.filehandles[name]
                # We should only have opened the file once
                open_count = len(handles)
                assert open_count == 1, open_count
                # We should only have invoked .writelines() once...
                writelines_content = handles[0].writelines_calls
                writelines_count = len(writelines_content)
                assert writelines_count == 1, writelines_count
                # ... with the updated content
                expected = self._get_body(file_modified)
                # We passed cfg_content with a newline in the middle, so it
                # will be written as two lines in the same element of the list
                # passed to .writelines()
                expected[3] = expected[3] + expected.pop(4)
                assert writelines_content[0] == expected, (writelines_content[0], expected)

    @with_tempfile()
    def test_line_insert_multi_line_content_after_unicode(self, name):
        '''
        Test for file.line for insertion after specific line with Unicode

        See issue #48113
        :return:
        '''
        file_content = 'This is a line{}This is another line'.format(os.linesep)
        file_modified = salt.utils.stringutils.to_str('This is a line{}'
                                                      'This is another line{}'
                                                      'This is a line with unicode Ŷ'.format(
                                                           os.linesep, os.linesep
                                                           )
                                                      )
        cfg_content = "This is a line with unicode Ŷ"
        isfile_mock = MagicMock(side_effect=lambda x: True if x == name else DEFAULT)
        for after_line in ['This is another line']:
            with patch('os.path.isfile', isfile_mock), \
                    patch('os.stat', MagicMock(return_value=DummyStat())), \
                    patch('salt.utils.files.fopen',
                          mock_open(read_data=file_content)), \
                    patch('salt.utils.atomicfile.atomic_open',
                          mock_open()) as atomic_open_mock:
                filemod.line(name, content=cfg_content, after=after_line, mode='insert', indent=False)
                handles = atomic_open_mock.filehandles[name]
                # We should only have opened the file once
                open_count = len(handles)
                assert open_count == 1, open_count
                # We should only have invoked .writelines() once...
                writelines_content = handles[0].writelines_calls
                writelines_count = len(writelines_content)
                assert writelines_count == 1, writelines_count
                # ... with the updated content
                expected = self._get_body(file_modified)
                assert writelines_content[0] == expected, (writelines_content[0], expected)

    @with_tempfile()
    def test_line_insert_before(self, name):
        '''
        Test for file.line for insertion before specific line, using pattern and no patterns.

        See issue #38670
        :return:
        '''
        file_content = os.linesep.join([
            'file_roots:',
            '  base:',
            '    - /srv/salt',
            '    - /srv/sugar'
        ])
        file_modified = os.linesep.join([
            'file_roots:',
            '  base:',
            '    - /srv/custom',
            '    - /srv/salt',
            '    - /srv/sugar'
        ])
        cfg_content = '- /srv/custom'

        isfile_mock = MagicMock(side_effect=lambda x: True if x == name else DEFAULT)
        for before_line in ['/srv/salt', '/srv/sa.*t']:
            with patch('os.path.isfile', isfile_mock), \
                    patch('os.stat', MagicMock(return_value=DummyStat())), \
                    patch('salt.utils.files.fopen',
                          mock_open(read_data=file_content)), \
                    patch('salt.utils.atomicfile.atomic_open',
                          mock_open()) as atomic_open_mock:
                filemod.line(name, content=cfg_content, before=before_line, mode='insert')
                handles = atomic_open_mock.filehandles[name]
                # We should only have opened the file once
                open_count = len(handles)
                assert open_count == 1, open_count
                # We should only have invoked .writelines() once...
                writelines_content = handles[0].writelines_calls
                writelines_count = len(writelines_content)
                assert writelines_count == 1, writelines_count
                # ... with the updated content
                expected = self._get_body(file_modified)
                assert writelines_content[0] == expected, (writelines_content[0], expected)

    @patch('os.path.realpath', MagicMock(wraps=lambda x: x))
    @patch('os.path.isfile', MagicMock(return_value=True))
    @patch('os.stat', MagicMock())
    def test_line_assert_exception_pattern(self):
        '''
        Test for file.line for exception on insert with too general pattern.

        :return:
        '''
        file_content = os.linesep.join([
            'file_roots:',
            '  base:',
            '    - /srv/salt',
            '    - /srv/sugar'
        ])
        cfg_content = '- /srv/custom'
        for before_line in ['/sr.*']:
            files_fopen = mock_open(read_data=file_content)
            with patch('salt.utils.files.fopen', files_fopen):
                atomic_opener = mock_open()
                with patch('salt.utils.atomicfile.atomic_open', atomic_opener):
                    with self.assertRaises(CommandExecutionError) as cm:
                        filemod.line('foo', content=cfg_content, before=before_line, mode='insert')
                    self.assertEqual(cm.exception.strerror,
                                     'Found more than expected occurrences in "before" expression')

    @with_tempfile()
    def test_line_insert_before_after(self, name):
        '''
        Test for file.line for insertion before specific line, using pattern and no patterns.

        See issue #38670
        :return:
        '''
        file_content = os.linesep.join([
            'file_roots:',
            '  base:',
            '    - /srv/salt',
            '    - /srv/pepper',
            '    - /srv/sugar'
        ])
        file_modified = os.linesep.join([
            'file_roots:',
            '  base:',
            '    - /srv/salt',
            '    - /srv/pepper',
            '    - /srv/coriander',
            '    - /srv/sugar'
        ])
        cfg_content = '- /srv/coriander'

        isfile_mock = MagicMock(side_effect=lambda x: True if x == name else DEFAULT)
        for b_line, a_line in [('/srv/sugar', '/srv/salt')]:
            with patch('os.path.isfile', isfile_mock), \
                    patch('os.stat', MagicMock(return_value=DummyStat())), \
                    patch('salt.utils.files.fopen',
                          mock_open(read_data=file_content)), \
                    patch('salt.utils.atomicfile.atomic_open',
                          mock_open()) as atomic_open_mock:
                filemod.line(name, content=cfg_content, before=b_line, after=a_line, mode='insert')
                handles = atomic_open_mock.filehandles[name]
                # We should only have opened the file once
                open_count = len(handles)
                assert open_count == 1, open_count
                # We should only have invoked .writelines() once...
                writelines_content = handles[0].writelines_calls
                writelines_count = len(writelines_content)
                assert writelines_count == 1, writelines_count
                # ... with the updated content
                expected = self._get_body(file_modified)
                assert writelines_content[0] == expected, (writelines_content[0], expected)

    @with_tempfile()
    def test_line_insert_start(self, name):
        '''
        Test for file.line for insertion at the beginning of the file
        :return:
        '''
        cfg_content = 'everything: fantastic'
        file_content = os.linesep.join([
            'file_roots:',
            '  base:',
            '    - /srv/salt',
            '    - /srv/sugar'
        ])
        file_modified = os.linesep.join([
            cfg_content,
            'file_roots:',
            '  base:',
            '    - /srv/salt',
            '    - /srv/sugar'
        ])

        isfile_mock = MagicMock(side_effect=lambda x: True if x == name else DEFAULT)
        with patch('os.path.isfile', isfile_mock), \
                patch('os.stat', MagicMock(return_value=DummyStat())), \
                patch('salt.utils.files.fopen',
                      mock_open(read_data=file_content)), \
                patch('salt.utils.atomicfile.atomic_open',
                      mock_open()) as atomic_open_mock:
            filemod.line(name, content=cfg_content, location='start', mode='insert')
            handles = atomic_open_mock.filehandles[name]
            # We should only have opened the file once
            open_count = len(handles)
            assert open_count == 1, open_count
            # We should only have invoked .writelines() once...
            writelines_content = handles[0].writelines_calls
            writelines_count = len(writelines_content)
            assert writelines_count == 1, writelines_count
            # ... with the updated content
            expected = self._get_body(file_modified)
            assert writelines_content[0] == expected, (writelines_content[0], expected)

    @with_tempfile()
    def test_line_insert_end(self, name):
        '''
        Test for file.line for insertion at the end of the file (append)
        :return:
        '''
        cfg_content = 'everything: fantastic'
        file_content = os.linesep.join([
            'file_roots:',
            '  base:',
            '    - /srv/salt',
            '    - /srv/sugar'
        ])
        file_modified = os.linesep.join([
            'file_roots:',
            '  base:',
            '    - /srv/salt',
            '    - /srv/sugar',
            '    ' + cfg_content
        ])

        isfile_mock = MagicMock(side_effect=lambda x: True if x == name else DEFAULT)
        with patch('os.path.isfile', isfile_mock), \
                patch('os.stat', MagicMock(return_value=DummyStat())), \
                patch('salt.utils.files.fopen',
                      mock_open(read_data=file_content)), \
                patch('salt.utils.atomicfile.atomic_open',
                      mock_open()) as atomic_open_mock:
            filemod.line(name, content=cfg_content, location='end', mode='insert')
            handles = atomic_open_mock.filehandles[name]
            # We should only have opened the file once
            open_count = len(handles)
            assert open_count == 1, open_count
            # We should only have invoked .writelines() once...
            writelines_content = handles[0].writelines_calls
            writelines_count = len(writelines_content)
            assert writelines_count == 1, writelines_count
            # ... with the updated content
            expected = self._get_body(file_modified)
            assert writelines_content[0] == expected, (writelines_content[0], expected)

    @with_tempfile()
    def test_line_insert_ensure_before(self, name):
        '''
        Test for file.line for insertion ensuring the line is before
        :return:
        '''
        cfg_content = '/etc/init.d/someservice restart'
        file_content = os.linesep.join([
            '#!/bin/bash',
            '',
            'exit 0'
        ])
        file_modified = os.linesep.join([
            '#!/bin/bash',
            '',
            cfg_content,
            'exit 0'
        ])

        isfile_mock = MagicMock(side_effect=lambda x: True if x == name else DEFAULT)
        with patch('os.path.isfile', isfile_mock), \
             patch('os.stat', MagicMock(return_value=DummyStat())), \
             patch('salt.utils.files.fopen',
                   mock_open(read_data=file_content)), \
             patch('salt.utils.atomicfile.atomic_open',
                   mock_open()) as atomic_open_mock:
            filemod.line(name, content=cfg_content, before='exit 0', mode='ensure')
            handles = atomic_open_mock.filehandles[name]
            # We should only have opened the file once
            open_count = len(handles)
            assert open_count == 1, open_count
            # We should only have invoked .writelines() once...
            writelines_content = handles[0].writelines_calls
            writelines_count = len(writelines_content)
            assert writelines_count == 1, writelines_count
            # ... with the updated content
            expected = self._get_body(file_modified)
            assert writelines_content[0] == expected, (writelines_content[0], expected)

    @with_tempfile()
    def test_line_insert_duplicate_ensure_before(self, name):
        '''
        Test for file.line for insertion ensuring the line is before
        :return:
        '''
        cfg_content = '/etc/init.d/someservice restart'
        file_content = os.linesep.join([
            '#!/bin/bash',
            '',
            cfg_content,
            'exit 0'
        ])
        file_modified = os.linesep.join([
            '#!/bin/bash',
            '',
            cfg_content,
            'exit 0'
        ])

        isfile_mock = MagicMock(side_effect=lambda x: True if x == name else DEFAULT)
        with patch('os.path.isfile', isfile_mock), \
                patch('os.stat', MagicMock(return_value=DummyStat())), \
                patch('salt.utils.files.fopen',
                      mock_open(read_data=file_content)), \
                patch('salt.utils.atomicfile.atomic_open',
                      mock_open()) as atomic_open_mock:
            filemod.line(name, content=cfg_content, before='exit 0', mode='ensure')
            # If file not modified no handlers in dict
            assert atomic_open_mock.filehandles.get(name) is None

    @with_tempfile()
    def test_line_insert_ensure_before_first_line(self, name):
        '''
        Test for file.line for insertion ensuring the line is before first line
        :return:
        '''
        cfg_content = '#!/bin/bash'
        file_content = os.linesep.join([
            '/etc/init.d/someservice restart',
            'exit 0'
        ])
        file_modified = os.linesep.join([
            cfg_content,
            '/etc/init.d/someservice restart',
            'exit 0'
        ])

        isfile_mock = MagicMock(side_effect=lambda x: True if x == name else DEFAULT)
        with patch('os.path.isfile', isfile_mock), \
                patch('os.stat', MagicMock(return_value=DummyStat())), \
                patch('salt.utils.files.fopen',
                      mock_open(read_data=file_content)), \
                patch('salt.utils.atomicfile.atomic_open',
                      mock_open()) as atomic_open_mock:
            filemod.line(name, content=cfg_content, before='/etc/init.d/someservice restart', mode='ensure')
            handles = atomic_open_mock.filehandles[name]
            # We should only have opened the file once
            open_count = len(handles)
            assert open_count == 1, open_count
            # We should only have invoked .writelines() once...
            writelines_content = handles[0].writelines_calls
            writelines_count = len(writelines_content)
            assert writelines_count == 1, writelines_count
            # ... with the updated content
            expected = self._get_body(file_modified)
            assert writelines_content[0] == expected, (writelines_content[0], expected)

    @with_tempfile()
    def test_line_insert_ensure_after(self, name):
        '''
        Test for file.line for insertion ensuring the line is after
        :return:
        '''
        cfg_content = 'exit 0'
        file_content = os.linesep.join([
            '#!/bin/bash',
            '/etc/init.d/someservice restart'
        ])
        file_modified = os.linesep.join([
            '#!/bin/bash',
            '/etc/init.d/someservice restart',
            cfg_content
        ])

        isfile_mock = MagicMock(side_effect=lambda x: True if x == name else DEFAULT)
        with patch('os.path.isfile', isfile_mock), \
                patch('os.stat', MagicMock(return_value=DummyStat())), \
                patch('salt.utils.files.fopen',
                      mock_open(read_data=file_content)), \
                patch('salt.utils.atomicfile.atomic_open',
                      mock_open()) as atomic_open_mock:
            filemod.line(name, content=cfg_content, after='/etc/init.d/someservice restart', mode='ensure')
            handles = atomic_open_mock.filehandles[name]
            # We should only have opened the file once
            open_count = len(handles)
            assert open_count == 1, open_count
            # We should only have invoked .writelines() once...
            writelines_content = handles[0].writelines_calls
            writelines_count = len(writelines_content)
            assert writelines_count == 1, writelines_count
            # ... with the updated content
            expected = self._get_body(file_modified)
            assert writelines_content[0] == expected, (writelines_content[0], expected)

    @with_tempfile()
    def test_line_insert_duplicate_ensure_after(self, name):
        '''
        Test for file.line for insertion ensuring the line is after
        :return:
        '''
        cfg_content = 'exit 0'
        file_content = os.linesep.join([
            '#!/bin/bash',
            '/etc/init.d/someservice restart',
            cfg_content
        ])
        file_modified = os.linesep.join([
            '#!/bin/bash',
            '/etc/init.d/someservice restart',
            cfg_content
        ])

        isfile_mock = MagicMock(side_effect=lambda x: True if x == name else DEFAULT)
        with patch('os.path.isfile', isfile_mock), \
                patch('os.stat', MagicMock(return_value=DummyStat())), \
                patch('salt.utils.files.fopen',
                      mock_open(read_data=file_content)), \
                patch('salt.utils.atomicfile.atomic_open',
                      mock_open()) as atomic_open_mock:
            filemod.line(name, content=cfg_content, after='/etc/init.d/someservice restart', mode='ensure')
            # If file not modified no handlers in dict
            assert atomic_open_mock.filehandles.get(name) is None

    @with_tempfile()
    def test_line_insert_ensure_beforeafter_twolines(self, name):
        '''
        Test for file.line for insertion ensuring the line is between two lines
        :return:
        '''
        cfg_content = 'EXTRA_GROUPS="dialout cdrom floppy audio video plugdev users"'
        # pylint: disable=W1401
        file_content = os.linesep.join([
            'NAME_REGEX="^[a-z][-a-z0-9_]*\$"',
            'SKEL_IGNORE_REGEX="dpkg-(old|new|dist|save)"'
        ])
        # pylint: enable=W1401
        after, before = file_content.split(os.linesep)
        file_modified = os.linesep.join([after, cfg_content, before])

        isfile_mock = MagicMock(side_effect=lambda x: True if x == name else DEFAULT)
        for (_after, _before) in [(after, before), ('NAME_.*', 'SKEL_.*')]:
            with patch('os.path.isfile', isfile_mock), \
                    patch('os.stat', MagicMock(return_value=DummyStat())), \
                    patch('salt.utils.files.fopen',
                          mock_open(read_data=file_content)), \
                    patch('salt.utils.atomicfile.atomic_open',
                          mock_open()) as atomic_open_mock:
                filemod.line(name, content=cfg_content, after=_after, before=_before, mode='ensure')
                handles = atomic_open_mock.filehandles[name]
                # We should only have opened the file once
                open_count = len(handles)
                assert open_count == 1, open_count
                # We should only have invoked .writelines() once...
                writelines_content = handles[0].writelines_calls
                writelines_count = len(writelines_content)
                assert writelines_count == 1, writelines_count
                # ... with the updated content
                expected = self._get_body(file_modified)
                assert writelines_content[0] == expected, (writelines_content[0], expected)

    @with_tempfile()
    def test_line_insert_ensure_beforeafter_twolines_exists(self, name):
        '''
        Test for file.line for insertion ensuring the line is between two lines
        where content already exists
        '''
        cfg_content = 'EXTRA_GROUPS="dialout"'
        # pylint: disable=W1401
        file_content = os.linesep.join([
            'NAME_REGEX="^[a-z][-a-z0-9_]*\$"',
            'EXTRA_GROUPS="dialout"',
            'SKEL_IGNORE_REGEX="dpkg-(old|new|dist|save)"'
        ])
        # pylint: enable=W1401
        after, before = file_content.split(os.linesep)[0], file_content.split(os.linesep)[2]

        isfile_mock = MagicMock(side_effect=lambda x: True if x == name else DEFAULT)
        for (_after, _before) in [(after, before), ('NAME_.*', 'SKEL_.*')]:
            with patch('os.path.isfile', isfile_mock), \
                    patch('os.stat', MagicMock(return_value=DummyStat())), \
                    patch('salt.utils.files.fopen',
                          mock_open(read_data=file_content)), \
                    patch('salt.utils.atomicfile.atomic_open',
                          mock_open()) as atomic_open_mock:
                result = filemod.line('foo', content=cfg_content, after=_after, before=_before, mode='ensure')
                # We should not have opened the file
                assert not atomic_open_mock.filehandles
                # No changes should have been made
                assert result is False

    @patch('os.path.realpath', MagicMock(wraps=lambda x: x))
    @patch('os.path.isfile', MagicMock(return_value=True))
    @patch('os.stat', MagicMock())
    def test_line_insert_ensure_beforeafter_rangelines(self):
        '''
        Test for file.line for insertion ensuring the line is between two lines
        within the range.  This expected to bring no changes.
        '''
        cfg_content = 'EXTRA_GROUPS="dialout cdrom floppy audio video plugdev users"'
        # pylint: disable=W1401
        file_content = 'NAME_REGEX="^[a-z][-a-z0-9_]*\$"{}SETGID_HOME=no{}ADD_EXTRA_GROUPS=1{}' \
                       'SKEL_IGNORE_REGEX="dpkg-(old|new|dist|save)"'.format(
                           os.linesep, os.linesep, os.linesep
                       )
        # pylint: enable=W1401
        after, before = file_content.split(os.linesep)[0], file_content.split(os.linesep)[-1]
        for (_after, _before) in [(after, before), ('NAME_.*', 'SKEL_.*')]:
            files_fopen = mock_open(read_data=file_content)
            with patch('salt.utils.files.fopen', files_fopen):
                atomic_opener = mock_open()
                with patch('salt.utils.atomicfile.atomic_open', atomic_opener):
                    with pytest.raises(CommandExecutionError) as cmd_err:
                        filemod.line('foo', content=cfg_content, after=_after, before=_before, mode='ensure')
            self.assertIn(
                'Found more than one line between boundaries "before" and "after"',
                six.text_type(cmd_err))

    @with_tempfile()
    def test_line_delete(self, name):
        '''
        Test for file.line for deletion of specific line
        :return:
        '''
        file_content = os.linesep.join([
            'file_roots:',
            '  base:',
            '    - /srv/salt',
            '    - /srv/pepper',
            '    - /srv/sugar'
        ])
        file_modified = os.linesep.join([
            'file_roots:',
            '  base:',
            '    - /srv/salt',
            '    - /srv/sugar'
        ])

        isfile_mock = MagicMock(side_effect=lambda x: True if x == name else DEFAULT)
        for content in ['/srv/pepper', '/srv/pepp*', '/srv/p.*', '/sr.*pe.*']:
            files_fopen = mock_open(read_data=file_content)
            with patch('os.path.isfile', isfile_mock), \
                    patch('os.stat', MagicMock(return_value=DummyStat())), \
                    patch('salt.utils.files.fopen', files_fopen), \
                    patch('salt.utils.atomicfile.atomic_open', mock_open()) as atomic_open_mock:
                filemod.line(name, content=content, mode='delete')
                handles = atomic_open_mock.filehandles[name]
                # We should only have opened the file once
                open_count = len(handles)
                assert open_count == 1, open_count
                # We should only have invoked .writelines() once...
                writelines_content = handles[0].writelines_calls
                writelines_count = len(writelines_content)
                assert writelines_count == 1, writelines_count
                # ... with the updated content
                expected = self._get_body(file_modified)
                assert writelines_content[0] == expected, (writelines_content[0], expected)

    @with_tempfile()
    def test_line_replace(self, name):
        '''
        Test for file.line for replacement of specific line
        :return:
        '''
        file_content = os.linesep.join([
            'file_roots:',
            '  base:',
            '    - /srv/salt',
            '    - /srv/pepper',
            '    - /srv/sugar'
        ])
        file_modified = os.linesep.join([
            'file_roots:',
            '  base:',
            '    - /srv/salt',
            '    - /srv/natrium-chloride',
            '    - /srv/sugar'
        ])

        isfile_mock = MagicMock(side_effect=lambda x: True if x == name else DEFAULT)
        for match in ['/srv/pepper', '/srv/pepp*', '/srv/p.*', '/sr.*pe.*']:
            files_fopen = mock_open(read_data=file_content)
            with patch('os.path.isfile', isfile_mock), \
                    patch('os.stat', MagicMock(return_value=DummyStat())), \
                    patch('salt.utils.files.fopen', files_fopen), \
                    patch('salt.utils.atomicfile.atomic_open', mock_open()) as atomic_open_mock:
                filemod.line(name, content='- /srv/natrium-chloride', match=match, mode='replace')
                handles = atomic_open_mock.filehandles[name]
                # We should only have opened the file once
                open_count = len(handles)
                assert open_count == 1, open_count
                # We should only have invoked .writelines() once...
                writelines_content = handles[0].writelines_calls
                writelines_count = len(writelines_content)
                assert writelines_count == 1, writelines_count
                # ... with the updated content
                expected = self._get_body(file_modified)
                assert writelines_content[0] == expected, (writelines_content[0], expected)


class FileBasicsTestCase(TestCase, LoaderModuleMockMixin):
    def setup_loader_modules(self):
        return {
            filemod: {
                '__salt__': {
                    'config.manage_mode': configmod.manage_mode,
                    'cmd.run': cmdmod.run,
                    'cmd.run_all': cmdmod.run_all
                },
                '__opts__': {
                    'test': False,
                    'file_roots': {'base': 'tmp'},
                    'pillar_roots': {'base': 'tmp'},
                    'cachedir': 'tmp',
                    'grains': {},
                },
                '__grains__': {'kernel': 'Linux'}
            }
        }

    def setUp(self):
        self.directory = tempfile.mkdtemp()
        self.addCleanup(shutil.rmtree, self.directory)
        self.addCleanup(delattr, self, 'directory')
        with tempfile.NamedTemporaryFile(delete=False, mode='w+') as self.tfile:
            self.tfile.write('Hi hello! I am a file.')
            self.tfile.close()
        self.addCleanup(os.remove, self.tfile.name)
        self.addCleanup(delattr, self, 'tfile')
        self.myfile = os.path.join(RUNTIME_VARS.TMP, 'myfile')
        with salt.utils.files.fopen(self.myfile, 'w+') as fp:
            fp.write(salt.utils.stringutils.to_str('Hello\n'))
        self.addCleanup(os.remove, self.myfile)
        self.addCleanup(delattr, self, 'myfile')

    @skipIf(salt.utils.platform.is_windows(), 'os.symlink is not available on Windows')
    def test_symlink_already_in_desired_state(self):
        os.symlink(self.tfile.name, self.directory + '/a_link')
        self.addCleanup(os.remove, self.directory + '/a_link')
        result = filemod.symlink(self.tfile.name, self.directory + '/a_link')
        self.assertTrue(result)

    def test_source_list_for_list_returns_file_from_dict_via_http(self):
        with patch('salt.modules.file.os.remove') as remove:
            remove.return_value = None
            with patch.dict(filemod.__salt__, {'cp.list_master': MagicMock(return_value=[]),
                                               'cp.list_master_dirs': MagicMock(return_value=[]),
                                               'cp.cache_file': MagicMock(return_value='/tmp/http.conf')}):
                ret = filemod.source_list(
                    [{'http://t.est.com/http/httpd.conf': 'filehash'}], '', 'base')
                self.assertEqual(list(ret), ['http://t.est.com/http/httpd.conf', 'filehash'])

    def test_source_list_for_list_returns_existing_file(self):
        with patch.dict(filemod.__salt__, {'cp.list_master': MagicMock(return_value=['http/httpd.conf.fallback']),
                                           'cp.list_master_dirs': MagicMock(return_value=[])}):
            ret = filemod.source_list(['salt://http/httpd.conf',
                                       'salt://http/httpd.conf.fallback'],
                                      'filehash', 'base')
            self.assertEqual(list(ret), ['salt://http/httpd.conf.fallback', 'filehash'])

    def test_source_list_for_list_returns_file_from_other_env(self):
        def list_master(env):
            dct = {'base': [], 'dev': ['http/httpd.conf']}
            return dct[env]

        with patch.dict(filemod.__salt__, {'cp.list_master': MagicMock(side_effect=list_master),
                                           'cp.list_master_dirs': MagicMock(return_value=[])}):
            ret = filemod.source_list(['salt://http/httpd.conf?saltenv=dev',
                                       'salt://http/httpd.conf.fallback'],
                                      'filehash', 'base')
            self.assertEqual(list(ret), ['salt://http/httpd.conf?saltenv=dev', 'filehash'])

    def test_source_list_for_list_returns_file_from_dict(self):
        with patch.dict(filemod.__salt__, {'cp.list_master': MagicMock(return_value=['http/httpd.conf']),
                                           'cp.list_master_dirs': MagicMock(return_value=[])}):
            ret = filemod.source_list(
                [{'salt://http/httpd.conf': ''}], 'filehash', 'base')
            self.assertEqual(list(ret), ['salt://http/httpd.conf', 'filehash'])

    def test_source_list_for_list_returns_existing_local_file_slash(self):
        with patch.dict(filemod.__salt__, {'cp.list_master': MagicMock(return_value=[]),
                                           'cp.list_master_dirs': MagicMock(return_value=[])}):
            ret = filemod.source_list([self.myfile + '-foo',
                                       self.myfile],
                                      'filehash', 'base')
            self.assertEqual(list(ret), [self.myfile, 'filehash'])

    def test_source_list_for_list_returns_existing_local_file_proto(self):
        with patch.dict(filemod.__salt__, {'cp.list_master': MagicMock(return_value=[]),
                                           'cp.list_master_dirs': MagicMock(return_value=[])}):
            ret = filemod.source_list(['file://' + self.myfile + '-foo',
                                       'file://' + self.myfile],
                                      'filehash', 'base')
            self.assertEqual(list(ret), ['file://' + self.myfile, 'filehash'])

    def test_source_list_for_list_returns_local_file_slash_from_dict(self):
        with patch.dict(filemod.__salt__, {'cp.list_master': MagicMock(return_value=[]),
                                           'cp.list_master_dirs': MagicMock(return_value=[])}):
            ret = filemod.source_list(
                [{self.myfile: ''}], 'filehash', 'base')
            self.assertEqual(list(ret), [self.myfile, 'filehash'])

    def test_source_list_for_list_returns_local_file_proto_from_dict(self):
        with patch.dict(filemod.__salt__, {'cp.list_master': MagicMock(return_value=[]),
                                           'cp.list_master_dirs': MagicMock(return_value=[])}):
            ret = filemod.source_list(
                [{'file://' + self.myfile: ''}], 'filehash', 'base')
            self.assertEqual(list(ret), ['file://' + self.myfile, 'filehash'])


<<<<<<< HEAD
@skipIf(salt.modules.selinux.getenforce() != 'Enforcing', 'Skip if selinux not enabled')
class FileSelinuxTestCase(TestCase, LoaderModuleMockMixin):
=======
class LsattrTests(TestCase, LoaderModuleMockMixin):
    def setup_loader_modules(self):
        return {
            filemod: {
                '__salt__': {
                    'cmd.run': cmdmod.run,
                },
            },
        }

    def run(self, result=None):
        patch_aix = patch(
            'salt.utils.platform.is_aix',
            Mock(return_value=False),
        )
        patch_exists = patch(
            'os.path.exists',
            Mock(return_value=True),
        )
        patch_which = patch(
            'salt.utils.path.which',
            Mock(return_value='fnord'),
        )
        with patch_aix, patch_exists, patch_which:
            super(LsattrTests, self).run(result)

    def test_if_lsattr_is_missing_it_should_return_None(self):
        patch_which = patch(
            'salt.utils.path.which',
            Mock(return_value=None),
        )
        with patch_which:
            actual = filemod.lsattr('foo')
            assert actual is None, actual

    def test_on_aix_lsattr_should_be_None(self):
        patch_aix = patch(
            'salt.utils.platform.is_aix',
            Mock(return_value=True),
        )
        with patch_aix:
            # SaltInvocationError will be raised if filemod.lsattr
            # doesn't early exit
            actual = filemod.lsattr('foo')
            self.assertIsNone(actual)

    def test_SaltInvocationError_should_be_raised_when_file_is_missing(self):
        patch_exists = patch(
            'os.path.exists',
            Mock(return_value=False),
        )
        with patch_exists, self.assertRaises(SaltInvocationError):
            filemod.lsattr('foo')

    def test_if_chattr_version_is_less_than_required_flags_should_ignore_extended(self):
        fname = '/path/to/fnord'
        with_extended = textwrap.dedent(
            '''
            aAcCdDeijPsStTu---- {}
            '''
        ).strip().format(fname)
        expected = set('acdijstuADST')
        patch_has_ext = patch(
            'salt.modules.file._chattr_has_extended_attrs',
            Mock(return_value=False),
        )
        patch_run = patch.dict(
            filemod.__salt__,
            {'cmd.run': Mock(return_value=with_extended)},
        )
        with patch_has_ext, patch_run:
            actual = set(filemod.lsattr(fname)[fname])
            msg = 'Actual: {!r} Expected: {!r}'.format(actual, expected)  # pylint: disable=E1322
            assert actual == expected, msg

    def test_if_chattr_version_is_high_enough_then_extended_flags_should_be_returned(self):
        fname = '/path/to/fnord'
        with_extended = textwrap.dedent(
            '''
            aAcCdDeijPsStTu---- {}
            '''
        ).strip().format(fname)
        expected = set('aAcCdDeijPsStTu')
        patch_has_ext = patch(
            'salt.modules.file._chattr_has_extended_attrs',
            Mock(return_value=True),
        )
        patch_run = patch.dict(
            filemod.__salt__,
            {'cmd.run': Mock(return_value=with_extended)},
        )
        with patch_has_ext, patch_run:
            actual = set(filemod.lsattr(fname)[fname])
            msg = 'Actual: {!r} Expected: {!r}'.format(actual, expected)  # pylint: disable=E1322
            assert actual == expected, msg

    def test_if_supports_extended_but_there_are_no_flags_then_none_should_be_returned(self):
        fname = '/path/to/fnord'
        with_extended = textwrap.dedent(
            '''
            ------------------- {}
            '''
        ).strip().format(fname)
        expected = set('')
        patch_has_ext = patch(
            'salt.modules.file._chattr_has_extended_attrs',
            Mock(return_value=True),
        )
        patch_run = patch.dict(
            filemod.__salt__,
            {'cmd.run': Mock(return_value=with_extended)},
        )
        with patch_has_ext, patch_run:
            actual = set(filemod.lsattr(fname)[fname])
            msg = 'Actual: {!r} Expected: {!r}'.format(actual, expected)  # pylint: disable=E1322
            assert actual == expected, msg


class ChattrTests(TestCase, LoaderModuleMockMixin):
>>>>>>> 686778e3
    def setup_loader_modules(self):
        return {
            filemod: {
                '__salt__': {
                    'cmd.run': cmdmod.run,
<<<<<<< HEAD
                    'cmd.retcode': cmdmod.retcode,
                    'selinux.fcontext_add_policy': MagicMock(return_value={'retcode': 0, 'stdout': ''})
                },
                '__opts__': {
                    'test': False
                }
            }
        }

    def setUp(self):
        # Read copy 1
        self.tfile1 = tempfile.NamedTemporaryFile(delete=False, mode='w+')

        # Edit copy 2
        self.tfile2 = tempfile.NamedTemporaryFile(delete=False, mode='w+')

        # Edit copy 3
        self.tfile3 = tempfile.NamedTemporaryFile(delete=False, mode='w+')

    def tearDown(self):
        os.remove(self.tfile1.name)
        del self.tfile1
        os.remove(self.tfile2.name)
        del self.tfile2
        os.remove(self.tfile3.name)
        del self.tfile3

    def test_selinux_getcontext(self):
        '''
            Test get selinux context
            Assumes default selinux attributes on temporary files
        '''
        result = filemod.get_selinux_context(self.tfile1.name)
        self.assertEqual(result, "unconfined_u:object_r:user_tmp_t:s0")

    def test_selinux_setcontext(self):
        '''
            Test set selinux context
            Assumes default selinux attributes on temporary files
        '''
        result = filemod.set_selinux_context(self.tfile2.name, user="system_u")
        self.assertEqual(result, "system_u:object_r:user_tmp_t:s0")

    def test_selinux_setcontext_persist(self):
        '''
            Test set selinux context with persist=True
            Assumes default selinux attributes on temporary files
        '''
        result = filemod.set_selinux_context(self.tfile2.name, user="system_u", persist=True)
        self.assertEqual(result, "system_u:object_r:user_tmp_t:s0")

    def test_file_check_perms(self):
        expected_result = {'comment': 'The file {0} is set to be changed'.format(self.tfile3.name),
                           'changes': {'selinux': {'New': 'Type: lost_found_t', 'Old': 'Type: user_tmp_t'},
                           'mode': '0644'}, 'name': self.tfile3.name, 'result': True}, {
                           'luser': 'root', 'lmode': '0600', 'lgroup': 'root'}

        # Disable lsattr calls
        with patch('salt.utils.path.which') as m_which:
            m_which.return_value = None
            result = filemod.check_perms(self.tfile3.name, {}, 'root', 'root', 644, seuser=None,
                                        serole=None, setype='lost_found_t', serange=None)
            self.assertEqual(result, expected_result)


class ChattrVersionTests(TestCase):
    CHATTR_MAN = salt.utils.stringutils.to_bytes((
         'AVAILABILITY\n'
         'chattr is part of the e2fsprogs package and is available '
         'from http://e2fsprogs.sourceforge.net.\n'
         'SEE ALSO\n'
         '   lsattr(1), btrfs(5), ext4(5), xfs(5).\n\n'
         'E2fsprogs version 1.43.4                                        '
         '                                          '
         'January 2017                              '
         '                                          '
         '                          CHATTR(1)'
    ))

    def test__parse_chattr_version(self):
        '''
        Validate we can parse the E2fsprogs version from the chattr man page
        '''
        man_out = dedent(self.CHATTR_MAN)
        parsed_version = filemod._parse_chattr_man(man_out)
        assert parsed_version == '1.43.4', parsed_version

    def test__chattr_version(self):
        '''
        The _chattr_version method works
        '''
        with patch('subprocess.check_output', return_value=self.CHATTR_MAN):
            parsed_version = filemod._chattr_version()
        assert parsed_version == '1.43.4', parsed_version
=======
                },
                '__opts__': {
                    'test': False,
                },
            },
        }

    def run(self, result=None):
        patch_aix = patch(
            'salt.utils.platform.is_aix',
            Mock(return_value=False),
        )
        patch_exists = patch(
            'os.path.exists',
            Mock(return_value=True),
        )
        patch_which = patch(
            'salt.utils.path.which',
            Mock(return_value='some/tune2fs'),
        )
        with patch_aix, patch_exists, patch_which:
            super(ChattrTests, self).run(result)

    def test_chattr_version_returns_None_if_no_tune2fs_exists(self):
        patch_which = patch(
            'salt.utils.path.which',
            Mock(return_value=''),
        )
        with patch_which:
            actual = filemod._chattr_version()
            self.assertIsNone(actual)

    def test_on_aix_chattr_version_should_be_None_even_if_tune2fs_exists(self):
        patch_which = patch(
            'salt.utils.path.which',
            Mock(return_value='fnord'),
        )
        patch_aix = patch(
            'salt.utils.platform.is_aix',
            Mock(return_value=True),
        )
        mock_run = MagicMock(return_value='fnord')
        patch_run = patch.dict(filemod.__salt__, {'cmd.run': mock_run})
        with patch_which, patch_aix, patch_run:
            actual = filemod._chattr_version()
            self.assertIsNone(actual)
            mock_run.assert_not_called()

    def test_chattr_version_should_return_version_from_tune2fs(self):
        expected = '1.43.4'
        sample_output = textwrap.dedent(
            '''
            tune2fs 1.43.4 (31-Jan-2017)
            Usage: tune2fs [-c max_mounts_count] [-e errors_behavior] [-f] [-g group]
            [-i interval[d|m|w]] [-j] [-J journal_options] [-l]
            [-m reserved_blocks_percent] [-o [^]mount_options[,...]]
            [-p mmp_update_interval] [-r reserved_blocks_count] [-u user]
            [-C mount_count] [-L volume_label] [-M last_mounted_dir]
            [-O [^]feature[,...]] [-Q quota_options]
            [-E extended-option[,...]] [-T last_check_time] [-U UUID]
            [-I new_inode_size] [-z undo_file] device
            '''
        )
        patch_which = patch(
            'salt.utils.path.which',
            Mock(return_value='fnord'),
        )
        patch_run = patch.dict(
            filemod.__salt__,
            {'cmd.run': MagicMock(return_value=sample_output)},
        )
        with patch_which, patch_run:
            actual = filemod._chattr_version()
            self.assertEqual(actual, expected)

    def test_if_tune2fs_has_no_version_version_should_be_None(self):
        patch_which = patch(
            'salt.utils.path.which',
            Mock(return_value='fnord'),
        )
        patch_run = patch.dict(
            filemod.__salt__,
            {'cmd.run': MagicMock(return_value='fnord')},
        )
        with patch_which, patch_run:
            actual = filemod._chattr_version()
            self.assertIsNone(actual)

    def test_chattr_has_extended_attrs_should_return_False_if_chattr_version_is_None(self):
        patch_chattr = patch(
            'salt.modules.file._chattr_version',
            Mock(return_value=None),
        )
        with patch_chattr:
            actual = filemod._chattr_has_extended_attrs()
            assert not actual, actual

    def test_chattr_has_extended_attrs_should_return_False_if_version_is_too_low(self):
        below_expected = '0.1.1'
        patch_chattr = patch(
            'salt.modules.file._chattr_version',
            Mock(return_value=below_expected),
        )
        with patch_chattr:
            actual = filemod._chattr_has_extended_attrs()
            assert not actual, actual

    def test_chattr_has_extended_attrs_should_return_False_if_version_is_equal_threshold(self):
        threshold = '1.41.12'
        patch_chattr = patch(
            'salt.modules.file._chattr_version',
            Mock(return_value=threshold),
        )
        with patch_chattr:
            actual = filemod._chattr_has_extended_attrs()
            assert not actual, actual

    def test_chattr_has_extended_attrs_should_return_True_if_version_is_above_threshold(self):
        higher_than = '1.41.13'
        patch_chattr = patch(
            'salt.modules.file._chattr_version',
            Mock(return_value=higher_than),
        )
        with patch_chattr:
            actual = filemod._chattr_has_extended_attrs()
            assert actual, actual

    def test_check_perms_should_report_no_attr_changes_if_there_are_none(self):
        filename = '/path/to/fnord'
        attrs = 'aAcCdDeijPsStTu'

        higher_than = '1.41.13'
        patch_chattr = patch(
            'salt.modules.file._chattr_version',
            Mock(return_value=higher_than),
        )
        patch_exists = patch(
            'os.path.exists',
            Mock(return_value=True),
        )
        patch_stats = patch(
            'salt.modules.file.stats',
            Mock(return_value={
                'user': 'foo',
                'group': 'bar',
                'mode': '123',
            }),
        )
        patch_run = patch.dict(
            filemod.__salt__,
            {'cmd.run': MagicMock(return_value='--------- '+filename)},
        )
        with patch_chattr, patch_exists, patch_stats, patch_run:
            actual_ret, actual_perms = filemod.check_perms(
                name=filename,
                ret=None,
                user='foo',
                group='bar',
                mode='123',
                attrs=attrs,
                follow_symlinks=False,
            )
            assert actual_ret.get('changes', {}).get('attrs')is None, actual_ret

    def test_check_perms_should_report_attrs_new_and_old_if_they_changed(self):
        filename = '/path/to/fnord'
        attrs = 'aAcCdDeijPsStTu'
        existing_attrs = 'aeiu'
        expected = {
            'attrs': {
                'old': existing_attrs,
                'new': attrs,
            },
        }

        higher_than = '1.41.13'
        patch_chattr = patch(
            'salt.modules.file._chattr_version',
            Mock(return_value=higher_than),
        )
        patch_stats = patch(
            'salt.modules.file.stats',
            Mock(return_value={
                'user': 'foo',
                'group': 'bar',
                'mode': '123',
            }),
        )
        patch_cmp = patch(
            'salt.modules.file._cmp_attrs',
            MagicMock(side_effect=[
                filemod.AttrChanges(
                    added='aAcCdDeijPsStTu',
                    removed='',
                ),
                filemod.AttrChanges(
                    None,
                    None,
                ),
            ]),
        )
        patch_chattr = patch(
            'salt.modules.file.chattr',
            MagicMock(),
        )

        def fake_cmd(cmd, *args, **kwargs):
            if cmd == ['lsattr', '/path/to/fnord']:
                return textwrap.dedent(
                    '''
                    {}---- {}
                    '''.format(existing_attrs, filename)
                ).strip()
            else:
                assert False, "not sure how to handle {}".format(cmd)

        patch_run = patch.dict(
            filemod.__salt__,
            {'cmd.run': MagicMock(side_effect=fake_cmd)},
        )
        patch_ver = patch(
            'salt.modules.file._chattr_has_extended_attrs',
            MagicMock(return_value=True),
        )
        with patch_chattr, patch_stats, patch_cmp, patch_run, patch_ver:
            actual_ret, actual_perms = filemod.check_perms(
                name=filename,
                ret=None,
                user='foo',
                group='bar',
                mode='123',
                attrs=attrs,
                follow_symlinks=False,
            )
            self.assertDictEqual(actual_ret['changes'], expected)
>>>>>>> 686778e3
<|MERGE_RESOLUTION|>--- conflicted
+++ resolved
@@ -2137,10 +2137,6 @@
             self.assertEqual(list(ret), ['file://' + self.myfile, 'filehash'])
 
 
-<<<<<<< HEAD
-@skipIf(salt.modules.selinux.getenforce() != 'Enforcing', 'Skip if selinux not enabled')
-class FileSelinuxTestCase(TestCase, LoaderModuleMockMixin):
-=======
 class LsattrTests(TestCase, LoaderModuleMockMixin):
     def setup_loader_modules(self):
         return {
@@ -2260,108 +2256,11 @@
 
 
 class ChattrTests(TestCase, LoaderModuleMockMixin):
->>>>>>> 686778e3
     def setup_loader_modules(self):
         return {
             filemod: {
                 '__salt__': {
                     'cmd.run': cmdmod.run,
-<<<<<<< HEAD
-                    'cmd.retcode': cmdmod.retcode,
-                    'selinux.fcontext_add_policy': MagicMock(return_value={'retcode': 0, 'stdout': ''})
-                },
-                '__opts__': {
-                    'test': False
-                }
-            }
-        }
-
-    def setUp(self):
-        # Read copy 1
-        self.tfile1 = tempfile.NamedTemporaryFile(delete=False, mode='w+')
-
-        # Edit copy 2
-        self.tfile2 = tempfile.NamedTemporaryFile(delete=False, mode='w+')
-
-        # Edit copy 3
-        self.tfile3 = tempfile.NamedTemporaryFile(delete=False, mode='w+')
-
-    def tearDown(self):
-        os.remove(self.tfile1.name)
-        del self.tfile1
-        os.remove(self.tfile2.name)
-        del self.tfile2
-        os.remove(self.tfile3.name)
-        del self.tfile3
-
-    def test_selinux_getcontext(self):
-        '''
-            Test get selinux context
-            Assumes default selinux attributes on temporary files
-        '''
-        result = filemod.get_selinux_context(self.tfile1.name)
-        self.assertEqual(result, "unconfined_u:object_r:user_tmp_t:s0")
-
-    def test_selinux_setcontext(self):
-        '''
-            Test set selinux context
-            Assumes default selinux attributes on temporary files
-        '''
-        result = filemod.set_selinux_context(self.tfile2.name, user="system_u")
-        self.assertEqual(result, "system_u:object_r:user_tmp_t:s0")
-
-    def test_selinux_setcontext_persist(self):
-        '''
-            Test set selinux context with persist=True
-            Assumes default selinux attributes on temporary files
-        '''
-        result = filemod.set_selinux_context(self.tfile2.name, user="system_u", persist=True)
-        self.assertEqual(result, "system_u:object_r:user_tmp_t:s0")
-
-    def test_file_check_perms(self):
-        expected_result = {'comment': 'The file {0} is set to be changed'.format(self.tfile3.name),
-                           'changes': {'selinux': {'New': 'Type: lost_found_t', 'Old': 'Type: user_tmp_t'},
-                           'mode': '0644'}, 'name': self.tfile3.name, 'result': True}, {
-                           'luser': 'root', 'lmode': '0600', 'lgroup': 'root'}
-
-        # Disable lsattr calls
-        with patch('salt.utils.path.which') as m_which:
-            m_which.return_value = None
-            result = filemod.check_perms(self.tfile3.name, {}, 'root', 'root', 644, seuser=None,
-                                        serole=None, setype='lost_found_t', serange=None)
-            self.assertEqual(result, expected_result)
-
-
-class ChattrVersionTests(TestCase):
-    CHATTR_MAN = salt.utils.stringutils.to_bytes((
-         'AVAILABILITY\n'
-         'chattr is part of the e2fsprogs package and is available '
-         'from http://e2fsprogs.sourceforge.net.\n'
-         'SEE ALSO\n'
-         '   lsattr(1), btrfs(5), ext4(5), xfs(5).\n\n'
-         'E2fsprogs version 1.43.4                                        '
-         '                                          '
-         'January 2017                              '
-         '                                          '
-         '                          CHATTR(1)'
-    ))
-
-    def test__parse_chattr_version(self):
-        '''
-        Validate we can parse the E2fsprogs version from the chattr man page
-        '''
-        man_out = dedent(self.CHATTR_MAN)
-        parsed_version = filemod._parse_chattr_man(man_out)
-        assert parsed_version == '1.43.4', parsed_version
-
-    def test__chattr_version(self):
-        '''
-        The _chattr_version method works
-        '''
-        with patch('subprocess.check_output', return_value=self.CHATTR_MAN):
-            parsed_version = filemod._chattr_version()
-        assert parsed_version == '1.43.4', parsed_version
-=======
                 },
                 '__opts__': {
                     'test': False,
@@ -2597,4 +2496,75 @@
                 follow_symlinks=False,
             )
             self.assertDictEqual(actual_ret['changes'], expected)
->>>>>>> 686778e3
+
+
+@skipIf(salt.modules.selinux.getenforce() != 'Enforcing', 'Skip if selinux not enabled')
+class FileSelinuxTestCase(TestCase, LoaderModuleMockMixin):
+    def setup_loader_modules(self):
+        return {
+            filemod: {
+                '__salt__': {
+                    'cmd.run': cmdmod.run,
+                    'cmd.retcode': cmdmod.retcode,
+                    'selinux.fcontext_add_policy': MagicMock(return_value={'retcode': 0, 'stdout': ''})
+                },
+                '__opts__': {
+                    'test': False
+                }
+            }
+        }
+
+    def setUp(self):
+        # Read copy 1
+        self.tfile1 = tempfile.NamedTemporaryFile(delete=False, mode='w+')
+
+        # Edit copy 2
+        self.tfile2 = tempfile.NamedTemporaryFile(delete=False, mode='w+')
+
+        # Edit copy 3
+        self.tfile3 = tempfile.NamedTemporaryFile(delete=False, mode='w+')
+
+    def tearDown(self):
+        os.remove(self.tfile1.name)
+        del self.tfile1
+        os.remove(self.tfile2.name)
+        del self.tfile2
+        os.remove(self.tfile3.name)
+        del self.tfile3
+
+    def test_selinux_getcontext(self):
+        '''
+            Test get selinux context
+            Assumes default selinux attributes on temporary files
+        '''
+        result = filemod.get_selinux_context(self.tfile1.name)
+        self.assertEqual(result, "unconfined_u:object_r:user_tmp_t:s0")
+
+    def test_selinux_setcontext(self):
+        '''
+            Test set selinux context
+            Assumes default selinux attributes on temporary files
+        '''
+        result = filemod.set_selinux_context(self.tfile2.name, user="system_u")
+        self.assertEqual(result, "system_u:object_r:user_tmp_t:s0")
+
+    def test_selinux_setcontext_persist(self):
+        '''
+            Test set selinux context with persist=True
+            Assumes default selinux attributes on temporary files
+        '''
+        result = filemod.set_selinux_context(self.tfile2.name, user="system_u", persist=True)
+        self.assertEqual(result, "system_u:object_r:user_tmp_t:s0")
+
+    def test_file_check_perms(self):
+        expected_result = {'comment': 'The file {0} is set to be changed'.format(self.tfile3.name),
+                           'changes': {'selinux': {'New': 'Type: lost_found_t', 'Old': 'Type: user_tmp_t'},
+                           'mode': '0644'}, 'name': self.tfile3.name, 'result': True}, {
+                           'luser': 'root', 'lmode': '0600', 'lgroup': 'root'}
+
+        # Disable lsattr calls
+        with patch('salt.utils.path.which') as m_which:
+            m_which.return_value = None
+            result = filemod.check_perms(self.tfile3.name, {}, 'root', 'root', 644, seuser=None,
+                                        serole=None, setype='lost_found_t', serange=None)
+            self.assertEqual(result, expected_result)