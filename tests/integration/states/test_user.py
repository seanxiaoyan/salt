--- conflicted
+++ resolved
@@ -107,17 +107,12 @@
         self.assertSaltTrueReturn(ret)
         ret = self.run_function('user.info', [self.user_name])
         self.assertReturnNonEmptySaltType(ret)
-<<<<<<< HEAD
-        group_name = grp.getgrgid(ret['gid']).gr_name
-        if not salt.utils.platform.is_darwin():
-=======
-        if salt.utils.is_windows():
+        if salt.utils.platform.is_windows():
             group_name = self.run_function('user.list_groups', [self.user_name])
         else:
             group_name = grp.getgrgid(ret['gid']).gr_name
 
-        if not salt.utils.is_darwin() and not salt.utils.is_windows():
->>>>>>> a2b58829
+        if not salt.utils.platform.is_darwin() and not salt.utils.platform.is_windows():
             self.assertTrue(os.path.isdir(self.user_home))
         if grains['os_family'] in ('Suse',):
             self.assertEqual(group_name, 'users')
