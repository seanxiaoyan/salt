'''
Set up the Salt integration test suite
'''

# Import Python libs
import multiprocessing
import os
import sys
import shutil
import signal
import subprocess
try:
    import pwd
except ImportError:
    pass

# Import Salt libs
import salt
import salt.config
import salt.master
import salt.minion
import salt.runner
from salt.utils.verify import verify_env
from saltunittest import TestCase

INTEGRATION_TEST_DIR = os.path.dirname(
    os.path.normpath(os.path.abspath(__file__))
)
CODE_DIR = os.path.dirname(os.path.dirname(INTEGRATION_TEST_DIR))
SCRIPT_DIR = os.path.join(CODE_DIR, 'scripts')

PYEXEC = 'python{0}.{1}'.format(sys.version_info[0], sys.version_info[1])

TMP = os.path.join(INTEGRATION_TEST_DIR, 'tmp')
FILES = os.path.join(INTEGRATION_TEST_DIR, 'files')


class TestDaemon(object):
    '''
    Set up the master and minion daemons, and run related cases
    '''
    def __enter__(self):
        '''
        Start a master and minion
        '''
        self.master_opts = salt.config.master_config(
            os.path.join(INTEGRATION_TEST_DIR, 'files', 'conf', 'master')
        )
        self.minion_opts = salt.config.minion_config(
            os.path.join(INTEGRATION_TEST_DIR, 'files', 'conf', 'minion')
        )
        self.sub_minion_opts = salt.config.minion_config(
            os.path.join(INTEGRATION_TEST_DIR, 'files', 'conf', 'sub_minion')
        )
        self.smaster_opts = salt.config.master_config(
            os.path.join(
                INTEGRATION_TEST_DIR, 'files', 'conf', 'syndic_master'
            )
        )
        self.syndic_opts = salt.config.minion_config(
            os.path.join(INTEGRATION_TEST_DIR, 'files', 'conf', 'syndic'))
        self.syndic_opts['_master_conf_file'] = os.path.join(
            INTEGRATION_TEST_DIR,
            'files/conf/master'
        )
        # Set up config options that require internal data
        self.master_opts['pillar_roots'] = {
            'base': [os.path.join(FILES, 'pillar', 'base')]
        }
        self.master_opts['file_roots'] = {
            'base': [os.path.join(FILES, 'file', 'base')]
        }
        self.master_opts['ext_pillar'] = [
            {'cmd_yaml': 'cat {0}'.format(
                os.path.join(
                    FILES,
                    'ext.yaml'
                )
            )}
        ]
        # clean up the old files
        self._clean()
        self.master_opts['hosts.file'] = os.path.join(TMP, 'hosts')
        self.minion_opts['hosts.file'] = os.path.join(TMP, 'hosts')
        verify_env([
<<<<<<< HEAD
                os.path.join(self.master_opts['pki_dir'], 'minions'),
                os.path.join(self.master_opts['pki_dir'], 'minions_pre'),
                os.path.join(
                    self.master_opts['pki_dir'], 'minions_rejected'
                ),
                os.path.join(self.master_opts['cachedir'], 'jobs'),
                os.path.join(self.smaster_opts['pki_dir'], 'minions'),
                os.path.join(
                    self.smaster_opts['pki_dir'], 'minions_pre'
                ),
                os.path.join(
                    self.smaster_opts['pki_dir'], 'minions_rejected'
                ),
                os.path.join(self.smaster_opts['cachedir'], 'jobs'),
                os.path.dirname(self.master_opts['log_file']),
                self.minion_opts['extension_modules'],
                self.sub_minion_opts['extension_modules'],
                self.sub_minion_opts['pki_dir'],
                self.master_opts['sock_dir'],
                self.smaster_opts['sock_dir'],
            ],
            pwd.getpwuid(os.getuid())[0]
        )
=======
                    os.path.join(self.master_opts['pki_dir'], 'minions'),
                    os.path.join(self.master_opts['pki_dir'], 'minions_pre'),
                    os.path.join(self.master_opts['pki_dir'], 'minions_rejected'),
                    os.path.join(self.master_opts['cachedir'], 'jobs'),
                    os.path.join(self.smaster_opts['pki_dir'], 'minions'),
                    os.path.join(self.smaster_opts['pki_dir'], 'minions_pre'),
                    os.path.join(self.smaster_opts['pki_dir'], 'minions_rejected'),
                    os.path.join(self.smaster_opts['cachedir'], 'jobs'),
                    os.path.dirname(self.master_opts['log_file']),
                    self.minion_opts['extension_modules'],
                    self.sub_minion_opts['extension_modules'],
                    self.sub_minion_opts['pki_dir'],
                    self.master_opts['sock_dir'],
                    self.smaster_opts['sock_dir'],
                    self.sub_minion_opts['sock_dir'],
                    self.minion_opts['sock_dir'],
                    ],
                    pwd.getpwuid(os.getuid())[0])
>>>>>>> fcf188ee

        master = salt.master.Master(self.master_opts)
        self.master_process = multiprocessing.Process(target=master.start)
        self.master_process.start()

        minion = salt.minion.Minion(self.minion_opts)
        self.minion_process = multiprocessing.Process(target=minion.tune_in)
        self.minion_process.start()

        sub_minion = salt.minion.Minion(self.sub_minion_opts)
        self.sub_minion_process = multiprocessing.Process(
            target=sub_minion.tune_in
        )
        self.sub_minion_process.start()

        smaster = salt.master.Master(self.smaster_opts)
        self.smaster_process = multiprocessing.Process(target=smaster.start)
        self.smaster_process.start()

        syndic = salt.minion.Syndic(self.syndic_opts)
        self.syndic_process = multiprocessing.Process(target=syndic.tune_in)
        self.syndic_process.start()

        return self

    def __exit__(self, type, value, traceback):
        '''
        Kill the minion and master processes
        '''
        self.sub_minion_process.terminate()
        self.minion_process.terminate()
        self.master_process.terminate()
        self.syndic_process.terminate()
        self.smaster_process.terminate()
        self._clean()

    def _clean(self):
        '''
        Clean out the tmp files
        '''
        if os.path.isdir(self.sub_minion_opts['root_dir']):
            shutil.rmtree(self.sub_minion_opts['root_dir'])
        if os.path.isdir(self.master_opts['root_dir']):
            shutil.rmtree(self.master_opts['root_dir'])
        if os.path.isdir(self.smaster_opts['root_dir']):
            shutil.rmtree(self.smaster_opts['root_dir'])
        for fn_ in os.listdir(TMP):
            if fn_ == '_README':
                continue
            path = os.path.join(TMP, fn_)
            if os.path.isdir(path):
                shutil.rmtree(path)
            elif os.path.isfile(path):
                os.remove(path)
            elif os.path.islink(path):
                os.remove(path)


class ModuleCase(TestCase):
    '''
    Execute a module function
    '''
    def setUp(self):
        '''
        Generate the tools to test a module
        '''
        self.client = salt.client.LocalClient(
                os.path.join(
                    INTEGRATION_TEST_DIR,
                    'files', 'conf', 'master'
                    )
                )

    def run_function(self, function, arg=(), **kwargs):
        '''
        Run a single salt function and condition the return down to match the
        behavior of the raw function call
        '''
        orig = self.client.cmd(
                'minion',
                function,
                arg,
                timeout=100,
                kwarg=kwargs)
        return orig['minion']

    def state_result(self, ret):
        '''
        Return the result data from a single state return
        '''
        return ret[next(iter(ret))]['result']

    def run_state(self, function, **kwargs):
        '''
        Run the state.single command and return the state return structure
        '''
        return self.run_function('state.single', [function], **kwargs)

    @property
    def minion_opts(self):
        '''
        Return the options used for the minion
        '''
        return salt.config.minion_config(
                os.path.join(
                    INTEGRATION_TEST_DIR,
                    'files', 'conf', 'minion'
                    )
                )

    @property
    def master_opts(self):
        '''
        Return the options used for the minion
        '''
        return salt.config.minion_config(
                os.path.join(
                    INTEGRATION_TEST_DIR,
                    'files', 'conf', 'master'
                    )
                )


class SyndicCase(TestCase):
    '''
    Execute a syndic based execution test
    '''
    def setUp(self):
        '''
        Generate the tools to test a module
        '''
        self.client = salt.client.LocalClient(
                os.path.join(
                    INTEGRATION_TEST_DIR,
                    'files', 'conf', 'syndic_master'
                    )
                )

    def run_function(self, function, arg=()):
        '''
        Run a single salt function and condition the return down to match the
        behavior of the raw function call
        '''
        orig = self.client.cmd('minion', function, arg)
        return orig['minion']


class ShellCase(TestCase):
    '''
    Execute a test for a shell command
    '''
    def run_script(self, script, arg_str):
        '''
        Execute a script with the given argument string
        '''
        path = os.path.join(SCRIPT_DIR, script)
        if not os.path.isfile(path):
            return False
        ppath = 'PYTHONPATH={0}:{1}'.format(CODE_DIR, ':'.join(sys.path[1:]))
        cmd = '{0} {1} {2} {3}'.format(ppath, PYEXEC, path, arg_str)
        data = subprocess.Popen(
                cmd,
                shell=True,
                stdout=subprocess.PIPE
                ).communicate()[0].split('\n')
        return data

    def run_salt(self, arg_str):
        '''
        Execute salt
        '''
        mconf = os.path.join(INTEGRATION_TEST_DIR, 'files', 'conf', 'master')
        arg_str = '-c {0} {1}'.format(mconf, arg_str)
        return self.run_script('salt', arg_str)

    def run_run(self, arg_str):
        '''
        Execute salt-run
        '''
        mconf = os.path.join(INTEGRATION_TEST_DIR, 'files', 'conf', 'master')
        arg_str = '-c {0} {1}'.format(mconf, arg_str)
        return self.run_script('salt-run', arg_str)

    def run_run_plus(self, fun, options='', *arg):
        '''
        Execute Salt run and the salt run function and return the data from
        each in a dict
        '''
        ret = {}
        ret['out'] = self.run_run(
                '{0} {1} {2}'.format(options, fun, ' '.join(arg))
                )
        opts = salt.config.master_config(
            os.path.join(INTEGRATION_TEST_DIR, 'files', 'conf', 'master'))
        opts.update({'doc': False,
                     'fun': fun,
                     'arg': arg})
        runner = salt.runner.Runner(opts)
        ret['fun'] = runner.run()
        return ret

    def run_key(self, arg_str):
        '''
        Execute salt-key
        '''
        mconf = os.path.join(INTEGRATION_TEST_DIR, 'files', 'conf', 'master')
        arg_str = '-c {0} {1}'.format(mconf, arg_str)
        return self.run_script('salt-key', arg_str)<|MERGE_RESOLUTION|>--- conflicted
+++ resolved
@@ -82,39 +82,15 @@
         self._clean()
         self.master_opts['hosts.file'] = os.path.join(TMP, 'hosts')
         self.minion_opts['hosts.file'] = os.path.join(TMP, 'hosts')
-        verify_env([
-<<<<<<< HEAD
-                os.path.join(self.master_opts['pki_dir'], 'minions'),
-                os.path.join(self.master_opts['pki_dir'], 'minions_pre'),
-                os.path.join(
-                    self.master_opts['pki_dir'], 'minions_rejected'
-                ),
-                os.path.join(self.master_opts['cachedir'], 'jobs'),
-                os.path.join(self.smaster_opts['pki_dir'], 'minions'),
-                os.path.join(
-                    self.smaster_opts['pki_dir'], 'minions_pre'
-                ),
-                os.path.join(
-                    self.smaster_opts['pki_dir'], 'minions_rejected'
-                ),
-                os.path.join(self.smaster_opts['cachedir'], 'jobs'),
-                os.path.dirname(self.master_opts['log_file']),
-                self.minion_opts['extension_modules'],
-                self.sub_minion_opts['extension_modules'],
-                self.sub_minion_opts['pki_dir'],
-                self.master_opts['sock_dir'],
-                self.smaster_opts['sock_dir'],
-            ],
-            pwd.getpwuid(os.getuid())[0]
-        )
-=======
-                    os.path.join(self.master_opts['pki_dir'], 'minions'),
+        verify_env([os.path.join(self.master_opts['pki_dir'], 'minions'),
                     os.path.join(self.master_opts['pki_dir'], 'minions_pre'),
-                    os.path.join(self.master_opts['pki_dir'], 'minions_rejected'),
+                    os.path.join(self.master_opts['pki_dir'],
+                                 'minions_rejected'),
                     os.path.join(self.master_opts['cachedir'], 'jobs'),
                     os.path.join(self.smaster_opts['pki_dir'], 'minions'),
                     os.path.join(self.smaster_opts['pki_dir'], 'minions_pre'),
-                    os.path.join(self.smaster_opts['pki_dir'], 'minions_rejected'),
+                    os.path.join(self.smaster_opts['pki_dir'],
+                                 'minions_rejected'),
                     os.path.join(self.smaster_opts['cachedir'], 'jobs'),
                     os.path.dirname(self.master_opts['log_file']),
                     self.minion_opts['extension_modules'],
@@ -125,8 +101,7 @@
                     self.sub_minion_opts['sock_dir'],
                     self.minion_opts['sock_dir'],
                     ],
-                    pwd.getpwuid(os.getuid())[0])
->>>>>>> fcf188ee
+                   pwd.getpwuid(os.getuid())[0])
 
         master = salt.master.Master(self.master_opts)
         self.master_process = multiprocessing.Process(target=master.start)
@@ -194,23 +169,22 @@
         Generate the tools to test a module
         '''
         self.client = salt.client.LocalClient(
-                os.path.join(
-                    INTEGRATION_TEST_DIR,
-                    'files', 'conf', 'master'
-                    )
-                )
+            os.path.join(
+                INTEGRATION_TEST_DIR,
+                'files', 'conf', 'master'
+            )
+        )
 
     def run_function(self, function, arg=(), **kwargs):
         '''
         Run a single salt function and condition the return down to match the
         behavior of the raw function call
         '''
-        orig = self.client.cmd(
-                'minion',
-                function,
-                arg,
-                timeout=100,
-                kwarg=kwargs)
+        orig = self.client.cmd('minion',
+                               function,
+                               arg,
+                               timeout=100,
+                               kwarg=kwargs)
         return orig['minion']
 
     def state_result(self, ret):
@@ -231,11 +205,11 @@
         Return the options used for the minion
         '''
         return salt.config.minion_config(
-                os.path.join(
-                    INTEGRATION_TEST_DIR,
-                    'files', 'conf', 'minion'
-                    )
-                )
+            os.path.join(
+                INTEGRATION_TEST_DIR,
+                'files', 'conf', 'minion'
+            )
+        )
 
     @property
     def master_opts(self):
@@ -243,11 +217,11 @@
         Return the options used for the minion
         '''
         return salt.config.minion_config(
-                os.path.join(
-                    INTEGRATION_TEST_DIR,
-                    'files', 'conf', 'master'
-                    )
-                )
+            os.path.join(
+                INTEGRATION_TEST_DIR,
+                'files', 'conf', 'master'
+            )
+        )
 
 
 class SyndicCase(TestCase):
@@ -259,11 +233,11 @@
         Generate the tools to test a module
         '''
         self.client = salt.client.LocalClient(
-                os.path.join(
-                    INTEGRATION_TEST_DIR,
-                    'files', 'conf', 'syndic_master'
-                    )
-                )
+            os.path.join(
+                INTEGRATION_TEST_DIR,
+                'files', 'conf', 'syndic_master'
+            )
+        )
 
     def run_function(self, function, arg=()):
         '''
@@ -287,11 +261,10 @@
             return False
         ppath = 'PYTHONPATH={0}:{1}'.format(CODE_DIR, ':'.join(sys.path[1:]))
         cmd = '{0} {1} {2} {3}'.format(ppath, PYEXEC, path, arg_str)
-        data = subprocess.Popen(
-                cmd,
-                shell=True,
-                stdout=subprocess.PIPE
-                ).communicate()[0].split('\n')
+        data = subprocess.Popen(cmd,
+                                shell=True,
+                                stdout=subprocess.PIPE
+                                ).communicate()[0].split('\n')
         return data
 
     def run_salt(self, arg_str):
@@ -317,8 +290,8 @@
         '''
         ret = {}
         ret['out'] = self.run_run(
-                '{0} {1} {2}'.format(options, fun, ' '.join(arg))
-                )
+            '{0} {1} {2}'.format(options, fun, ' '.join(arg))
+        )
         opts = salt.config.master_config(
             os.path.join(INTEGRATION_TEST_DIR, 'files', 'conf', 'master'))
         opts.update({'doc': False,
