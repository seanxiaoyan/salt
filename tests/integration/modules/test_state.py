--- conflicted
+++ resolved
@@ -2007,8 +2007,6 @@
                              'File {0} updated'.format(file_name))
             self.assertEqual(val['changes']['diff'], 'New file')
 
-<<<<<<< HEAD
-=======
     @skipIf(six.PY3 and salt.utils.platform.is_darwin(), 'Test is broken on macosx and PY3')
     def test_issue_30161_unless_and_onlyif_together(self):
         '''
@@ -2052,7 +2050,6 @@
         for id in _expected:
             self.assertEqual(sls[id]['comment'], _expected[id]['comment'])
 
->>>>>>> c157cb75
     @skipIf(six.PY3 and salt.utils.platform.is_darwin(), 'Test is broken on macosx and PY3')
     def test_state_sls_unicode_characters(self):
         '''
