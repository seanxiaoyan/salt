# -*- coding: utf-8 -*-

# Import Python libs
from __future__ import absolute_import, print_function, unicode_literals

# Import Salt Testing libs
from tests.support.case import ModuleCase
from tests.support.helpers import destructiveTest
from tests.support.unit import skipIf

# Import Salt libs
<<<<<<< HEAD
import salt.utils.path
import salt.utils.platform
=======
import salt.utils
import salt.utils.systemd
>>>>>>> 46618d2c


@destructiveTest
class ServiceModuleTest(ModuleCase):
    '''
    Module testing the service module
    '''
    def setUp(self):
        self.service_name = 'cron'
        cmd_name = 'crontab'
        os_family = self.run_function('grains.get', ['os_family'])
        os_release = self.run_function('grains.get', ['osrelease'])
        if os_family == 'RedHat':
            self.service_name = 'crond'
        elif os_family == 'Arch':
            self.service_name = 'sshd'
            cmd_name = 'systemctl'
        elif os_family == 'MacOS':
            self.service_name = 'org.ntp.ntpd'
            if int(os_release.split('.')[1]) >= 13:
                self.service_name = 'com.apple.AirPlayXPCHelper'
        elif salt.utils.platform.is_windows():
            self.service_name = 'Spooler'

        self.pre_srv_status = self.run_function('service.status', [self.service_name])
        self.pre_srv_enabled = True if self.service_name in self.run_function('service.get_enabled') else False

        if salt.utils.path.which(cmd_name) is None and not salt.utils.platform.is_windows():
            self.skipTest('{0} is not installed'.format(cmd_name))

    def tearDown(self):
        post_srv_status = self.run_function('service.status', [self.service_name])
        post_srv_enabled = True if self.service_name in self.run_function('service.get_enabled') else False

        if post_srv_status != self.pre_srv_status:
            if self.pre_srv_status:
                self.run_function('service.enable', [self.service_name])
            else:
                self.run_function('service.disable', [self.service_name])

        if post_srv_enabled != self.pre_srv_enabled:
            if self.pre_srv_enabled:
                self.run_function('service.enable', [self.service_name])
            else:
                self.run_function('service.disable', [self.service_name])
        del self.service_name

    def test_service_status_running(self):
        '''
        test service.status execution module
        when service is running
        '''
        self.run_function('service.start', [self.service_name])
        check_service = self.run_function('service.status', [self.service_name])
        self.assertTrue(check_service)

    def test_service_status_dead(self):
        '''
        test service.status execution module
        when service is dead
        '''
        self.run_function('service.stop', [self.service_name])
        check_service = self.run_function('service.status', [self.service_name])
        self.assertFalse(check_service)

    def test_service_restart(self):
        '''
        test service.restart
        '''
        self.assertTrue(self.run_function('service.restart', [self.service_name]))

    def test_service_enable(self):
        '''
        test service.get_enabled and service.enable module
        '''
        # disable service before test
        self.assertTrue(self.run_function('service.disable', [self.service_name]))

        self.assertTrue(self.run_function('service.enable', [self.service_name]))
        self.assertIn(self.service_name, self.run_function('service.get_enabled'))

    def test_service_disable(self):
        '''
        test service.get_disabled and service.disable module
        '''
        # enable service before test
        self.assertTrue(self.run_function('service.enable', [self.service_name]))

        self.assertTrue(self.run_function('service.disable', [self.service_name]))
        if salt.utils.is_darwin():
            self.assertTrue(self.run_function('service.disabled', [self.service_name]))
        else:
            self.assertIn(self.service_name, self.run_function('service.get_disabled'))

    def test_service_disable_doesnot_exist(self):
        '''
        test service.get_disabled and service.disable module
        when service name does not exist
        '''
        # enable service before test
        srv_name = 'doesnotexist'
        enable = self.run_function('service.enable', [srv_name])
        systemd = salt.utils.systemd.booted()

        # check service was not enabled
        if systemd:
            self.assertIn('ERROR', enable)
        else:
            self.assertFalse(enable)

        # check service was not disabled
        if tuple(self.run_function('grains.item', ['osrelease_info'])['osrelease_info']) == (14, 0o4) and not systemd:
            # currently upstart does not have a mechanism to report if disabling a service fails if does not exist
            self.assertTrue(self.run_function('service.disable', [srv_name]))
        else:
            self.assertFalse(self.run_function('service.disable', [srv_name]))

        if salt.utils.is_darwin():
            self.assertFalse(self.run_function('service.disabled', [srv_name]))
        else:
            self.assertNotIn(srv_name, self.run_function('service.get_disabled'))

    @skipIf(not salt.utils.platform.is_windows(), 'Windows Only Test')
    def test_service_get_service_name(self):
        '''
        test service.get_service_name
        '''
        ret = self.run_function('service.get_service_name')
        self.assertIn(self.service_name, ret.values())<|MERGE_RESOLUTION|>--- conflicted
+++ resolved
@@ -9,13 +9,9 @@
 from tests.support.unit import skipIf
 
 # Import Salt libs
-<<<<<<< HEAD
 import salt.utils.path
 import salt.utils.platform
-=======
-import salt.utils
 import salt.utils.systemd
->>>>>>> 46618d2c
 
 
 @destructiveTest
@@ -105,7 +101,7 @@
         self.assertTrue(self.run_function('service.enable', [self.service_name]))
 
         self.assertTrue(self.run_function('service.disable', [self.service_name]))
-        if salt.utils.is_darwin():
+        if salt.utils.platform.is_darwin():
             self.assertTrue(self.run_function('service.disabled', [self.service_name]))
         else:
             self.assertIn(self.service_name, self.run_function('service.get_disabled'))
@@ -133,7 +129,7 @@
         else:
             self.assertFalse(self.run_function('service.disable', [srv_name]))
 
-        if salt.utils.is_darwin():
+        if salt.utils.platform.is_darwin():
             self.assertFalse(self.run_function('service.disabled', [srv_name]))
         else:
             self.assertNotIn(srv_name, self.run_function('service.get_disabled'))
