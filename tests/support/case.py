# -*- coding: utf-8 -*-
'''
    :codeauthor: Pedro Algarvio (pedro@algarvio.me)


    ====================================
    Custom Salt TestCase Implementations
    ====================================

    Custom reusable :class:`TestCase<python2:unittest.TestCase>`
    implementations.
'''
# pylint: disable=repr-flag-used-in-string

# Import python libs
from __future__ import absolute_import, unicode_literals
import os
import re
import sys
import time
import stat
import errno
import signal
import textwrap
import logging
import tempfile
import subprocess
from datetime import datetime, timedelta

# Import salt testing libs
from tests.support.unit import TestCase
from tests.support.helpers import (
    RedirectStdStreams, requires_sshd_server, win32_kill_process_tree
)
from tests.support.runtests import RUNTIME_VARS
from tests.support.mixins import AdaptedConfigurationTestCaseMixin, SaltClientTestCaseMixin
from tests.support.paths import ScriptPathMixin, INTEGRATION_TEST_DIR, CODE_DIR, PYEXEC, SCRIPT_DIR

# Import 3rd-party libs
from salt.ext import six
from salt.ext.six.moves import cStringIO  # pylint: disable=import-error

STATE_FUNCTION_RUNNING_RE = re.compile(
    r'''The function (?:"|')(?P<state_func>.*)(?:"|') is running as PID '''
    r'(?P<pid>[\d]+) and was started at (?P<date>.*) with jid (?P<jid>[\d]+)'
)
SCRIPT_TEMPLATES = {
    'salt': [
        'from salt.scripts import salt_main\n',
        'if __name__ == \'__main__\':'
        '    salt_main()'
    ],
    'salt-api': [
        'import salt.cli\n',
        'def main():',
        '    sapi = salt.cli.SaltAPI()',
        '    sapi.run()\n',
        'if __name__ == \'__main__\':',
        '    main()'
    ],
    'common': [
        'from salt.scripts import salt_{0}\n',
        'if __name__ == \'__main__\':',
        '    salt_{0}()'
    ]
}

log = logging.getLogger(__name__)


class ShellTestCase(TestCase, AdaptedConfigurationTestCaseMixin):
    '''
    Execute a test for a shell command
    '''

    def get_script_path(self, script_name):
        '''
        Return the path to a testing runtime script
        '''
        if not os.path.isdir(RUNTIME_VARS.TMP_SCRIPT_DIR):
            os.makedirs(RUNTIME_VARS.TMP_SCRIPT_DIR)

        script_path = os.path.join(RUNTIME_VARS.TMP_SCRIPT_DIR, script_name)
        if not os.path.isfile(script_path):
            log.debug('Generating {0}'.format(script_path))

            # Late import
            import salt.utils.files

            with salt.utils.files.fopen(script_path, 'w') as sfh:
                script_template = SCRIPT_TEMPLATES.get(script_name, None)
                if script_template is None:
                    script_template = SCRIPT_TEMPLATES.get('common', None)
                if script_template is None:
                    raise RuntimeError(
                        '{0} does not know how to handle the {1} script'.format(
                            self.__class__.__name__,
                            script_name
                        )
                    )
                contents = (
                    '#!{0}\n'.format(sys.executable) +
                    '\n'.join(script_template).format(script_name.replace('salt-', ''))
                )
                sfh.write(contents)
                log.debug(
                    'Wrote the following contents to temp script %s:\n%s',
                    script_path, contents
                )
            st = os.stat(script_path)
            os.chmod(script_path, st.st_mode | stat.S_IEXEC)

        return script_path

    def run_salt(self, arg_str, with_retcode=False, catch_stderr=False, timeout=15):
        r'''
        Run the ``salt`` CLI tool with the provided arguments

        .. code-block:: python

            class MatchTest(ShellTestCase):
                def test_list(self):
                    """
                    test salt -L matcher
                    """
                    data = self.run_salt('-L minion test.ping')
                    data = '\n'.join(data)
                    self.assertIn('minion', data)
        '''
        arg_str = '-c {0} -t {1} {2}'.format(self.config_dir, timeout, arg_str)
        return self.run_script('salt', arg_str, with_retcode=with_retcode, catch_stderr=catch_stderr, timeout=timeout)

    def run_ssh(self, arg_str, with_retcode=False, timeout=25,
                catch_stderr=False, wipe=False, raw=False):
        '''
        Execute salt-ssh
        '''
        arg_str = '{0} {1} -c {2} -i --priv {3} --roster-file {4} localhost {5} --out=json'.format(
            ' -W' if wipe else '',
            ' -r' if raw else '',
            self.config_dir,
            os.path.join(RUNTIME_VARS.TMP_CONF_DIR, 'key_test'),
            os.path.join(RUNTIME_VARS.TMP_CONF_DIR, 'roster'),
            arg_str
        )
        return self.run_script('salt-ssh', arg_str, with_retcode=with_retcode, catch_stderr=catch_stderr, raw=True)

    def run_run(self,
                arg_str,
                with_retcode=False,
                catch_stderr=False,
                asynchronous=False,
                timeout=60,
                config_dir=None,
                **kwargs):
        '''
        Execute salt-run
        '''
        asynchronous = kwargs.get('async', asynchronous)
        arg_str = '-c {0}{async_flag} -t {timeout} {1}'.format(
                config_dir or self.config_dir,
                arg_str,
                timeout=timeout,
                async_flag=' --async' if asynchronous else '')
        return self.run_script('salt-run',
                               arg_str,
                               with_retcode=with_retcode,
                               catch_stderr=catch_stderr,
                               timeout=timeout)

    def run_run_plus(self, fun, *arg, **kwargs):
        '''
        Execute the runner function and return the return data and output in a dict
        '''
        ret = {'fun': fun}

        # Late import
        import salt.config
        import salt.output
        import salt.runner
        from salt.ext.six.moves import cStringIO

        opts = salt.config.master_config(
            self.get_config_file_path('master')
        )

        opts_arg = list(arg)
        if kwargs:
            opts_arg.append({'__kwarg__': True})
            opts_arg[-1].update(kwargs)

        opts.update({'doc': False, 'fun': fun, 'arg': opts_arg})
        with RedirectStdStreams():
            runner = salt.runner.Runner(opts)
            ret['return'] = runner.run()
            try:
                ret['jid'] = runner.jid
            except AttributeError:
                ret['jid'] = None

        # Compile output
        # TODO: Support outputters other than nested
        opts['color'] = False
        opts['output_file'] = cStringIO()
        try:
            salt.output.display_output(ret['return'], opts=opts)
            ret['out'] = opts['output_file'].getvalue()
        finally:
            opts['output_file'].close()

        return ret

    def run_key(self, arg_str, catch_stderr=False, with_retcode=False):
        '''
        Execute salt-key
        '''
        arg_str = '-c {0} {1}'.format(self.config_dir, arg_str)
        return self.run_script(
            'salt-key',
            arg_str,
            catch_stderr=catch_stderr,
            with_retcode=with_retcode
        )

    def run_cp(self, arg_str, with_retcode=False, catch_stderr=False):
        '''
        Execute salt-cp
        '''
        arg_str = '--config-dir {0} {1}'.format(self.config_dir, arg_str)
        return self.run_script('salt-cp', arg_str, with_retcode=with_retcode, catch_stderr=catch_stderr)

    def run_call(self, arg_str, with_retcode=False, catch_stderr=False, local=False):
        arg_str = '{0} --config-dir {1} {2}'.format('--local' if local else '',
                                                    self.config_dir, arg_str)

        return self.run_script('salt-call', arg_str, with_retcode=with_retcode, catch_stderr=catch_stderr)

    def run_cloud(self, arg_str, catch_stderr=False, timeout=None):
        '''
        Execute salt-cloud
        '''
        arg_str = '-c {0} {1}'.format(self.config_dir, arg_str)
        return self.run_script('salt-cloud', arg_str, catch_stderr, timeout)

    def run_script(self,
                   script,
                   arg_str,
                   catch_stderr=False,
                   with_retcode=False,
                   catch_timeout=False,
                   # FIXME A timeout of zero or disabling timeouts may not return results!
                   timeout=15,
                   raw=False,
                   popen_kwargs=None,
                   log_output=None):
        '''
        Execute a script with the given argument string

        The ``log_output`` argument is ternary, it can be True, False, or None.
        If the value is boolean, then it forces the results to either be logged
        or not logged. If it is None, then the return code of the subprocess
        determines whether or not to log results.
        '''

        import salt.utils.platform

        script_path = self.get_script_path(script)
        if not os.path.isfile(script_path):
            return False

        if salt.utils.platform.is_windows():
            cmd = 'python '
        else:
            cmd = 'PYTHONPATH='
            python_path = os.environ.get('PYTHONPATH', None)
            if python_path is not None:
                cmd += '{0}:'.format(python_path)

            if sys.version_info[0] < 3:
                cmd += '{0} '.format(':'.join(sys.path[1:]))
            else:
                cmd += '{0} '.format(':'.join(sys.path[0:]))
            cmd += 'python{0}.{1} '.format(*sys.version_info)
        cmd += '{0} '.format(script_path)
        cmd += '{0} '.format(arg_str)

        tmp_file = tempfile.SpooledTemporaryFile()

        popen_kwargs = popen_kwargs or {}
        popen_kwargs = dict({
            'shell': True,
            'stdout': tmp_file,
            'universal_newlines': True,
        }, **popen_kwargs)

        if catch_stderr is True:
            popen_kwargs['stderr'] = subprocess.PIPE

        if not sys.platform.lower().startswith('win'):
            popen_kwargs['close_fds'] = True

            def detach_from_parent_group():
                # detach from parent group (no more inherited signals!)
                os.setpgrp()

            popen_kwargs['preexec_fn'] = detach_from_parent_group

        def format_return(retcode, stdout, stderr=None, timed_out=False):
            '''
            DRY helper to log script result if it failed, and then return the
            desired output based on whether or not stderr was desired, and
            wither or not a retcode was desired.
            '''
            log_func = log.debug
            if timed_out:
                log.error(
                    'run_script timed out after %d seconds (process killed)',
                    timeout
                )
                log_func = log.error

            if log_output is True \
                    or timed_out \
                    or (log_output is None and retcode != 0):
                log_func(
                    'run_script results for: %s %s\n'
                    'return code: %s\n'
                    'stdout:\n'
                    '%s\n\n'
                    'stderr:\n'
                    '%s',
                    script, arg_str, retcode, stdout, stderr
                )

            stdout = stdout or ''
            stderr = stderr or ''

            if not raw:
                stdout = stdout.splitlines()
                stderr = stderr.splitlines()

            ret = [stdout]
            if catch_stderr:
                ret.append(stderr)
            if with_retcode:
                ret.append(retcode)
            if catch_timeout:
                ret.append(timed_out)

            return ret[0] if len(ret) == 1 else tuple(ret)

        process = subprocess.Popen(cmd, **popen_kwargs)

        if timeout is not None:
            stop_at = datetime.now() + timedelta(seconds=timeout)
            term_sent = False
            while True:
                process.poll()
                time.sleep(0.1)
                if datetime.now() <= stop_at:
                    # We haven't reached the timeout yet
                    if process.returncode is not None:
                        break
                else:
                    # We've reached the timeout
                    if term_sent is False:
                        # Kill the process group since sending the term signal
                        # would only terminate the shell, not the command
                        # executed in the shell
                        if salt.utils.platform.is_windows():
                            _, alive = win32_kill_process_tree(process.pid)
                            if alive:
                                log.error("Child processes still alive: %s", alive)
                        else:
                            os.killpg(os.getpgid(process.pid), signal.SIGINT)
                        term_sent = True
                        continue

                    try:
                        # As a last resort, kill the process group
                        if salt.utils.platform.is_windows():
                            _, alive = win32_kill_process_tree(process.pid)
                            if alive:
                                log.error("Child processes still alive: %s", alive)
                        else:
                            os.killpg(os.getpgid(process.pid), signal.SIGINT)
                    except OSError as exc:
                        if exc.errno != errno.ESRCH:
                            # If errno is not "no such process", raise
                            raise

                    return format_return(
                        process.returncode,
                        *process.communicate(),
                        timed_out=True
                    )

        tmp_file.seek(0)

        if sys.version_info >= (3,):
            try:
                out = tmp_file.read().decode(__salt_system_encoding__)
            except (NameError, UnicodeDecodeError):
                # Let's cross our fingers and hope for the best
                out = tmp_file.read().decode('utf-8')
        else:
            out = tmp_file.read()

        if catch_stderr:
            if sys.version_info < (2, 7):
                # On python 2.6, the subprocess'es communicate() method uses
                # select which, is limited by the OS to 1024 file descriptors
                # We need more available descriptors to run the tests which
                # need the stderr output.
                # So instead of .communicate() we wait for the process to
                # finish, but, as the python docs state "This will deadlock
                # when using stdout=PIPE and/or stderr=PIPE and the child
                # process generates enough output to a pipe such that it
                # blocks waiting for the OS pipe buffer to accept more data.
                # Use communicate() to avoid that." <- a catch, catch situation
                #
                # Use this work around were it's needed only, python 2.6
                process.wait()
                err = process.stderr.read()
            else:
                _, err = process.communicate()
            # Force closing stderr/stdout to release file descriptors
            if process.stdout is not None:
                process.stdout.close()
            if process.stderr is not None:
                process.stderr.close()

            # pylint: disable=maybe-no-member
            try:
                return format_return(process.returncode, out, err or '')
            finally:
                try:
                    if os.path.exists(tmp_file.name):
                        if isinstance(tmp_file.name, six.string_types):
                            # tmp_file.name is an int when using SpooledTemporaryFiles
                            # int types cannot be used with os.remove() in Python 3
                            os.remove(tmp_file.name)
                        else:
                            # Clean up file handles
                            tmp_file.close()
                    process.terminate()
                except OSError as err:
                    # process already terminated
                    pass
            # pylint: enable=maybe-no-member

        # TODO Remove this?
        process.communicate()
        if process.stdout is not None:
            process.stdout.close()

        try:
            return format_return(process.returncode, out)
        finally:
            try:
                if os.path.exists(tmp_file.name):
                    if isinstance(tmp_file.name, six.string_types):
                        # tmp_file.name is an int when using SpooledTemporaryFiles
                        # int types cannot be used with os.remove() in Python 3
                        os.remove(tmp_file.name)
                    else:
                        # Clean up file handles
                        tmp_file.close()
                process.terminate()
            except OSError as err:
                # process already terminated
                pass


class ShellCase(ShellTestCase, AdaptedConfigurationTestCaseMixin, ScriptPathMixin):
    '''
    Execute a test for a shell command
    '''

    _code_dir_ = CODE_DIR
    _script_dir_ = SCRIPT_DIR
    _python_executable_ = PYEXEC

    def chdir(self, dirname):
        try:
            os.chdir(dirname)
        except OSError:
            os.chdir(INTEGRATION_TEST_DIR)

<<<<<<< HEAD
    def run_salt(self, arg_str, with_retcode=False, catch_stderr=False, timeout=90):  # pylint: disable=W0221
=======
    def run_salt(self, arg_str, with_retcode=False, catch_stderr=False, timeout=60, popen_kwargs=None):  # pylint: disable=W0221
>>>>>>> 55b49146
        '''
        Execute salt
        '''
        arg_str = '-c {0} -t {1} {2}'.format(self.config_dir, timeout, arg_str)
        ret = self.run_script('salt',
                              arg_str,
                              with_retcode=with_retcode,
                              catch_stderr=catch_stderr,
                              timeout=timeout,
                              popen_kwargs=popen_kwargs)
        log.debug('Result of run_salt for command \'%s\': %s', arg_str, ret)
        return ret

    def run_spm(self, arg_str, with_retcode=False, catch_stderr=False, timeout=60):  # pylint: disable=W0221
        '''
        Execute spm
        '''
        ret = self.run_script('spm',
                              arg_str,
                              with_retcode=with_retcode,
                              catch_stderr=catch_stderr,
                              timeout=timeout)
        log.debug('Result of run_spm for command \'%s\': %s', arg_str, ret)
        return ret

    def run_ssh(self, arg_str, with_retcode=False, catch_stderr=False,  # pylint: disable=W0221
                timeout=60, wipe=True, raw=False):
        '''
        Execute salt-ssh
        '''
        arg_str = '{0} -ldebug{1} -c {2} -i --priv {3} --roster-file {4} --out=json localhost {5}'.format(
            ' -W' if wipe else '',
            ' -r' if raw else '',
            self.config_dir,
            os.path.join(RUNTIME_VARS.TMP_CONF_DIR, 'key_test'),
            os.path.join(RUNTIME_VARS.TMP_CONF_DIR, 'roster'),
            arg_str)
        ret = self.run_script('salt-ssh',
                              arg_str,
                              with_retcode=with_retcode,
                              catch_stderr=catch_stderr,
                              timeout=timeout,
                              raw=True)
        log.debug('Result of run_ssh for command \'%s\': %s', arg_str, ret)
        return ret

    def run_run(self, arg_str, with_retcode=False, catch_stderr=False,
                asynchronous=False, timeout=180, config_dir=None, **kwargs):
        '''
        Execute salt-run
        '''
        asynchronous = kwargs.get('async', asynchronous)
        arg_str = '-c {0}{async_flag} -t {timeout} {1}'.format(config_dir or self.config_dir,
                                                               arg_str,
                                                               timeout=timeout,
                                                               async_flag=' --async' if asynchronous else '')
        ret = self.run_script('salt-run',
                              arg_str,
                              with_retcode=with_retcode,
                              catch_stderr=catch_stderr,
                              timeout=60)
        log.debug('Result of run_run for command \'%s\': %s', arg_str, ret)
        return ret

    def run_run_plus(self, fun, *arg, **kwargs):
        '''
        Execute the runner function and return the return data and output in a dict
        '''
        # Late import
        import salt.runner
        import salt.output
        ret = {'fun': fun}
        from_scratch = bool(kwargs.pop('__reload_config', False))
        # Have to create an empty dict and then update it, as the result from
        # self.get_config() is an ImmutableDict which cannot be updated.
        opts = {}
        opts.update(self.get_config('client_config', from_scratch=from_scratch))
        opts_arg = list(arg)
        if kwargs:
            opts_arg.append({'__kwarg__': True})
            opts_arg[-1].update(kwargs)
        opts.update({'doc': False, 'fun': fun, 'arg': opts_arg})
        with RedirectStdStreams():
            runner = salt.runner.Runner(opts)
            ret['return'] = runner.run()
            try:
                ret['jid'] = runner.jid
            except AttributeError:
                ret['jid'] = None

        # Compile output
        # TODO: Support outputters other than nested
        opts['color'] = False
        opts['output_file'] = cStringIO()
        try:
            salt.output.display_output(ret['return'], opts=opts)
            ret['out'] = opts['output_file'].getvalue().splitlines()
        finally:
            opts['output_file'].close()

        log.debug('Result of run_run_plus for fun \'%s\' with arg \'%s\': %s',
                  fun, opts_arg, ret)
        return ret

    def run_key(self, arg_str, catch_stderr=False, with_retcode=False):
        '''
        Execute salt-key
        '''
        arg_str = '-c {0} {1}'.format(self.config_dir, arg_str)
        ret = self.run_script('salt-key',
                              arg_str,
                              catch_stderr=catch_stderr,
                              with_retcode=with_retcode,
                              timeout=60)
        log.debug('Result of run_key for command \'%s\': %s', arg_str, ret)
        return ret

    def run_cp(self, arg_str, with_retcode=False, catch_stderr=False):
        '''
        Execute salt-cp
        '''
        # Note: not logging result of run_cp because it will log a bunch of
        # bytes which will not be very helpful.
        arg_str = '--config-dir {0} {1}'.format(self.config_dir, arg_str)
        return self.run_script('salt-cp',
                               arg_str,
                               with_retcode=with_retcode,
                               catch_stderr=catch_stderr,
                               timeout=60)

    def run_call(self, arg_str, with_retcode=False, catch_stderr=False, local=False):
        '''
        Execute salt-call.
        '''
        arg_str = '{0} --config-dir {1} {2}'.format('--local' if local else '',
                                                    self.config_dir, arg_str)
        ret = self.run_script('salt-call',
                              arg_str,
                              with_retcode=with_retcode,
                              catch_stderr=catch_stderr,
                              timeout=60)
        log.debug('Result of run_call for command \'%s\': %s', arg_str, ret)
        return ret

    def run_cloud(self, arg_str, catch_stderr=False, timeout=30):
        '''
        Execute salt-cloud
        '''
        arg_str = '-c {0} {1}'.format(self.config_dir, arg_str)
        ret = self.run_script('salt-cloud',
                              arg_str,
                              catch_stderr,
                              timeout=timeout)
        log.debug('Result of run_cloud for command \'%s\': %s', arg_str, ret)
        return ret


class SPMTestUserInterface(object):
    '''
    Test user interface to SPMClient
    '''
    def __init__(self):
        self._status = []
        self._confirm = []
        self._error = []

    def status(self, msg):
        self._status.append(msg)

    def confirm(self, action):
        self._confirm.append(action)

    def error(self, msg):
        self._error.append(msg)


class SPMCase(TestCase, AdaptedConfigurationTestCaseMixin):
    '''
    Class for handling spm commands
    '''

    def _spm_build_files(self, config):
        self.formula_dir = os.path.join(' '.join(config['file_roots']['base']), 'formulas')
        self.formula_sls_dir = os.path.join(self.formula_dir, 'apache')
        self.formula_sls = os.path.join(self.formula_sls_dir, 'apache.sls')
        self.formula_file = os.path.join(self.formula_dir, 'FORMULA')

        dirs = [self.formula_dir, self.formula_sls_dir]
        for f_dir in dirs:
            os.makedirs(f_dir)

        # Late import
        import salt.utils.files

        with salt.utils.files.fopen(self.formula_sls, 'w') as fp:
            fp.write(textwrap.dedent('''\
                     install-apache:
                       pkg.installed:
                         - name: apache2
                     '''))

        with salt.utils.files.fopen(self.formula_file, 'w') as fp:
            fp.write(textwrap.dedent('''\
                     name: apache
                     os: RedHat, Debian, Ubuntu, Suse, FreeBSD
                     os_family: RedHat, Debian, Suse, FreeBSD
                     version: 201506
                     release: 2
                     summary: Formula for installing Apache
                     description: Formula for installing Apache
                     '''))

    def _spm_config(self, assume_yes=True):
        self._tmp_spm = tempfile.mkdtemp()
        config = self.get_temp_config('minion', **{
            'spm_logfile': os.path.join(self._tmp_spm, 'log'),
            'spm_repos_config': os.path.join(self._tmp_spm, 'etc', 'spm.repos'),
            'spm_cache_dir': os.path.join(self._tmp_spm, 'cache'),
            'spm_build_dir': os.path.join(self._tmp_spm, 'build'),
            'spm_build_exclude': ['apache/.git'],
            'spm_db_provider': 'sqlite3',
            'spm_files_provider': 'local',
            'spm_db': os.path.join(self._tmp_spm, 'packages.db'),
            'extension_modules': os.path.join(self._tmp_spm, 'modules'),
            'file_roots': {'base': [self._tmp_spm, ]},
            'formula_path': os.path.join(self._tmp_spm, 'salt'),
            'pillar_path': os.path.join(self._tmp_spm, 'pillar'),
            'reactor_path': os.path.join(self._tmp_spm, 'reactor'),
            'assume_yes': True if assume_yes else False,
            'force': False,
            'verbose': False,
            'cache': 'localfs',
            'cachedir': os.path.join(self._tmp_spm, 'cache'),
            'spm_repo_dups': 'ignore',
            'spm_share_dir': os.path.join(self._tmp_spm, 'share'),
        })

        import salt.utils.files
        import salt.utils.yaml

        if not os.path.isdir(config['formula_path']):
            os.makedirs(config['formula_path'])

        with salt.utils.files.fopen(os.path.join(self._tmp_spm, 'spm'), 'w') as fp:
            salt.utils.yaml.safe_dump(config, fp)

        return config

    def _spm_create_update_repo(self, config):

        build_spm = self.run_spm('build', self.config, self.formula_dir)

        c_repo = self.run_spm('create_repo', self.config,
                              self.config['spm_build_dir'])

        repo_conf_dir = self.config['spm_repos_config'] + '.d'
        os.makedirs(repo_conf_dir)

        # Late import
        import salt.utils.files

        with salt.utils.files.fopen(os.path.join(repo_conf_dir, 'spm.repo'), 'w') as fp:
            fp.write(textwrap.dedent('''\
                     local_repo:
                       url: file://{0}
                     '''.format(self.config['spm_build_dir'])))

        u_repo = self.run_spm('update_repo', self.config)

    def _spm_client(self, config):
        import salt.spm
        self.ui = SPMTestUserInterface()
        client = salt.spm.SPMClient(self.ui, config)
        return client

    def run_spm(self, cmd, config, arg=None):
        client = self._spm_client(config)
        spm_cmd = client.run([cmd, arg])
        client._close()
        return self.ui._status


class ModuleCase(TestCase, SaltClientTestCaseMixin):
    '''
    Execute a module function
    '''

    def minion_run(self, _function, *args, **kw):
        '''
        Run a single salt function on the 'minion' target and condition
        the return down to match the behavior of the raw function call
        '''
        return self.run_function(_function, args, **kw)

    def run_function(self, function, arg=(), minion_tgt='minion', timeout=300, **kwargs):
        '''
        Run a single salt function and condition the return down to match the
        behavior of the raw function call
        '''
        know_to_return_none = (
            'file.chown', 'file.chgrp', 'ssh.recv_known_host_entries'
        )
        if 'f_arg' in kwargs:
            kwargs['arg'] = kwargs.pop('f_arg')
        if 'f_timeout' in kwargs:
            kwargs['timeout'] = kwargs.pop('f_timeout')
        orig = self.client.cmd(minion_tgt,
                               function,
                               arg,
                               timeout=timeout,
                               kwarg=kwargs)

        if minion_tgt not in orig:
            self.skipTest(
                'WARNING(SHOULD NOT HAPPEN #1935): Failed to get a reply '
                'from the minion \'{0}\'. Command output: {1}'.format(
                    minion_tgt, orig
                )
            )
        elif orig[minion_tgt] is None and function not in know_to_return_none:
            self.skipTest(
                'WARNING(SHOULD NOT HAPPEN #1935): Failed to get \'{0}\' from '
                'the minion \'{1}\'. Command output: {2}'.format(
                    function, minion_tgt, orig
                )
            )

        # Try to match stalled state functions
        orig[minion_tgt] = self._check_state_return(orig[minion_tgt])

        return orig[minion_tgt]

    def run_state(self, function, **kwargs):
        '''
        Run the state.single command and return the state return structure
        '''
        ret = self.run_function('state.single', [function], **kwargs)
        return self._check_state_return(ret)

    def _check_state_return(self, ret):
        if isinstance(ret, dict):
            # This is the supposed return format for state calls
            return ret

        if isinstance(ret, list):
            jids = []
            # These are usually errors
            for item in ret[:]:
                if not isinstance(item, six.string_types):
                    # We don't know how to handle this
                    continue
                match = STATE_FUNCTION_RUNNING_RE.match(item)
                if not match:
                    # We don't know how to handle this
                    continue
                jid = match.group('jid')
                if jid in jids:
                    continue

                jids.append(jid)

                job_data = self.run_function('saltutil.find_job', [jid])
                job_kill = self.run_function('saltutil.kill_job', [jid])
                msg = (
                    'A running state.single was found causing a state lock. '
                    'Job details: \'{0}\'  Killing Job Returned: \'{1}\''.format(
                        job_data, job_kill
                    )
                )
                ret.append('[TEST SUITE ENFORCED]{0}'
                           '[/TEST SUITE ENFORCED]'.format(msg))
        return ret


class SyndicCase(TestCase, SaltClientTestCaseMixin):
    '''
    Execute a syndic based execution test
    '''
    _salt_client_config_file_name_ = 'syndic_master'

    def run_function(self, function, arg=()):
        '''
        Run a single salt function and condition the return down to match the
        behavior of the raw function call
        '''
        orig = self.client.cmd('minion', function, arg, timeout=25)
        if 'minion' not in orig:
            self.skipTest(
                'WARNING(SHOULD NOT HAPPEN #1935): Failed to get a reply '
                'from the minion. Command output: {0}'.format(orig)
            )
        return orig['minion']


@requires_sshd_server
class SSHCase(ShellCase):
    '''
    Execute a command via salt-ssh
    '''
    def _arg_str(self, function, arg):
        return '{0} {1}'.format(function, ' '.join(arg))

    def run_function(self, function, arg=(), timeout=180, wipe=True, raw=False, **kwargs):
        '''
        We use a 180s timeout here, which some slower systems do end up needing
        '''
        ret = self.run_ssh(self._arg_str(function, arg), timeout=timeout,
                           wipe=wipe, raw=raw)
        log.debug('SSHCase run_function executed %s with arg %s', function, arg)
        log.debug('SSHCase JSON return: %s', ret)

        # Late import
        import salt.utils.json

        try:
            return salt.utils.json.loads(ret)['localhost']
        except Exception:
            return ret


class ClientCase(AdaptedConfigurationTestCaseMixin, TestCase):
    '''
    A base class containing relevant options for starting the various Salt
    Python API entrypoints
    '''
    def get_opts(self):
        # Late import
        import salt.config

        return salt.config.client_config(self.get_config_file_path('master'))

    def mkdir_p(self, path):
        try:
            os.makedirs(path)
        except OSError as exc:  # Python >2.5
            if exc.errno == errno.EEXIST and os.path.isdir(path):
                pass
            else:
                raise


# ----- Backwards Compatible Imports -------------------------------------------------------------------------------->
from tests.support.mixins import ShellCaseCommonTestsMixin  # pylint: disable=unused-import
# <---- Backwards Compatible Imports ---------------------------------------------------------------------------------<|MERGE_RESOLUTION|>--- conflicted
+++ resolved
@@ -487,11 +487,7 @@
         except OSError:
             os.chdir(INTEGRATION_TEST_DIR)
 
-<<<<<<< HEAD
-    def run_salt(self, arg_str, with_retcode=False, catch_stderr=False, timeout=90):  # pylint: disable=W0221
-=======
-    def run_salt(self, arg_str, with_retcode=False, catch_stderr=False, timeout=60, popen_kwargs=None):  # pylint: disable=W0221
->>>>>>> 55b49146
+    def run_salt(self, arg_str, with_retcode=False, catch_stderr=False, timeout=90, popen_kwargs=None):  # pylint: disable=W0221
         '''
         Execute salt
         '''
