--- conflicted
+++ resolved
@@ -13,11 +13,7 @@
 import salt.utils.files
 import salt.utils.path
 import salt.utils.platform
-<<<<<<< HEAD
-from salt.utils.versions import Version  # pylint: disable=E0611
-=======
 from salt.utils.versions import Version
->>>>>>> c375c752
 
 log = logging.getLogger(__name__)
 
@@ -63,10 +59,6 @@
     @@ -1,3 +1,3 @@
     -Five plus five is ten
     +5 + 5 = 10
-<<<<<<< HEAD
-=======
-
->>>>>>> c375c752
     -Four squared is sixteen
     +4² = 16
     diff -ur a/foo/numbers.txt b/foo/numbers.txt
@@ -78,10 +70,6 @@
      three
     +two
     +one
-<<<<<<< HEAD
-=======
-
->>>>>>> c375c752
     -1
     -2
      3
@@ -104,10 +92,6 @@
      three
     +two
     +one
-<<<<<<< HEAD
-=======
-
->>>>>>> c375c752
     -1
     -2
      3
@@ -127,10 +111,6 @@
     @@ -1,3 +1,3 @@
     -Five plus five is ten
     +5 + 5 = 10
-<<<<<<< HEAD
-=======
-
->>>>>>> c375c752
     -Four squared is sixteen
     +4² = 16
     """
@@ -150,10 +130,6 @@
      three
     +{{ two }}
     +one
-<<<<<<< HEAD
-=======
-
->>>>>>> c375c752
     -1
     -2
      3
@@ -174,10 +150,6 @@
     @@ -1,3 +1,3 @@
     -Five plus five is ten
     +5 + 5 = {{ ten }}
-<<<<<<< HEAD
-=======
-
->>>>>>> c375c752
     -Four squared is sixteen
     +4² = 16
     diff -ur a/foo/numbers.txt b/foo/numbers.txt
@@ -189,10 +161,6 @@
      three
     +{{ two }}
     +one
-<<<<<<< HEAD
-=======
-
->>>>>>> c375c752
     -1
     -2
      3
