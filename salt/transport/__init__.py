# -*- coding: utf-8 -*-
'''
Encapsulate the different transports available to Salt.  Currently this is only ZeroMQ.
'''
from __future__ import absolute_import
import time
import os
import threading

# Import Salt Libs
import salt.payload
import salt.auth
import salt.utils
import logging
from collections import defaultdict

from salt.utils import kinds

log = logging.getLogger(__name__)

try:
    from raet import raeting, nacling
    from raet.lane.stacking import LaneStack
    from raet.lane.yarding import RemoteYard

except ImportError:
    # Don't die on missing transport libs since only one transport is required
    pass

# Module globals for default LaneStack. Because RaetChannels are created on demand
# they do not have access to the master estate that motivated their creation
# Also in Raet a LaneStack can be shared shared by all channels in a given jobber
# For these reasons module globals are used to setup a shared jobber_stack as
# well has routing information for the master that motivated the jobber
# when a channel is not used in a jobber context then a LaneStack is created
# on demand.

jobber_stack = None  # module global that holds raet jobber LaneStack
jobber_rxMsgs = {}  # dict of deques one for each RaetChannel for the jobber
jobber_estate_name = None  # module global of motivating master estate name
jobber_yard_name = None  # module global of motivating master yard name


class Channel(object):
    '''
    Factory class to create communication-channels for different transport
    '''
    @staticmethod
    def factory(opts, **kwargs):
        # Default to ZeroMQ for now
        ttype = 'zeromq'

        # determine the ttype
        if 'transport' in opts:
            ttype = opts['transport']
        elif 'transport' in opts.get('pillar', {}).get('master', {}):
            ttype = opts['pillar']['master']['transport']

        # switch on available ttypes
        if ttype == 'zeromq':
            return ZeroMQChannel(opts, **kwargs)
        elif ttype == 'raet':
            return RAETChannel(opts, **kwargs)
        else:
            raise Exception('Channels are only defined for ZeroMQ and raet')
            # return NewKindOfChannel(opts, **kwargs)


class RAETChannel(Channel):
    '''
    Build the communication framework to communicate over the local process
    uxd socket and send messages forwarded to the master. then wait for the
    relative return message.

    Two use cases:
        mininion to master communication, normal use case
           Minion is communicating via yard through minion Road to master
           The destination route needs the estate name of the associated master
        master call via runner, special use case
           In the special case the master call external process is communicating
           via a yard with the master manor yard
           The destination route estate is None to indicate local estate

        The difference between the two is how the destination route
        is assigned.
    '''
    def __init__(self, opts, usage=None, **kwargs):
        self.opts = opts
        self.ttype = 'raet'
        if usage == 'master_call':  # runner.py master_call
            self.dst = (None, None, 'local_cmd')
        else:  # everything else minion to master including salt-call
            self.dst = (jobber_estate_name or None,
                        jobber_yard_name or None,
                        'remote_cmd')
        self.stack = None

    def _setup_stack(self):
        '''
        Setup and return the LaneStack and Yard used by by channel when global
        not already setup such as in salt-call to communicate to-from the minion

        '''
        role = self.opts.get('id')
        if not role:
            emsg = ("Missing role required to setup RAETChannel.")
            log.error(emsg + "\n")
            raise ValueError(emsg)

        kind = self.opts.get('__role')  # application kind 'master', 'minion', etc
        if kind not in kinds.APPL_KINDS:
            emsg = ("Invalid application kind = '{0}' for RAETChannel.".format(kind))
            log.error(emsg + "\n")
            raise ValueError(emsg)
        if kind == 'master':
            lanename = 'master'
        elif kind == 'minion':
            lanename = "{0}_{1}".format(role, kind)
        else:
            emsg = ("Unsupported application kind '{0}' for RAETChannel.".format(kind))
            log.error(emsg + '\n')
            raise ValueError(emsg)

        name = 'channel' + nacling.uuid(size=18)
        stack = LaneStack(name=name,
                          lanename=lanename,
                          sockdirpath=self.opts['sock_dir'])

        stack.Pk = raeting.packKinds.pack
        stack.addRemote(RemoteYard(stack=stack,
                                   name='manor',
                                   lanename=lanename,
                                   dirpath=self.opts['sock_dir']))
        log.debug("Created Channel Jobber Stack {0}\n".format(stack.name))
        return stack

    def __prep_stack(self):
        '''
        Prepare the stack objects
        '''
        global jobber_stack
        if not self.stack:
            if jobber_stack:
                self.stack = jobber_stack
            else:
                self.stack = jobber_stack = self._setup_stack()
        log.debug("Using Jobber Stack at = {0}\n".format(self.stack.ha))

    def crypted_transfer_decode_dictentry(self, load, dictkey=None, tries=3, timeout=60):
        '''
        We don't need to do the crypted_transfer_decode_dictentry routine for
        raet, just wrap send.
        '''
        return self.send(load, tries, timeout)

    def send(self, load, tries=3, timeout=60):
        '''
        Send a message load and wait for a relative reply
        One shot wonder
        '''
        self.__prep_stack()
        tried = 1
        start = time.time()
        track = nacling.uuid(18)
        src = (None, self.stack.local.name, track)
        self.route = {'src': src, 'dst': self.dst}
        msg = {'route': self.route, 'load': load}
        self.stack.transmit(msg, self.stack.nameRemotes['manor'].uid)
        while track not in jobber_rxMsgs:
            self.stack.serviceAll()
            while self.stack.rxMsgs:
                msg, sender = self.stack.rxMsgs.popleft()
                jobber_rxMsgs[msg['route']['dst'][2]] = msg
                continue
            if track in jobber_rxMsgs:
                break
            if time.time() - start > timeout:
                if tried >= tries:
                    raise ValueError("Message send timed out after '{0} * {1}'"
                             " secs on route = {2}".format(tries, timeout, self.route))
                #self.stack.transmit(msg, self.stack.nameRemotes['manor'].uid)
                tried += 1
            time.sleep(0.01)
        return jobber_rxMsgs.pop(track).get('return', {})


class ZeroMQChannel(Channel):
    '''
    Encapsulate sending routines to ZeroMQ.

    ZMQ Channels default to 'crypt=aes'
    '''
    # the sreq is the zmq connection, since those are relatively expensive to
    # set up, we are going to reuse them as much as possible.
    sreq_cache = defaultdict(dict)

    @property
    def sreq_key(self):
        '''
        Return a tuple which uniquely defines this channel (for caching)
        '''
        return (self.master_uri,                  # which master you want to talk to
                os.getpid(),                      # per process
                threading.current_thread().name,  # per per-thread
                )

    @property
    def sreq(self):
        key = self.sreq_key

<<<<<<< HEAD
        if not self.opts['cache_sreqs']:
            return salt.payload.SREQ(self.master_uri)
        else:
            if key not in ZeroMQChannel.sreq_cache:
                master_type = self.opts.get('master_type', None)
                if master_type == 'failover':
                    # remove all cached sreqs to the old master to prevent
                    # zeromq from reconnecting to old masters automagically
                    for check_key in self.sreq_cache:
                        if self.opts['master_uri'] != check_key[0]:
                            del self.sreq_cache[check_key]
                            log.debug('Removed obsolete sreq-object from '
                                      'sreq_cache for master {0}'.format(check_key[0]))
=======
        if key not in ZeroMQChannel.sreq_cache:
            master_type = self.opts.get('master_type', None)
            if master_type == 'failover':
                # remove all cached sreqs to the old master to prevent
                # zeromq from reconnecting to old masters automagically
                # iterate over a copy since we will mutate the dict
                for check_key in self.sreq_cache.keys():
                    if self.opts['master_uri'] != check_key[0]:
                        del self.sreq_cache[check_key]
                        log.debug('Removed obsolete sreq-object from '
                                  'sreq_cache for master {0}'.format(check_key[0]))
>>>>>>> 21bf2ef7

                ZeroMQChannel.sreq_cache[key] = salt.payload.SREQ(self.master_uri)

            return ZeroMQChannel.sreq_cache[key]

    def __init__(self, opts, **kwargs):
        self.opts = opts
        self.ttype = 'zeromq'

        # crypt defaults to 'aes'
        self.crypt = kwargs.get('crypt', 'aes')

        if self.crypt != 'clear':
            if 'auth' in kwargs:
                self.auth = kwargs['auth']
            else:
                self.auth = salt.crypt.SAuth(opts)
        if 'master_uri' in kwargs:
            self.master_uri = kwargs['master_uri']
        else:
            self.master_uri = opts['master_uri']

    def crypted_transfer_decode_dictentry(self, load, dictkey=None, tries=3, timeout=60):
        ret = self.sreq.send('aes', self.auth.crypticle.dumps(load), tries, timeout)
        key = self.auth.get_keys()
        aes = key.private_decrypt(ret['key'], 4)
        pcrypt = salt.crypt.Crypticle(self.opts, aes)
        return pcrypt.loads(ret[dictkey])

    def _crypted_transfer(self, load, tries=3, timeout=60):
        '''
        In case of authentication errors, try to renegotiate authentication
        and retry the method.
        Indeed, we can fail too early in case of a master restart during a
        minion state execution call
        '''
        def _do_transfer():
            data = self.sreq.send(
                self.crypt,
                self.auth.crypticle.dumps(load),
                tries,
                timeout)
            # we may not have always data
            # as for example for saltcall ret submission, this is a blind
            # communication, we do not subscribe to return events, we just
            # upload the results to the master
            if data:
                data = self.auth.crypticle.loads(data)
            return data
        try:
            return _do_transfer()
        except salt.crypt.AuthenticationError:
            self.auth = salt.crypt.SAuth(self.opts)
            return _do_transfer()

    def _uncrypted_transfer(self, load, tries=3, timeout=60):
        return self.sreq.send(self.crypt, load, tries, timeout)

    def send(self, load, tries=3, timeout=60):

        if self.crypt != 'clear':
            return self._crypted_transfer(load, tries, timeout)
        else:
            return self._uncrypted_transfer(load, tries, timeout)
        # Do we ever do non-crypted transfers?<|MERGE_RESOLUTION|>--- conflicted
+++ resolved
@@ -208,7 +208,6 @@
     def sreq(self):
         key = self.sreq_key
 
-<<<<<<< HEAD
         if not self.opts['cache_sreqs']:
             return salt.payload.SREQ(self.master_uri)
         else:
@@ -217,24 +216,11 @@
                 if master_type == 'failover':
                     # remove all cached sreqs to the old master to prevent
                     # zeromq from reconnecting to old masters automagically
-                    for check_key in self.sreq_cache:
+                    for check_key in self.sreq_cache.keys():
                         if self.opts['master_uri'] != check_key[0]:
                             del self.sreq_cache[check_key]
                             log.debug('Removed obsolete sreq-object from '
                                       'sreq_cache for master {0}'.format(check_key[0]))
-=======
-        if key not in ZeroMQChannel.sreq_cache:
-            master_type = self.opts.get('master_type', None)
-            if master_type == 'failover':
-                # remove all cached sreqs to the old master to prevent
-                # zeromq from reconnecting to old masters automagically
-                # iterate over a copy since we will mutate the dict
-                for check_key in self.sreq_cache.keys():
-                    if self.opts['master_uri'] != check_key[0]:
-                        del self.sreq_cache[check_key]
-                        log.debug('Removed obsolete sreq-object from '
-                                  'sreq_cache for master {0}'.format(check_key[0]))
->>>>>>> 21bf2ef7
 
                 ZeroMQChannel.sreq_cache[key] = salt.payload.SREQ(self.master_uri)
 
