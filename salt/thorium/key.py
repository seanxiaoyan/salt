# -*- coding: utf-8 -*-
'''
The key Thorium State is used to apply changes to the accepted/rejected/pending keys

.. versionadded:: Carbon
'''
# Import python libs
from __future__ import absolute_import
import time

# Import salt libs
import salt.key


def _get_key_api():
    '''
    Return the key api hook
    '''
    if 'keyapi' not in __context__:
        __context__['keyapi'] = salt.key.Key(__opts__)
    return __context__['keyapi']


def timeout(name, delete=0, reject=0):
    '''
    If any minion's status is older than the timeout value then apply the
    given action to the timed out key. This example will remove keys to
    minions that have not checked in for 300 seconds (5 minutes)

    USAGE:
<<<<<<< HEAD
    code-block:: yaml
=======

    .. code-block:: yaml
>>>>>>> f82c91db

        statreg:
          status.reg

        clean_keys:
          key.timeout:
            - require:
              - status: statreg
            - delete: 300
    '''
    ret = {'name': name,
           'changes': {},
           'comment': '',
           'result': True}
    now = time.time()
    ktr = 'key_start_tracker'
    if ktr not in __context__:
        __context__[ktr] = {}
    remove = set()
    reject_set = set()
    keyapi = _get_key_api()
    current = keyapi.list_status('acc')
    for id_ in current.get('minions', []):
        if id_ in __reg__['status']['val']:
            # minion is reporting, check timeout and mark for removal
            if delete and (now - __reg__['status']['val'][id_]['recv_time']) > delete:
                remove.add(id_)
            if reject and (now - __reg__['status']['val'][id_]['recv_time']) > reject:
                reject_set.add(id_)
        else:
            # No report from minion recorded, mark for change if thorium has
            # been running for longer than the timeout
            if id_ not in __context__[ktr]:
                __context__[ktr][id_] = now
            else:
                if delete and (now - __context__[ktr][id_]) > delete:
                    remove.add(id_)
                if reject and (now - __context__[ktr][id_]) > reject:
                    reject_set.add(id_)
    for id_ in remove:
        keyapi.delete_key(id_)
    for id_ in reject_set:
        keyapi.reject(id_)
    return ret<|MERGE_RESOLUTION|>--- conflicted
+++ resolved
@@ -28,12 +28,8 @@
     minions that have not checked in for 300 seconds (5 minutes)
 
     USAGE:
-<<<<<<< HEAD
-    code-block:: yaml
-=======
 
     .. code-block:: yaml
->>>>>>> f82c91db
 
         statreg:
           status.reg
