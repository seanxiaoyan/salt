# -*- coding: utf-8 -*-
'''
The module used to execute states in salt. A state is unlike a module
execution in that instead of just executing a command it ensure that a
certain state is present on the system.

The data sent to the state calls is as follows:
    { 'state': '<state module name>',
      'fun': '<state function name>',
      'name': '<the name argument passed to all states>'
      'argn': '<arbitrary argument, can have many of these>'
      }
'''

# Import python libs
from __future__ import absolute_import
import os
import sys
import copy
import site
import fnmatch
import logging
import datetime
import traceback
import re

# Import salt libs
import salt.utils
import salt.loader
import salt.minion
import salt.pillar
import salt.fileclient
import salt.utils.event
import salt.utils.url
import salt.syspaths as syspaths
from salt.utils import context, immutabletypes
from salt.template import compile_template, compile_template_str
from salt.exceptions import SaltRenderError, SaltReqTimeoutError, SaltException
from salt.utils.odict import OrderedDict, DefaultOrderedDict

# Import third party libs
# pylint: disable=import-error,no-name-in-module,redefined-builtin
import salt.ext.six as six
from salt.ext.six.moves import range
# pylint: enable=import-error,no-name-in-module,redefined-builtin

log = logging.getLogger(__name__)


# These are keywords passed to state module functions which are to be used
# by salt in this state module and not on the actual state module function
STATE_REQUISITE_KEYWORDS = frozenset([
    'onchanges',
    'onfail',
    'prereq',
    'prerequired',
    'watch',
    'require',
    'listen',
    ])
STATE_REQUISITE_IN_KEYWORDS = frozenset([
    'onchanges_in',
    'onfail_in',
    'prereq_in',
    'watch_in',
    'require_in',
    'listen_in',
    ])
STATE_RUNTIME_KEYWORDS = frozenset([
    'fun',
    'state',
    'check_cmd',
    'failhard',
    'onlyif',
    'unless',
    'order',
    'prereq',
    'prereq_in',
    'prerequired',
    'reload_modules',
    'reload_grains',
    'reload_pillar',
    'fire_event',
    'saltenv',
    'use',
    'use_in',
    '__env__',
    '__sls__',
    '__id__',
    '__pub_user',
    '__pub_arg',
    '__pub_jid',
    '__pub_fun',
    '__pub_tgt',
    '__pub_ret',
    '__pub_pid',
    '__pub_tgt_type',
    '__prereq__',
    ])

STATE_INTERNAL_KEYWORDS = STATE_REQUISITE_KEYWORDS.union(STATE_REQUISITE_IN_KEYWORDS).union(STATE_RUNTIME_KEYWORDS)


def _odict_hashable(self):
    return id(self)


OrderedDict.__hash__ = _odict_hashable


def split_low_tag(tag):
    '''
    Take a low tag and split it back into the low dict that it came from
    '''
    state, id_, name, fun = tag.split('_|-')

    return {'state': state,
            '__id__': id_,
            'name': name,
            'fun': fun}


def _gen_tag(low):
    '''
    Generate the running dict tag string from the low data structure
    '''
    return '{0[state]}_|-{0[__id__]}_|-{0[name]}_|-{0[fun]}'.format(low)


def _l_tag(name, id_):
    low = {'name': 'listen_{0}'.format(name),
           '__id__': 'listen_{0}'.format(id_),
           'state': 'Listen_Error',
           'fun': 'Listen_Error'}
    return _gen_tag(low)


def trim_req(req):
    '''
    Trim any function off of a requisite
    '''
    reqfirst = next(iter(req))
    if '.' in reqfirst:
        return {reqfirst.split('.')[0]: req[reqfirst]}
    return req


def state_args(id_, state, high):
    '''
    Return a set of the arguments passed to the named state
    '''
    args = set()
    if id_ not in high:
        return args
    if state not in high[id_]:
        return args
    for item in high[id_][state]:
        if not isinstance(item, dict):
            continue
        if len(item) != 1:
            continue
        args.add(next(iter(item)))
    return args


def find_name(name, state, high):
    '''
    Scan high data for the id referencing the given name
    '''
    ext_id = ''
    if name in high:
        ext_id = name
    else:
        # We need to scan for the name
        for nid in high:
            if state in high[nid]:
                if isinstance(
                        high[nid][state],
                        list):
                    for arg in high[nid][state]:
                        if not isinstance(arg, dict):
                            continue
                        if len(arg) != 1:
                            continue
                        if arg[next(iter(arg))] == name:
                            ext_id = nid
    return ext_id


def format_log(ret):
    '''
    Format the state into a log message
    '''
    msg = ''
    if isinstance(ret, dict):
        # Looks like the ret may be a valid state return
        if 'changes' in ret:
            # Yep, looks like a valid state return
            chg = ret['changes']
            if not chg:
                if ret['comment']:
                    msg = ret['comment']
                else:
                    msg = 'No changes made for {0[name]}'.format(ret)
            elif isinstance(chg, dict):
                if 'diff' in chg:
                    if isinstance(chg['diff'], six.string_types):
                        msg = 'File changed:\n{0}'.format(chg['diff'])
                if all([isinstance(x, dict) for x in six.itervalues(chg)]):
                    if all([('old' in x and 'new' in x)
                            for x in six.itervalues(chg)]):
                        msg = 'Made the following changes:\n'
                        for pkg in chg:
<<<<<<< HEAD
                            old = chg[pkg]['old']
                            if not old and old not in (False, None):
                                old = 'absent'
                            new = chg[pkg]['new']
                            if not new and new not in (False, None):
                                new = 'absent'
                            msg += '{0} changed from {1} to ' \
                                   '{2}\n'.format(pkg, old, new)
=======
                            old = chg[pkg]['old'] or 'absent'
                            new = chg[pkg]['new'] or 'absent'
                            msg += '{0!r} changed from {1!r} to ' \
                                   '{2!r}\n'.format(pkg, old, new)
>>>>>>> 2dca8d95
            if not msg:
                msg = str(ret['changes'])
            if ret['result'] is True or ret['result'] is None:
                log.info(msg)
            else:
                log.error(msg)
    else:
        # catch unhandled data
        log.info(str(ret))


def master_compile(master_opts, minion_opts, grains, id_, saltenv):
    '''
    Compile the master side low state data, and build the hidden state file
    '''
    st_ = MasterHighState(master_opts, minion_opts, grains, id_, saltenv)
    return st_.compile_highstate()


def ishashable(obj):
    try:
        hash(obj)
    except TypeError:
        return False
    return True


class StateError(Exception):
    '''
    Custom exception class.
    '''
    pass


class Compiler(object):
    '''
    Class used to compile and manage the High Data structure
    '''
    def __init__(self, opts, renderers):
        self.opts = opts
        self.rend = renderers

    # We need __setstate__ and __getstate__ to avoid pickling errors since
    # 'self.rend' contains a function reference which is not picklable.
    # These methods are only used when pickling so will not be used on
    # non-Windows platforms.
    def __setstate__(self, state):
        self.__init__(state['opts'])

    def __getstate__(self):
        return {'opts': self.opts}

    def render_template(self, template, **kwargs):
        '''
        Enforce the states in a template
        '''
        high = compile_template(
            template, self.rend, self.opts['renderer'], **kwargs)
        if not high:
            return high
        return self.pad_funcs(high)

    def pad_funcs(self, high):
        '''
        Turns dot delimited function refs into function strings
        '''
        for name in high:
            if not isinstance(high[name], dict):
                if isinstance(high[name], six.string_types):
                    # Is this is a short state? It needs to be padded!
                    if '.' in high[name]:
                        comps = high[name].split('.')
                        if len(comps) >= 2:
                            # Merge the comps
                            comps[1] = '.'.join(comps[1:len(comps)])
                        high[name] = {
                            # '__sls__': template,
                            # '__env__': None,
                            comps[0]: [comps[1]]
                        }
                        continue
                    continue
            skeys = set()
            for key in sorted(high[name]):
                if key.startswith('_'):
                    continue
                if not isinstance(high[name][key], list):
                    continue
                if '.' in key:
                    comps = key.split('.')
                    if len(comps) >= 2:
                        # Merge the comps
                        comps[1] = '.'.join(comps[1:len(comps)])
                    # Salt doesn't support state files such as:
                    #
                    # /etc/redis/redis.conf:
                    #   file.managed:
                    #     - user: redis
                    #     - group: redis
                    #     - mode: 644
                    #   file.comment:
                    #     - regex: ^requirepass
                    if comps[0] in skeys:
                        continue
                    high[name][comps[0]] = high[name].pop(key)
                    high[name][comps[0]].append(comps[1])
                    skeys.add(comps[0])
                    continue
                skeys.add(key)
        return high

    def verify_high(self, high):
        '''
        Verify that the high data is viable and follows the data structure
        '''
        errors = []
        if not isinstance(high, dict):
            errors.append('High data is not a dictionary and is invalid')
        reqs = {}
        for name, body in six.iteritems(high):
            if name.startswith('__'):
                continue
            if not isinstance(name, six.string_types):
                errors.append(
                    'ID {0!r} in SLS {1!r} is not formed as a string, but is '
                    'a {2}'.format(name, body['__sls__'], type(name).__name__)
                )
            if not isinstance(body, dict):
                err = ('The type {0} in {1} is not formatted as a dictionary'
                       .format(name, body))
                errors.append(err)
                continue
            for state in body:
                if state.startswith('__'):
                    continue
                if not isinstance(body[state], list):
                    errors.append(
                        'State {0!r} in SLS {1!r} is not formed as a list'
                        .format(name, body['__sls__'])
                    )
                else:
                    fun = 0
                    if '.' in state:
                        fun += 1
                    for arg in body[state]:
                        if isinstance(arg, six.string_types):
                            fun += 1
                            if ' ' in arg.strip():
                                errors.append(('The function "{0}" in state '
                                '"{1}" in SLS "{2}" has '
                                'whitespace, a function with whitespace is '
                                'not supported, perhaps this is an argument '
                                'that is missing a ":"').format(
                                    arg,
                                    name,
                                    body['__sls__']))
                        elif isinstance(arg, dict):
                            # The arg is a dict, if the arg is require or
                            # watch, it must be a list.
                            #
                            # Add the requires to the reqs dict and check them
                            # all for recursive requisites.
                            argfirst = next(iter(arg))
                            if argfirst in ('require', 'watch', 'prereq', 'onchanges'):
                                if not isinstance(arg[argfirst], list):
                                    errors.append(('The {0}'
                                    ' statement in state {1!r} in SLS {2!r} '
                                    'needs to be formed as a list').format(
                                        argfirst,
                                        name,
                                        body['__sls__']
                                        ))
                                # It is a list, verify that the members of the
                                # list are all single key dicts.
                                else:
                                    reqs[name] = {'state': state}
                                    for req in arg[argfirst]:
                                        if not isinstance(req, dict):
                                            err = ('Requisite declaration {0}'
                                            ' in SLS {1} is not formed as a'
                                            ' single key dictionary').format(
                                                req,
                                                body['__sls__'])
                                            errors.append(err)
                                            continue
                                        req_key = next(iter(req))
                                        req_val = req[req_key]
                                        if '.' in req_key:
                                            errors.append((
                                                'Invalid requisite type {0!r} '
                                                'in state {1!r}, in SLS '
                                                '{2!r}. Requisite types must '
                                                'not contain dots, did you '
                                                'mean {3!r}?'.format(
                                                    req_key,
                                                    name,
                                                    body['__sls__'],
                                                    req_key[:req_key.find('.')]
                                                )
                                            ))
                                        if not ishashable(req_val):
                                            errors.append((
                                                'Illegal requisite "{0}", '
                                                'is SLS {1}\n'
                                                ).format(
                                                    str(req_val),
                                                    body['__sls__']))
                                            continue

                                        # Check for global recursive requisites
                                        reqs[name][req_val] = req_key
                                        # I am going beyond 80 chars on
                                        # purpose, this is just too much
                                        # of a pain to deal with otherwise
                                        if req_val in reqs:
                                            if name in reqs[req_val]:
                                                if reqs[req_val][name] == state:
                                                    if reqs[req_val]['state'] == reqs[name][req_val]:
                                                        err = ('A recursive '
                                                        'requisite was found, SLS '
                                                        '"{0}" ID "{1}" ID "{2}"'
                                                        ).format(
                                                                body['__sls__'],
                                                                name,
                                                                req_val
                                                                )
                                                        errors.append(err)
                                # Make sure that there is only one key in the
                                # dict
                                if len(list(arg)) != 1:
                                    errors.append(('Multiple dictionaries '
                                    'defined in argument of state {0!r} in SLS'
                                    ' {1!r}').format(
                                        name,
                                        body['__sls__']))
                    if not fun:
                        if state == 'require' or state == 'watch':
                            continue
                        errors.append(('No function declared in state {0!r} in'
                            ' SLS {1!r}').format(state, body['__sls__']))
                    elif fun > 1:
                        errors.append(
                            'Too many functions declared in state {0!r} in '
                            'SLS {1!r}'.format(state, body['__sls__'])
                        )
        return errors

    def order_chunks(self, chunks):
        '''
        Sort the chunk list verifying that the chunks follow the order
        specified in the order options.
        '''
        cap = 1
        for chunk in chunks:
            if 'order' in chunk:
                if not isinstance(chunk['order'], int):
                    continue

                chunk_order = chunk['order']
                if chunk_order > cap - 1 and chunk_order > 0:
                    cap = chunk_order + 100
        for chunk in chunks:
            if 'order' not in chunk:
                chunk['order'] = cap
                continue

            if not isinstance(chunk['order'], (int, float)):
                if chunk['order'] == 'last':
                    chunk['order'] = cap + 1000000
                else:
                    chunk['order'] = cap
            if 'name_order' in chunk:
                chunk['order'] = chunk['order'] + chunk.pop('name_order') / 10000.0
            if chunk['order'] < 0:
                chunk['order'] = cap + 1000000 + chunk['order']
        chunks.sort(key=lambda chunk: (chunk['order'], '{0[state]}{0[name]}{0[fun]}'.format(chunk)))
        return chunks

    def compile_high_data(self, high):
        '''
        "Compile" the high data as it is retrieved from the CLI or YAML into
        the individual state executor structures
        '''
        chunks = []
        for name, body in six.iteritems(high):
            if name.startswith('__'):
                continue
            for state, run in six.iteritems(body):
                funcs = set()
                names = set()
                if state.startswith('__'):
                    continue
                chunk = {'state': state,
                         'name': name}
                if '__sls__' in body:
                    chunk['__sls__'] = body['__sls__']
                if '__env__' in body:
                    chunk['__env__'] = body['__env__']
                chunk['__id__'] = name
                for arg in run:
                    if isinstance(arg, six.string_types):
                        funcs.add(arg)
                        continue
                    if isinstance(arg, dict):
                        for key, val in six.iteritems(arg):
                            if key == 'names':
                                names.update(val)
                                continue
                            else:
                                chunk.update(arg)
                if names:
                    name_order = 1
                    for entry in names:
                        live = copy.deepcopy(chunk)
                        if isinstance(entry, dict):
                            low_name = next(six.iterkeys(entry))
                            live['name'] = low_name
                            live.update(entry[low_name][0])
                        else:
                            live['name'] = entry
                        live['name_order'] = name_order
                        name_order = name_order + 1
                        for fun in funcs:
                            live['fun'] = fun
                            chunks.append(live)
                else:
                    live = copy.deepcopy(chunk)
                    for fun in funcs:
                        live['fun'] = fun
                        chunks.append(live)
        chunks = self.order_chunks(chunks)
        return chunks

    def apply_exclude(self, high):
        '''
        Read in the __exclude__ list and remove all excluded objects from the
        high data
        '''
        if '__exclude__' not in high:
            return high
        ex_sls = set()
        ex_id = set()
        exclude = high.pop('__exclude__')
        for exc in exclude:
            if isinstance(exc, str):
                # The exclude statement is a string, assume it is an sls
                ex_sls.add(exc)
            if isinstance(exc, dict):
                # Explicitly declared exclude
                if len(exc) != 1:
                    continue
                key = next(six.iterkeys(exc))
                if key == 'sls':
                    ex_sls.add(exc['sls'])
                elif key == 'id':
                    ex_id.add(exc['id'])
        # Now the excludes have been simplified, use them
        if ex_sls:
            # There are sls excludes, find the associtaed ids
            for name, body in six.iteritems(high):
                if name.startswith('__'):
                    continue
                if body.get('__sls__', '') in ex_sls:
                    ex_id.add(name)
        for id_ in ex_id:
            if id_ in high:
                high.pop(id_)
        return high


class State(object):
    '''
    Class used to execute salt states
    '''
    def __init__(self, opts, pillar=None, jid=None):
        if 'grains' not in opts:
            opts['grains'] = salt.loader.grains(opts)
        self.opts = opts
        self._pillar_override = pillar
        self.opts['pillar'] = self._gather_pillar()
        self.state_con = {}
        self.load_modules()
        self.active = set()
        self.mod_init = set()
        self.pre = {}
        self.__run_num = 0
        self.jid = jid
        self.instance_id = str(id(self))

    def _gather_pillar(self):
        '''
        Whenever a state run starts, gather the pillar data fresh
        '''
        pillar = salt.pillar.get_pillar(
                self.opts,
                self.opts['grains'],
                self.opts['id'],
                self.opts['environment'],
                pillar=self._pillar_override,
                pillarenv=self.opts.get('pillarenv')
                )
        ret = pillar.compile_pillar()
        if self._pillar_override and isinstance(self._pillar_override, dict):
            ret.update(self._pillar_override)
        return ret

    def _mod_init(self, low):
        '''
        Check the module initialization function, if this is the first run
        of a state package that has a mod_init function, then execute the
        mod_init function in the state module.
        '''
        # ensure that the module is loaded
        try:
            self.states['{0}.{1}'.format(low['state'], low['fun'])]  # pylint: disable=W0106
        except KeyError:
            return
        minit = '{0}.mod_init'.format(low['state'])
        if low['state'] not in self.mod_init:
            if minit in self.states._dict:
                mret = self.states[minit](low)
                if not mret:
                    return
                self.mod_init.add(low['state'])

    def _mod_aggregate(self, low, running, chunks):
        '''
        Execute the aggregation systems to runtime modify the low chunk
        '''
        agg_opt = self.functions['config.option']('state_aggregate')
        if low.get('aggregate') is True:
            agg_opt = low['aggregate']
        if agg_opt is True:
            agg_opt = [low['state']]
        else:
            return low
        if low['state'] in agg_opt and not low.get('__agg__'):
            agg_fun = '{0}.mod_aggregate'.format(low['state'])
            if agg_fun in self.states:
                try:
                    low = self.states[agg_fun](low, chunks, running)
                    low['__agg__'] = True
                except TypeError:
                    log.error('Failed to execute aggregate for state {0}'.format(low['state']))
        return low

    def _run_check(self, low_data):
        '''
        Check that unless doesn't return 0, and that onlyif returns a 0.
        '''
        ret = {'result': False}
        cmd_opts = {}

        if 'shell' in self.opts['grains']:
            cmd_opts['shell'] = self.opts['grains'].get('shell')
        if 'onlyif' in low_data:
            if not isinstance(low_data['onlyif'], list):
                low_data_onlyif = [low_data['onlyif']]
            else:
                low_data_onlyif = low_data['onlyif']
            for entry in low_data_onlyif:
                cmd = self.functions['cmd.retcode'](
                    entry, ignore_retcode=True, python_shell=True, **cmd_opts)
                log.debug('Last command return code: {0}'.format(cmd))
                if cmd != 0 and ret['result'] is False:
                    ret.update({'comment': 'onlyif execution failed',
                                'skip_watch': True,
                                'result': True})
                    return ret
                elif cmd == 0:
                    ret.update({'comment': 'onlyif execution succeeded', 'result': False})
            return ret

        if 'unless' in low_data:
            if not isinstance(low_data['unless'], list):
                low_data_unless = [low_data['unless']]
            else:
                low_data_unless = low_data['unless']
            for entry in low_data_unless:
                cmd = self.functions['cmd.retcode'](
                    entry, ignore_retcode=True, python_shell=True, **cmd_opts)
                log.debug('Last command return code: {0}'.format(cmd))
                if cmd == 0 and ret['result'] is False:
                    ret.update({'comment': 'unless execution succeeded',
                                'skip_watch': True,
                                'result': True})
                elif cmd != 0:
                    ret.update({'comment': 'unless execution failed', 'result': False})
                    return ret

        # No reason to stop, return ret
        return ret

    def _run_check_cmd(self, low_data):
        '''
        Alter the way a successful state run is determined
        '''
        ret = {'result': False}
        cmd_opts = {}
        if 'shell' in self.opts['grains']:
            cmd_opts['shell'] = self.opts['grains'].get('shell')
        for entry in low_data['check_cmd']:
            cmd = self.functions['cmd.retcode'](
                entry, ignore_retcode=True, python_shell=True, **cmd_opts)
            log.debug('Last command return code: {0}'.format(cmd))
            if cmd == 0 and ret['result'] is False:
                ret.update({'comment': 'check_cmd determined the state succeeded', 'result': True})
            elif cmd != 0:
                ret.update({'comment': 'check_cmd determined the state failed', 'result': False})
                return ret
        return ret

    def load_modules(self, data=None):
        '''
        Load the modules into the state
        '''
        log.info('Loading fresh modules for state activity')
        self.utils = salt.loader.utils(self.opts)
        self.functions = salt.loader.minion_mods(self.opts, self.state_con, utils=self.utils)
        if isinstance(data, dict):
            if data.get('provider', False):
                if isinstance(data['provider'], str):
                    providers = [{data['state']: data['provider']}]
                elif isinstance(data['provider'], list):
                    providers = data['provider']
                else:
                    providers = {}
                for provider in providers:
                    for mod in provider:
                        funcs = salt.loader.raw_mod(self.opts,
                                provider[mod],
                                self.functions)
                        if funcs:
                            for func in funcs:
                                f_key = '{0}{1}'.format(
                                        mod,
                                        func[func.rindex('.'):]
                                        )
                                self.functions[f_key] = funcs[func]
        self.states = salt.loader.states(self.opts, self.functions)
        self.rend = salt.loader.render(self.opts, self.functions, states=self.states)

    def module_refresh(self):
        '''
        Refresh all the modules
        '''
        log.debug('Refreshing modules...')
        if self.opts['grains'].get('os') != 'MacOS':
            # In case a package has been installed into the current python
            # process 'site-packages', the 'site' module needs to be reloaded in
            # order for the newly installed package to be importable.
            try:
                reload(site)
            except RuntimeError:
                log.error('Error encountered during module reload. Modules were not reloaded.')
        self.load_modules()
        if not self.opts.get('local', False) and self.opts.get('multiprocessing', True):
            self.functions['saltutil.refresh_modules']()

    def check_refresh(self, data, ret):
        '''
        Check to see if the modules for this state instance need to be updated,
        only update if the state is a file or a package and if it changed
        something. If the file function is managed check to see if the file is a
        possible module type, e.g. a python, pyx, or .so. Always refresh if the
        function is recurse, since that can lay down anything.
        '''
        _reload_modules = False
        if data.get('reload_grains', False):
            log.debug('Refreshing grains...')
            self.opts['grains'] = salt.loader.grains(self.opts)
            _reload_modules = True

        if data.get('reload_pillar', False):
            log.debug('Refreshing pillar...')
            self.opts['pillar'] = self._gather_pillar()
            _reload_modules = True

        if data.get('reload_modules', False) or _reload_modules:
            # User explicitly requests a reload
            self.module_refresh()
            return

        if not ret['changes']:
            return

        if data['state'] == 'file':
            if data['fun'] == 'managed':
                if data['name'].endswith(
                    ('.py', '.pyx', '.pyo', '.pyc', '.so')):
                    self.module_refresh()
            elif data['fun'] == 'recurse':
                self.module_refresh()
            elif data['fun'] == 'symlink':
                if 'bin' in data['name']:
                    self.module_refresh()
        elif data['state'] in ('pkg', 'ports'):
            self.module_refresh()

    def verify_ret(self, ret):
        '''
        Verify the state return data
        '''
        if not isinstance(ret, dict):
            raise SaltException(
                    'Malformed state return, return must be a dict'
                    )
        bad = []
        for val in ['name', 'result', 'changes', 'comment']:
            if val not in ret:
                bad.append(val)
        if bad:
            raise SaltException(
                    ('The following keys were not present in the state '
                     'return: {0}'
                     ).format(','.join(bad)))

    def verify_data(self, data):
        '''
        Verify the data, return an error statement if something is wrong
        '''
        errors = []
        if 'state' not in data:
            errors.append('Missing "state" data')
        if 'fun' not in data:
            errors.append('Missing "fun" data')
        if 'name' not in data:
            errors.append('Missing "name" data')
        if data['name'] and not isinstance(data['name'], six.string_types):
            errors.append(
                'ID {0!r} in SLS {1!r} is not formed as a string, but is '
                'a {2}'.format(
                    data['name'], data['__sls__'], type(data['name']).__name__)
            )
        if errors:
            return errors
        full = data['state'] + '.' + data['fun']
        if full not in self.states:
            if '__sls__' in data:
                errors.append(
                    'State \'{0}\' was not found in SLS \'{1}\''.format(
                        full,
                        data['__sls__']
                        )
                    )
                reason = self.states.missing_fun_string(full)
                if reason:
                    errors.append('Reason: {0}'.format(reason))
            else:
                errors.append(
                        'Specified state \'{0}\' was not found'.format(
                            full
                            )
                        )
        else:
            # First verify that the parameters are met
            aspec = salt.utils.args.get_function_argspec(self.states[full])
            arglen = 0
            deflen = 0
            if isinstance(aspec.args, list):
                arglen = len(aspec.args)
            if isinstance(aspec.defaults, tuple):
                deflen = len(aspec.defaults)
            for ind in range(arglen - deflen):
                if aspec.args[ind] not in data:
                    errors.append(
                        'Missing parameter {0} for state {1}'.format(
                            aspec.args[ind],
                            full
                        )
                    )
        # If this chunk has a recursive require, then it will cause a
        # recursive loop when executing, check for it
        reqdec = ''
        if 'require' in data:
            reqdec = 'require'
        if 'watch' in data:
            # Check to see if the service has a mod_watch function, if it does
            # not, then just require
            # to just require extend the require statement with the contents
            # of watch so that the mod_watch function is not called and the
            # requisite capability is still used
            if '{0}.mod_watch'.format(data['state']) not in self.states:
                if 'require' in data:
                    data['require'].extend(data.pop('watch'))
                else:
                    data['require'] = data.pop('watch')
                reqdec = 'require'
            else:
                reqdec = 'watch'
        if reqdec:
            for req in data[reqdec]:
                reqfirst = next(iter(req))
                if data['state'] == reqfirst:
                    if (fnmatch.fnmatch(data['name'], req[reqfirst])
                            or fnmatch.fnmatch(data['__id__'], req[reqfirst])):
                        err = ('Recursive require detected in SLS {0} for'
                               ' require {1} in ID {2}').format(
                                   data['__sls__'],
                                   req,
                                   data['__id__'])
                        errors.append(err)
        return errors

    def verify_high(self, high):
        '''
        Verify that the high data is viable and follows the data structure
        '''
        errors = []
        if not isinstance(high, dict):
            errors.append('High data is not a dictionary and is invalid')
        reqs = {}
        for name, body in six.iteritems(high):
            try:
                if name.startswith('__'):
                    continue
            except AttributeError:
                pass
            if not isinstance(name, six.string_types):
                errors.append(
                    'ID {0!r} in SLS {1!r} is not formed as a string, but '
                    'is a {2}. It may need to be quoted.'.format(
                        name, body['__sls__'], type(name).__name__)
                )
            if not isinstance(body, dict):
                err = ('The type {0} in {1} is not formatted as a dictionary'
                       .format(name, body))
                errors.append(err)
                continue
            for state in body:
                if state.startswith('__'):
                    continue
                if body[state] is None:
                    errors.append(
                        'ID {0!r} in SLS {1!r} contains a short declaration '
                        '({2}) with a trailing colon. When not passing any '
                        'arguments to a state, the colon must be omitted.'
                        .format(name, body['__sls__'], state)
                    )
                    continue
                if not isinstance(body[state], list):
                    errors.append(
                        'State {0!r} in SLS {1!r} is not formed as a list'
                        .format(name, body['__sls__'])
                    )
                else:
                    fun = 0
                    if '.' in state:
                        fun += 1
                    for arg in body[state]:
                        if isinstance(arg, six.string_types):
                            fun += 1
                            if ' ' in arg.strip():
                                errors.append(('The function "{0}" in state '
                                '"{1}" in SLS "{2}" has '
                                'whitespace, a function with whitespace is '
                                'not supported, perhaps this is an argument '
                                'that is missing a ":"').format(
                                    arg,
                                    name,
                                    body['__sls__']))
                        elif isinstance(arg, dict):
                            # The arg is a dict, if the arg is require or
                            # watch, it must be a list.
                            #
                            # Add the requires to the reqs dict and check them
                            # all for recursive requisites.
                            argfirst = next(iter(arg))
                            if argfirst == 'names':
                                if not isinstance(arg[argfirst], list):
                                    errors.append(
                                        'The \'names\' argument in state '
                                        '{0!r} in SLS {1!r} needs to be '
                                        'formed as a list'
                                        .format(name, body['__sls__'])
                                    )
                            if argfirst in ('require', 'watch', 'prereq', 'onchanges'):
                                if not isinstance(arg[argfirst], list):
                                    errors.append(
                                        'The {0} statement in state {1!r} in '
                                        'SLS {2!r} needs to be formed as a '
                                        'list'.format(argfirst,
                                                      name,
                                                      body['__sls__'])
                                    )
                                # It is a list, verify that the members of the
                                # list are all single key dicts.
                                else:
                                    reqs[name] = {'state': state}
                                    for req in arg[argfirst]:
                                        if not isinstance(req, dict):
                                            err = ('Requisite declaration {0}'
                                            ' in SLS {1} is not formed as a'
                                            ' single key dictionary').format(
                                                req,
                                                body['__sls__'])
                                            errors.append(err)
                                            continue
                                        req_key = next(iter(req))
                                        req_val = req[req_key]
                                        if '.' in req_key:
                                            errors.append((
                                                'Invalid requisite type {0!r} '
                                                'in state {1!r}, in SLS '
                                                '{2!r}. Requisite types must '
                                                'not contain dots, did you '
                                                'mean {3!r}?'.format(
                                                    req_key,
                                                    name,
                                                    body['__sls__'],
                                                    req_key[:req_key.find('.')]
                                                )
                                            ))
                                        if not ishashable(req_val):
                                            errors.append((
                                                'Illegal requisite "{0}", '
                                                'please check your syntax.\n'
                                                ).format(str(req_val)))
                                            continue

                                        # Check for global recursive requisites
                                        reqs[name][req_val] = req_key
                                        # I am going beyond 80 chars on
                                        # purpose, this is just too much
                                        # of a pain to deal with otherwise
                                        if req_val in reqs:
                                            if name in reqs[req_val]:
                                                if reqs[req_val][name] == state:
                                                    if reqs[req_val]['state'] == reqs[name][req_val]:
                                                        err = ('A recursive '
                                                        'requisite was found, SLS '
                                                        '"{0}" ID "{1}" ID "{2}"'
                                                        ).format(
                                                                body['__sls__'],
                                                                name,
                                                                req_val
                                                                )
                                                        errors.append(err)
                                # Make sure that there is only one key in the
                                # dict
                                if len(list(arg)) != 1:
                                    errors.append(
                                        'Multiple dictionaries defined in '
                                        'argument of state {0!r} in SLS {1!r}'
                                        .format(name, body['__sls__'])
                                    )
                    if not fun:
                        if state == 'require' or state == 'watch':
                            continue
                        errors.append(
                            'No function declared in state {0!r} in SLS {1!r}'
                            .format(state, body['__sls__'])
                        )
                    elif fun > 1:
                        errors.append(
                            'Too many functions declared in state {0!r} in '
                            'SLS {1!r}'.format(state, body['__sls__'])
                        )
        return errors

    def verify_chunks(self, chunks):
        '''
        Verify the chunks in a list of low data structures
        '''
        err = []
        for chunk in chunks:
            err += self.verify_data(chunk)
        return err

    def order_chunks(self, chunks):
        '''
        Sort the chunk list verifying that the chunks follow the order
        specified in the order options.
        '''
        cap = 1
        for chunk in chunks:
            if 'order' in chunk:
                if not isinstance(chunk['order'], int):
                    continue

                chunk_order = chunk['order']
                if chunk_order > cap - 1 and chunk_order > 0:
                    cap = chunk_order + 100
        for chunk in chunks:
            if 'order' not in chunk:
                chunk['order'] = cap
                continue

            if not isinstance(chunk['order'], (int, float)):
                if chunk['order'] == 'last':
                    chunk['order'] = cap + 1000000
                else:
                    chunk['order'] = cap
            if 'name_order' in chunk:
                chunk['order'] = chunk['order'] + chunk.pop('name_order') / 10000.0
            if chunk['order'] < 0:
                chunk['order'] = cap + 1000000 + chunk['order']
        chunks.sort(key=lambda chunk: (chunk['order'], '{0[state]}{0[name]}{0[fun]}'.format(chunk)))
        return chunks

    def compile_high_data(self, high):
        '''
        "Compile" the high data as it is retrieved from the CLI or YAML into
        the individual state executor structures
        '''
        chunks = []
        for name, body in six.iteritems(high):
            if name.startswith('__'):
                continue
            for state, run in six.iteritems(body):
                funcs = set()
                names = set()
                if state.startswith('__'):
                    continue
                chunk = {'state': state,
                         'name': name}
                if '__sls__' in body:
                    chunk['__sls__'] = body['__sls__']
                if '__env__' in body:
                    chunk['__env__'] = body['__env__']
                chunk['__id__'] = name
                for arg in run:
                    if isinstance(arg, six.string_types):
                        funcs.add(arg)
                        continue
                    if isinstance(arg, dict):
                        for key, val in six.iteritems(arg):
                            if key == 'names':
                                names.update(val)
                            elif key == 'state':
                                # Don't pass down a state override
                                continue
                            elif (key == 'name' and
                                  not isinstance(val, six.string_types)):
                                # Invalid name, fall back to ID
                                chunk[key] = name
                            else:
                                chunk[key] = val
                if names:
                    name_order = 1
                    for entry in names:
                        live = copy.deepcopy(chunk)
                        if isinstance(entry, dict):
                            low_name = next(six.iterkeys(entry))
                            live['name'] = low_name
                            live.update(entry[low_name][0])
                        else:
                            live['name'] = entry
                        live['name_order'] = name_order
                        name_order = name_order + 1
                        for fun in funcs:
                            live['fun'] = fun
                            chunks.append(live)
                else:
                    live = copy.deepcopy(chunk)
                    for fun in funcs:
                        live['fun'] = fun
                        chunks.append(live)
        chunks = self.order_chunks(chunks)
        return chunks

    def reconcile_extend(self, high):
        '''
        Pull the extend data and add it to the respective high data
        '''
        errors = []
        if '__extend__' not in high:
            return high, errors
        ext = high.pop('__extend__')
        for ext_chunk in ext:
            for name, body in six.iteritems(ext_chunk):
                if name not in high:
                    state_type = next(
                        x for x in body if not x.startswith('__')
                    )
                    # Check for a matching 'name' override in high data
                    id_ = find_name(name, state_type, high)
                    if id_:
                        name = id_
                    else:
                        errors.append(
                            'Cannot extend ID \'{0}\' in \'{1}:{2}\'. It is not '
                            'part of the high state.\n'
                            'This is likely due to a missing include statement '
                            'or an incorrectly typed ID.\nEnsure that a '
                            'state with an ID of \'{0}\' is available\nin '
                            'environment \'{1}\' and to SLS \'{2}\''.format(
                                name,
                                body.get('__env__', 'base'),
                                body.get('__sls__', 'base'))
                            )
                        continue
                for state, run in six.iteritems(body):
                    if state.startswith('__'):
                        continue
                    if state not in high[name]:
                        high[name][state] = run
                        continue
                    # high[name][state] is extended by run, both are lists
                    for arg in run:
                        update = False
                        for hind in range(len(high[name][state])):
                            if isinstance(arg, six.string_types) and isinstance(high[name][state][hind], six.string_types):
                                # replacing the function, replace the index
                                high[name][state].pop(hind)
                                high[name][state].insert(hind, arg)
                                update = True
                                continue
                            if isinstance(arg, dict) and isinstance(high[name][state][hind], dict):
                                # It is an option, make sure the options match
                                argfirst = next(iter(arg))
                                if argfirst == next(iter(high[name][state][hind])):
                                    # If argfirst is a requisite then we must merge
                                    # our requisite with that of the target state
                                    if argfirst in STATE_REQUISITE_KEYWORDS:
                                        high[name][state][hind][argfirst].extend(arg[argfirst])
                                    # otherwise, its not a requisite and we are just extending (replacing)
                                    else:
                                        high[name][state][hind] = arg
                                    update = True
                                if (argfirst == 'name' and
                                    next(iter(high[name][state][hind])) == 'names'):
                                    # If names are overwritten by name use the name
                                    high[name][state][hind] = arg
                        if not update:
                            high[name][state].append(arg)
        return high, errors

    def apply_exclude(self, high):
        '''
        Read in the __exclude__ list and remove all excluded objects from the
        high data
        '''
        if '__exclude__' not in high:
            return high
        ex_sls = set()
        ex_id = set()
        exclude = high.pop('__exclude__')
        for exc in exclude:
            if isinstance(exc, str):
                # The exclude statement is a string, assume it is an sls
                ex_sls.add(exc)
            if isinstance(exc, dict):
                # Explicitly declared exclude
                if len(exc) != 1:
                    continue
                key = next(six.iterkeys(exc))
                if key == 'sls':
                    ex_sls.add(exc['sls'])
                elif key == 'id':
                    ex_id.add(exc['id'])
        # Now the excludes have been simplified, use them
        if ex_sls:
            # There are sls excludes, find the associated ids
            for name, body in six.iteritems(high):
                if name.startswith('__'):
                    continue
                sls = body.get('__sls__', '')
                if not sls:
                    continue
                for ex_ in ex_sls:
                    if fnmatch.fnmatch(sls, ex_):
                        ex_id.add(name)
        for id_ in ex_id:
            if id_ in high:
                high.pop(id_)
        return high

    def requisite_in(self, high):
        '''
        Extend the data reference with requisite_in arguments
        '''
        req_in = set([
            'require_in',
            'watch_in',
            'onfail_in',
            'onchanges_in',
            'use',
            'use_in',
            'prereq',
            'prereq_in',
            ])
        req_in_all = req_in.union(
                set([
                    'require',
                    'watch',
                    'onfail',
                    'onchanges',
                    ]))
        extend = {}
        errors = []
        for id_, body in six.iteritems(high):
            if not isinstance(body, dict):
                continue
            for state, run in six.iteritems(body):
                if state.startswith('__'):
                    continue
                for arg in run:
                    if isinstance(arg, dict):
                        # It is not a function, verify that the arg is a
                        # requisite in statement
                        if len(arg) < 1:
                            # Empty arg dict
                            # How did we get this far?
                            continue
                        # Split out the components
                        key = next(iter(arg))
                        if key not in req_in:
                            continue
                        rkey = key.split('_')[0]
                        items = arg[key]
                        if isinstance(items, dict):
                            # Formatted as a single req_in
                            for _state, name in six.iteritems(items):

                                # Not a use requisite_in
                                found = False
                                if name not in extend:
                                    extend[name] = {}
                                if '.' in _state:
                                    errors.append((
                                        'Invalid requisite in {0}: {1} for '
                                        '{2}, in SLS {3!r}. Requisites must '
                                        'not contain dots, did you mean {4!r}?'
                                        .format(
                                            rkey,
                                            _state,
                                            name,
                                            body['__sls__'],
                                            _state[:_state.find('.')]
                                        )
                                    ))
                                    _state = _state.split(".")[0]
                                if _state not in extend[name]:
                                    extend[name][_state] = []
                                extend[name]['__env__'] = body['__env__']
                                extend[name]['__sls__'] = body['__sls__']
                                for ind in range(len(extend[name][_state])):
                                    if next(iter(
                                        extend[name][_state][ind])) == rkey:
                                        # Extending again
                                        extend[name][_state][ind][rkey].append(
                                                {state: id_}
                                                )
                                        found = True
                                if found:
                                    continue
                                # The rkey is not present yet, create it
                                extend[name][_state].append(
                                        {rkey: [{state: id_}]}
                                        )

                        if isinstance(items, list):
                            # Formed as a list of requisite additions
                            for ind in items:
                                if not isinstance(ind, dict):
                                    # Malformed req_in
                                    continue
                                if len(ind) < 1:
                                    continue
                                _state = next(iter(ind))
                                name = ind[_state]
                                if '.' in _state:
                                    errors.append((
                                        'Invalid requisite in {0}: {1} for '
                                        '{2}, in SLS {3!r}. Requisites must '
                                        'not contain dots, did you mean {4!r}?'
                                        .format(
                                            rkey,
                                            _state,
                                            name,
                                            body['__sls__'],
                                            _state[:_state.find('.')]
                                        )
                                    ))
                                    _state = _state.split(".")[0]
                                if key == 'prereq_in':
                                    # Add prerequired to origin
                                    if id_ not in extend:
                                        extend[id_] = {}
                                    if state not in extend[id_]:
                                        extend[id_][state] = []
                                    extend[id_][state].append(
                                            {'prerequired': [{_state: name}]}
                                            )
                                if key == 'prereq':
                                    # Add prerequired to prereqs
                                    ext_id = find_name(name, _state, high)
                                    if not ext_id:
                                        continue
                                    if ext_id not in extend:
                                        extend[ext_id] = {}
                                    if _state not in extend[ext_id]:
                                        extend[ext_id][_state] = []
                                    extend[ext_id][_state].append(
                                            {'prerequired': [{state: id_}]}
                                            )
                                    continue
                                if key == 'use_in':
                                    # Add the running states args to the
                                    # use_in states
                                    ext_id = find_name(name, _state, high)
                                    if not ext_id:
                                        continue
                                    ext_args = state_args(ext_id, _state, high)
                                    if ext_id not in extend:
                                        extend[ext_id] = {}
                                    if _state not in extend[ext_id]:
                                        extend[ext_id][_state] = []
                                    ignore_args = req_in_all.union(ext_args)
                                    for arg in high[id_][state]:
                                        if not isinstance(arg, dict):
                                            continue
                                        if len(arg) != 1:
                                            continue
                                        if next(iter(arg)) in ignore_args:
                                            continue
                                        # Don't use name or names
                                        if next(six.iterkeys(arg)) == 'name':
                                            continue
                                        if next(six.iterkeys(arg)) == 'names':
                                            continue
                                        extend[ext_id][_state].append(arg)
                                    continue
                                if key == 'use':
                                    # Add the use state's args to the
                                    # running state
                                    ext_id = find_name(name, _state, high)
                                    if not ext_id:
                                        continue
                                    loc_args = state_args(id_, state, high)
                                    if id_ not in extend:
                                        extend[id_] = {}
                                    if state not in extend[id_]:
                                        extend[id_][state] = []
                                    ignore_args = req_in_all.union(loc_args)
                                    for arg in high[ext_id][_state]:
                                        if not isinstance(arg, dict):
                                            continue
                                        if len(arg) != 1:
                                            continue
                                        if next(iter(arg)) in ignore_args:
                                            continue
                                        # Don't use name or names
                                        if next(six.iterkeys(arg)) == 'name':
                                            continue
                                        if next(six.iterkeys(arg)) == 'names':
                                            continue
                                        extend[id_][state].append(arg)
                                    continue
                                found = False
                                if name not in extend:
                                    extend[name] = {}
                                if _state not in extend[name]:
                                    extend[name][_state] = []
                                extend[name]['__env__'] = body['__env__']
                                extend[name]['__sls__'] = body['__sls__']
                                for ind in range(len(extend[name][_state])):
                                    if next(iter(
                                        extend[name][_state][ind])) == rkey:
                                        # Extending again
                                        extend[name][_state][ind][rkey].append(
                                                {state: id_}
                                                )
                                        found = True
                                if found:
                                    continue
                                # The rkey is not present yet, create it
                                extend[name][_state].append(
                                        {rkey: [{state: id_}]}
                                        )
        high['__extend__'] = []
        for key, val in six.iteritems(extend):
            high['__extend__'].append({key: val})
        req_in_high, req_in_errors = self.reconcile_extend(high)
        errors.extend(req_in_errors)
        return req_in_high, errors

    def call(self, low, chunks=None, running=None):
        '''
        Call a state directly with the low data structure, verify data
        before processing.
        '''
        start_time = datetime.datetime.now()
        log.info('Running state [{0}] at time {1}'.format(low['name'], start_time.time().isoformat()))
        errors = self.verify_data(low)
        if errors:
            ret = {
                'result': False,
                'name': low['name'],
                'changes': {},
                'comment': '',
                }
            for err in errors:
                ret['comment'] += '{0}\n'.format(err)
            ret['__run_num__'] = self.__run_num
            self.__run_num += 1
            format_log(ret)
            self.check_refresh(low, ret)
            return ret
        else:
            ret = {'result': False, 'name': low['name'], 'changes': {}}

        if not low.get('__prereq__'):
            log.info(
                    'Executing state {0[state]}.{0[fun]} for {0[name]}'.format(
                        low
                        )
                    )

        if 'provider' in low:
            self.load_modules(low)

        state_func_name = '{0[state]}.{0[fun]}'.format(low)
        cdata = salt.utils.format_call(
            self.states[state_func_name],
            low,
            initial_ret={'full': state_func_name},
            expected_extra_kws=STATE_INTERNAL_KEYWORDS
        )

        inject_globals = {
            # Pass a copy of the running dictionary, the low state chunks and
            # the current state dictionaries.
            # We pass deep copies here because we don't want any misbehaving
            # state module to change these at runtime.
            '__low__': immutabletypes.freeze(low),
            '__running__': immutabletypes.freeze(running) if running else {},
            '__instance_id__': self.instance_id,
            '__lowstate__': immutabletypes.freeze(chunks) if chunks else {}
        }

        if low.get('__prereq__'):
            test = sys.modules[self.states[cdata['full']].__module__].__opts__['test']
            sys.modules[self.states[cdata['full']].__module__].__opts__['test'] = True
        try:
            # Let's get a reference to the salt environment to use within this
            # state call.
            #
            # If the state function accepts an 'env' keyword argument, it
            # allows the state to be overridden(we look for that in cdata). If
            # that's not found in cdata, we look for what we're being passed in
            # the original data, namely, the special dunder __env__. If that's
            # not found we default to 'base'
            if ('unless' in low and '{0[state]}.mod_run_check'.format(low) not in self.states) or \
                    ('onlyif' in low and '{0[state]}.mod_run_check'.format(low) not in self.states):
                ret.update(self._run_check(low))

            if 'saltenv' in low:
                inject_globals['__env__'] = str(low['saltenv'])
            elif isinstance(cdata['kwargs'].get('env', None), six.string_types):
                # User is using a deprecated env setting which was parsed by
                # format_call.
                # We check for a string type since module functions which
                # allow setting the OS environ also make use of the "env"
                # keyword argument, which is not a string
                inject_globals['__env__'] = str(cdata['kwargs']['env'])
            elif '__env__' in low:
                # The user is passing an alternative environment using __env__
                # which is also not the appropriate choice, still, handle it
                inject_globals['__env__'] = str(low['__env__'])
            else:
                # Let's use the default environment
                inject_globals['__env__'] = 'base'

            if 'result' not in ret or ret['result'] is False:
                with context.func_globals_inject(self.states[cdata['full']],
                                                 **inject_globals):
                    ret = self.states[cdata['full']](*cdata['args'],
                                                     **cdata['kwargs'])
            if 'check_cmd' in low and '{0[state]}.mod_run_check_cmd'.format(low) not in self.states:
                ret.update(self._run_check_cmd(low))
            self.verify_ret(ret)
        except Exception:
            trb = traceback.format_exc()
            # There are a number of possibilities to not have the cdata
            # populated with what we might have expected, so just be smart
            # enough to not raise another KeyError as the name is easily
            # guessable and fallback in all cases to present the real
            # exception to the user
            if len(cdata['args']) > 0:
                name = cdata['args'][0]
            elif 'name' in cdata['kwargs']:
                name = cdata['kwargs']['name']
            else:
                name = low.get('name', low.get('__id__'))
            ret = {
                'result': False,
                'name': name,
                'changes': {},
                'comment': 'An exception occurred in this state: {0}'.format(
                    trb)
            }
        finally:
            if low.get('__prereq__'):
                sys.modules[self.states[cdata['full']].__module__].__opts__[
                    'test'] = test

        # If format_call got any warnings, let's show them to the user
        if 'warnings' in cdata:
            ret.setdefault('warnings', []).extend(cdata['warnings'])

        if 'provider' in low:
            self.load_modules()

        if low.get('__prereq__'):
            low['__prereq__'] = False
            return ret

        ret['__run_num__'] = self.__run_num
        self.__run_num += 1
        format_log(ret)
        self.check_refresh(low, ret)
        finish_time = datetime.datetime.now()
        ret['start_time'] = start_time.time().isoformat()
        delta = (finish_time - start_time)
        # duration in milliseconds.microseconds
        ret['duration'] = (delta.seconds * 1000000 + delta.microseconds)/1000.0
        log.info('Completed state [{0}] at time {1}'.format(low['name'], finish_time.time().isoformat()))
        return ret

    def call_chunks(self, chunks):
        '''
        Iterate over a list of chunks and call them, checking for requires.
        '''
        running = {}
        for low in chunks:
            if '__FAILHARD__' in running:
                running.pop('__FAILHARD__')
                return running
            tag = _gen_tag(low)
            if tag not in running:
                running = self.call_chunk(low, running, chunks)
                if self.check_failhard(low, running):
                    return running
            self.active = set()
        return running

    def check_failhard(self, low, running):
        '''
        Check if the low data chunk should send a failhard signal
        '''
        tag = _gen_tag(low)
        if (low.get('failhard', False) or self.opts['failhard']
                and tag in running):
            return not running[tag]['result']
        return False

    def check_requisite(self, low, running, chunks, pre=False):
        '''
        Look into the running data to check the status of all requisite
        states
        '''
        present = False
        # If mod_watch is not available make it a require
        if 'watch' in low:
            if '{0}.mod_watch'.format(low['state']) not in self.states:
                if 'require' in low:
                    low['require'].extend(low.pop('watch'))
                else:
                    low['require'] = low.pop('watch')
            else:
                present = True
        if 'require' in low:
            present = True
        if 'prerequired' in low:
            present = True
        if 'prereq' in low:
            present = True
        if 'onfail' in low:
            present = True
        if 'onchanges' in low:
            present = True
        if not present:
            return 'met', ()
        reqs = {
                'require': [],
                'watch': [],
                'prereq': [],
                'onfail': [],
                'onchanges': []}
        if pre:
            reqs['prerequired'] = []
        for r_state in reqs:
            if r_state in low and low[r_state] is not None:
                for req in low[r_state]:
                    req = trim_req(req)
                    found = False
                    for chunk in chunks:
                        req_key = next(iter(req))
                        req_val = req[req_key]
                        if req_val is None:
                            continue
                        if req_key == 'sls':
                            # Allow requisite tracking of entire sls files
                            if fnmatch.fnmatch(chunk['__sls__'], req_val):
                                found = True
                                reqs[r_state].append(chunk)
                            continue
                        if (fnmatch.fnmatch(chunk['name'], req_val) or
                            fnmatch.fnmatch(chunk['__id__'], req_val)):
                            if chunk['state'] == req_key:
                                found = True
                                reqs[r_state].append(chunk)
                    if not found:
                        return 'unmet', ()
        fun_stats = set()
        for r_state, chunks in six.iteritems(reqs):
            if r_state == 'prereq':
                run_dict = self.pre
            else:
                run_dict = running
            for chunk in chunks:
                tag = _gen_tag(chunk)
                if tag not in run_dict:
                    fun_stats.add('unmet')
                    continue
                if r_state == 'onfail':
                    if run_dict[tag]['result'] is True:
                        fun_stats.add('onfail')
                        continue
                else:
                    if run_dict[tag]['result'] is False:
                        fun_stats.add('fail')
                        continue
                if r_state == 'onchanges':
                    if not run_dict[tag]['changes']:
                        fun_stats.add('onchanges')
                    else:
                        fun_stats.add('onchangesmet')
                    continue
                if r_state == 'watch' and run_dict[tag]['changes']:
                    fun_stats.add('change')
                    continue
                if r_state == 'prereq' and run_dict[tag]['result'] is None:
                    fun_stats.add('premet')
                if r_state == 'prereq' and not run_dict[tag]['result'] is None:
                    fun_stats.add('pre')
                else:
                    fun_stats.add('met')

        if 'unmet' in fun_stats:
            status = 'unmet'
        elif 'fail' in fun_stats:
            status = 'fail'
        elif 'pre' in fun_stats:
            if 'premet' in fun_stats:
                status = 'met'
            else:
                status = 'pre'
        elif 'onfail' in fun_stats:
            status = 'onfail'
        elif 'onchanges' in fun_stats and 'onchangesmet' not in fun_stats:
            status = 'onchanges'
        elif 'change' in fun_stats:
            status = 'change'
        else:
            status = 'met'

        return status, reqs

    def event(self, chunk_ret, length, fire_event=False):
        '''
        Fire an event on the master bus

        If `fire_event` is set to True an event will be sent with the
        chunk name in the tag and the chunk result in the event data.

        If `fire_event` is set to a string such as `mystate/is/finished`,
        an event will be sent with the string added to the tag and the chunk
        result in the event data.

        If the `state_events` is set to True in the config, then after the
        chunk is evaluated an event will be set up to the master with the
        results.
        '''
        if not self.opts.get('local') and (self.opts.get('state_events', True) or fire_event) and self.opts.get('master_uri'):
            ret = {'ret': chunk_ret}
            if fire_event is True:
                tag = salt.utils.event.tagify(
                        [self.jid, self.opts['id'], str(chunk_ret['name'])], 'state_result'
                        )
            elif isinstance(fire_event, six.string_types):
                tag = salt.utils.event.tagify(
                        [self.jid, self.opts['id'], str(fire_event)], 'state_result'
                        )
            else:
                tag = salt.utils.event.tagify(
                        [self.jid, 'prog', self.opts['id'], str(chunk_ret['__run_num__'])], 'job'
                        )
                ret['len'] = length
            preload = {'jid': self.jid}
            self.functions['event.fire_master'](ret, tag, preload=preload)

    def call_chunk(self, low, running, chunks):
        '''
        Check if a chunk has any requires, execute the requires and then
        the chunk
        '''
        low = self._mod_aggregate(low, running, chunks)
        self._mod_init(low)
        tag = _gen_tag(low)
        if not low.get('prerequired'):
            self.active.add(tag)
        requisites = ['require', 'watch', 'prereq', 'onfail', 'onchanges']
        if not low.get('__prereq__'):
            requisites.append('prerequired')
            status, reqs = self.check_requisite(low, running, chunks, True)
        else:
            status, reqs = self.check_requisite(low, running, chunks)
        if status == 'unmet':
            lost = {}
            reqs = []
            for requisite in requisites:
                lost[requisite] = []
                if requisite not in low:
                    continue
                for req in low[requisite]:
                    req = trim_req(req)
                    found = False
                    for chunk in chunks:
                        req_key = next(iter(req))
                        req_val = req[req_key]
                        if req_val is None:
                            continue
                        if req_key == 'sls':
                            # Allow requisite tracking of entire sls files
                            if fnmatch.fnmatch(chunk['__sls__'], req_val):
                                if requisite == 'prereq':
                                    chunk['__prereq__'] = True
                                reqs.append(chunk)
                                found = True
                            continue
                        if (fnmatch.fnmatch(chunk['name'], req_val) or
                            fnmatch.fnmatch(chunk['__id__'], req_val)):
                            if chunk['state'] == req_key:
                                if requisite == 'prereq':
                                    chunk['__prereq__'] = True
                                elif requisite == 'prerequired':
                                    chunk['__prerequired__'] = True
                                reqs.append(chunk)
                                found = True
                    if not found:
                        lost[requisite].append(req)
            if lost['require'] or lost['watch'] or lost['prereq'] or lost['onfail'] or lost['onchanges'] or lost.get('prerequired'):
                comment = 'The following requisites were not found:\n'
                for requisite, lreqs in six.iteritems(lost):
                    if not lreqs:
                        continue
                    comment += \
                        '{0}{1}:\n'.format(' ' * 19, requisite)
                    for lreq in lreqs:
                        req_key = next(iter(lreq))
                        req_val = lreq[req_key]
                        comment += \
                            '{0}{1}: {2}\n'.format(' ' * 23, req_key, req_val)
                running[tag] = {'changes': {},
                                'result': False,
                                'comment': comment,
                                '__run_num__': self.__run_num,
                                '__sls__': low['__sls__']}
                self.__run_num += 1
                self.event(running[tag], len(chunks), fire_event=low.get('fire_event'))
                return running
            for chunk in reqs:
                # Check to see if the chunk has been run, only run it if
                # it has not been run already
                ctag = _gen_tag(chunk)
                if ctag not in running:
                    if ctag in self.active:
                        if chunk.get('__prerequired__'):
                            # Prereq recusive, run this chunk with prereq on
                            if tag not in self.pre:
                                low['__prereq__'] = True
                                self.pre[ctag] = self.call(low, chunks, running)
                                return running
                            else:
                                return running
                        elif ctag not in running:
                            log.error('Recursive requisite found')
                            running[tag] = {
                                    'changes': {},
                                    'result': False,
                                    'comment': 'Recursive requisite found',
                                    '__run_num__': self.__run_num,
                                    '__sls__': low['__sls__']}
                        self.__run_num += 1
                        self.event(running[tag], len(chunks), fire_event=low.get('fire_event'))
                        return running
                    running = self.call_chunk(chunk, running, chunks)
                    if self.check_failhard(chunk, running):
                        running['__FAILHARD__'] = True
                        return running
            if low.get('__prereq__'):
                status, reqs = self.check_requisite(low, running, chunks)
                self.pre[tag] = self.call(low, chunks, running)
                if not self.pre[tag]['changes'] and status == 'change':
                    self.pre[tag]['changes'] = {'watch': 'watch'}
                    self.pre[tag]['result'] = None
            else:
                running = self.call_chunk(low, running, chunks)
            if self.check_failhard(chunk, running):
                running['__FAILHARD__'] = True
                return running
        elif status == 'met':
            if low.get('__prereq__'):
                self.pre[tag] = self.call(low, chunks, running)
            else:
                running[tag] = self.call(low, chunks, running)
        elif status == 'fail':
            # if the requisite that failed was due to a prereq on this low state
            # show the normal error
            if tag in self.pre:
                running[tag] = self.pre[tag]
                running[tag]['__run_num__'] = self.__run_num
                running[tag]['__sls__'] = low['__sls__']
            # otherwise the failure was due to a requisite down the chain
            else:
                # determine what the requisite failures where, and return
                # a nice error message
                failed_requisites = set()
                # look at all requisite types for a failure
                for req_lows in six.itervalues(reqs):
                    for req_low in req_lows:
                        req_tag = _gen_tag(req_low)
                        req_ret = self.pre.get(req_tag, running.get(req_tag))
                        # if there is no run output for the requisite it
                        # can't be the failure
                        if req_ret is None:
                            continue
                        # If the result was False (not None) it was a failure
                        if req_ret['result'] is False:
                            # use SLS.ID for the key-- so its easier to find
                            key = '{sls}.{_id}'.format(sls=req_low['__sls__'],
                                                       _id=req_low['__id__'])
                            failed_requisites.add(key)

                _cmt = 'One or more requisite failed: {0}'.format(
                    ', '.join(str(i) for i in failed_requisites)
                )
                running[tag] = {
                    'changes': {},
                    'result': False,
                    'comment': _cmt,
                    '__run_num__': self.__run_num,
                    '__sls__': low['__sls__']
                }
            self.__run_num += 1
        elif status == 'change' and not low.get('__prereq__'):
            ret = self.call(low, chunks, running)
            if not ret['changes'] and not ret.get('skip_watch', False):
                low = low.copy()
                low['sfun'] = low['fun']
                low['fun'] = 'mod_watch'
                low['__reqs__'] = reqs
                ret = self.call(low, chunks, running)
            running[tag] = ret
        elif status == 'pre':
            pre_ret = {'changes': {},
                       'result': True,
                       'comment': 'No changes detected',
                       '__run_num__': self.__run_num,
                       '__sls__': low['__sls__']}
            running[tag] = pre_ret
            self.pre[tag] = pre_ret
            self.__run_num += 1
        elif status == 'onfail':
            running[tag] = {'changes': {},
                            'result': True,
                            'comment': 'State was not run because onfail req did not change',
                            '__run_num__': self.__run_num,
                            '__sls__': low['__sls__']}
            self.__run_num += 1
        elif status == 'onchanges':
            running[tag] = {'changes': {},
                            'result': True,
                            'comment': 'State was not run because none of the onchanges reqs changed',
                            '__run_num__': self.__run_num,
                            '__sls__': low['__sls__']}
            self.__run_num += 1
        else:
            if low.get('__prereq__'):
                self.pre[tag] = self.call(low, chunks, running)
            else:
                running[tag] = self.call(low, chunks, running)
        if tag in running:
            self.event(running[tag], len(chunks), fire_event=low.get('fire_event'))
        return running

    def call_listen(self, chunks, running):
        '''
        Find all of the listen routines and call the associated mod_watch runs
        '''
        listeners = []
        crefs = {}
        for chunk in chunks:
            crefs[(chunk['state'], chunk['name'])] = chunk
            crefs[(chunk['state'], chunk['__id__'])] = chunk
            if 'listen' in chunk:
                listeners.append({(chunk['state'], chunk['name']): chunk['listen']})
            if 'listen_in' in chunk:
                for l_in in chunk['listen_in']:
                    for key, val in six.iteritems(l_in):
                        listeners.append({(key, val): [{chunk['state']: chunk['name']}]})
        mod_watchers = []
        errors = {}
        for l_dict in listeners:
            for key, val in six.iteritems(l_dict):
                for listen_to in val:
                    if not isinstance(listen_to, dict):
                        continue
                    for lkey, lval in six.iteritems(listen_to):
                        if (lkey, lval) not in crefs:
                            rerror = {_l_tag(lkey, lval):
                                      {
                                          'comment': 'Referenced state {0}: {1} does not exist'.format(lkey, lval),
                                          'name': 'listen_{0}:{1}'.format(lkey, lval),
                                          'result': False,
                                          'changes': {}
                                      }}
                            errors.update(rerror)
                            continue
                        to_tag = _gen_tag(crefs[(lkey, lval)])
                        if to_tag not in running:
                            continue
                        if running[to_tag]['changes']:
                            if key not in crefs:
                                rerror = {_l_tag(key[0], key[1]):
                                             {'comment': 'Referenced state {0}: {1} does not exist'.format(key[0], key[1]),
                                              'name': 'listen_{0}:{1}'.format(key[0], key[1]),
                                              'result': False,
                                              'changes': {}}}
                                errors.update(rerror)
                                continue
                            chunk = crefs[key]
                            low = chunk.copy()
                            low['sfun'] = chunk['fun']
                            low['fun'] = 'mod_watch'
                            low['__id__'] = 'listener_{0}'.format(low['__id__'])
                            for req in STATE_REQUISITE_KEYWORDS:
                                if req in low:
                                    low.pop(req)
                            mod_watchers.append(low)
        ret = self.call_chunks(mod_watchers)
        running.update(ret)
        for err in errors:
            errors[err]['__run_num__'] = self.__run_num
            self.__run_num += 1
        running.update(errors)
        return running

    def call_high(self, high):
        '''
        Process a high data call and ensure the defined states.
        '''
        errors = []
        # If there is extension data reconcile it
        high, ext_errors = self.reconcile_extend(high)
        errors += ext_errors
        errors += self.verify_high(high)
        if errors:
            return errors
        high, req_in_errors = self.requisite_in(high)
        errors += req_in_errors
        high = self.apply_exclude(high)
        # Verify that the high data is structurally sound
        if errors:
            return errors
        # Compile and verify the raw chunks
        chunks = self.compile_high_data(high)

        # Check for any disabled states
        disabled = {}
        if 'state_runs_disabled' in self.opts['grains']:
            _chunks = copy.deepcopy(chunks)
            for low in _chunks:
                state_ = '{0}.{1}'.format(low['state'], low['fun'])
                for pat in self.opts['grains']['state_runs_disabled']:
                    if fnmatch.fnmatch(state_, pat):
                        comment = (
                                    'The state function "{0}" is currently disabled by "{1}", '
                                    'to re-enable, run state.enable {1}.'
                                  ).format(
                                    state_,
                                    pat,
                                  )
                        _tag = _gen_tag(low)
                        disabled[_tag] = {'changes': {},
                                          'result': False,
                                          'comment': comment,
                                          '__run_num__': self.__run_num,
                                          '__sls__': low['__sls__']}
                        self.__run_num += 1
                        chunks.remove(low)
                        break

        # If there are extensions in the highstate, process them and update
        # the low data chunks
        if errors:
            return errors
        ret = dict(list(disabled.items()) + list(self.call_chunks(chunks).items()))
        ret = self.call_listen(chunks, ret)

        def _cleanup_accumulator_data():
            accum_data_path = os.path.join(
                salt.utils.get_accumulator_dir(self.opts['cachedir']),
                self.instance_id
            )
            try:
                os.remove(accum_data_path)
                log.debug('Deleted accumulator data file {0}'.format(
                    accum_data_path)
                )
            except OSError:
                log.debug('File {0} does not exist, no need to cleanup.'.format(
                    accum_data_path)
                )
        _cleanup_accumulator_data()

        return ret

    def render_template(self, high, template):
        errors = []
        if not high:
            return high, errors

        if not isinstance(high, dict):
            errors.append(
                'Template {0} does not render to a dictionary'.format(template)
            )
            return high, errors

        invalid_items = ('include', 'exclude', 'extends')
        for item in invalid_items:
            if item in high:
                errors.append(
                    'The \'{0}\' declaration found on \'{1}\' is invalid when '
                    'rendering single templates'.format(item, template)
                )
                return high, errors

        for name in high:
            if not isinstance(high[name], dict):
                if isinstance(high[name], six.string_types):
                    # Is this is a short state, it needs to be padded
                    if '.' in high[name]:
                        comps = high[name].split('.')
                        high[name] = {
                            # '__sls__': template,
                            # '__env__': None,
                            comps[0]: [comps[1]]
                        }
                        continue

                    errors.append(
                        'ID {0} in template {1} is not a dictionary'.format(
                            name, template
                        )
                    )
                    continue
            skeys = set()
            for key in sorted(high[name]):
                if key.startswith('_'):
                    continue
                if high[name][key] is None:
                    errors.append(
                        'ID {0!r} in template {1} contains a short '
                        'declaration ({2}) with a trailing colon. When not '
                        'passing any arguments to a state, the colon must be '
                        'omitted.'.format(name, template, key)
                    )
                    continue
                if not isinstance(high[name][key], list):
                    continue
                if '.' in key:
                    comps = key.split('.')
                    # Salt doesn't support state files such as:
                    #
                    # /etc/redis/redis.conf:
                    #   file.managed:
                    #     - user: redis
                    #     - group: redis
                    #     - mode: 644
                    #   file.comment:
                    #     - regex: ^requirepass
                    if comps[0] in skeys:
                        errors.append(
                            'ID {0!r} in template {1!r} contains multiple '
                            'state declarations of the same type'
                            .format(name, template)
                        )
                        continue
                    high[name][comps[0]] = high[name].pop(key)
                    high[name][comps[0]].append(comps[1])
                    skeys.add(comps[0])
                    continue
                skeys.add(key)

        return high, errors

    def call_template(self, template):
        '''
        Enforce the states in a template
        '''
        high = compile_template(
            template, self.rend, self.opts['renderer'])
        if not high:
            return high
        high, errors = self.render_template(high, template)
        if errors:
            return errors
        return self.call_high(high)

    def call_template_str(self, template):
        '''
        Enforce the states in a template, pass the template as a string
        '''
        high = compile_template_str(
            template, self.rend, self.opts['renderer'])
        if not high:
            return high
        high, errors = self.render_template(high, '<template-str>')
        if errors:
            return errors
        return self.call_high(high)


class BaseHighState(object):
    '''
    The BaseHighState is an abstract base class that is the foundation of
    running a highstate, extend it and add a self.state object of type State.

    When extending this class, please note that ``self.client`` and
    ``self.matcher`` should be instantiated and handled.
    '''
    def __init__(self, opts):
        self.opts = self.__gen_opts(opts)
        self.iorder = 10000
        self.avail = self.__gather_avail()
        self.serial = salt.payload.Serial(self.opts)
        self.building_highstate = {}

    def __gather_avail(self):
        '''
        Gather the lists of available sls data from the master
        '''
        avail = {}
        for saltenv in self._get_envs():
            avail[saltenv] = self.client.list_states(saltenv)
        return avail

    def __gen_opts(self, opts):
        '''
        The options used by the High State object are derived from options
        on the minion and the master, or just the minion if the high state
        call is entirely local.
        '''
        # If the state is intended to be applied locally, then the local opts
        # should have all of the needed data, otherwise overwrite the local
        # data items with data from the master
        if 'local_state' in opts:
            if opts['local_state']:
                return opts
        mopts = self.client.master_opts()
        if not isinstance(mopts, dict):
            # An error happened on the master
            opts['renderer'] = 'yaml_jinja'
            opts['failhard'] = False
            opts['state_top'] = salt.utils.url.create('top.sls')
            opts['nodegroups'] = {}
            opts['file_roots'] = {'base': [syspaths.BASE_FILE_ROOTS_DIR]}
        else:
            opts['renderer'] = mopts['renderer']
            opts['failhard'] = mopts.get('failhard', False)
            if mopts['state_top'].startswith('salt://'):
                opts['state_top'] = mopts['state_top']
            elif mopts['state_top'].startswith('/'):
                opts['state_top'] = salt.utils.url.create(mopts['state_top'][1:])
            else:
                opts['state_top'] = salt.utils.url.create(mopts['state_top'])
            opts['state_top_saltenv'] = mopts.get('state_top_saltenv', None)
            opts['nodegroups'] = mopts.get('nodegroups', {})
            opts['state_auto_order'] = mopts.get(
                'state_auto_order',
                opts['state_auto_order'])
            opts['file_roots'] = mopts['file_roots']
            opts['state_events'] = mopts.get('state_events')
            opts['state_aggregate'] = mopts.get('state_aggregate', opts.get('state_aggregate', False))
            opts['jinja_lstrip_blocks'] = mopts.get('jinja_lstrip_blocks', False)
            opts['jinja_trim_blocks'] = mopts.get('jinja_trim_blocks', False)
        return opts

    def _get_envs(self):
        '''
        Pull the file server environments out of the master options
        '''
        envs = set(['base'])
        if 'file_roots' in self.opts:
            envs.update(list(self.opts['file_roots']))
        return envs.union(set(self.client.envs()))

    def get_tops(self):
        '''
        Gather the top files
        '''
        tops = DefaultOrderedDict(list)
        include = DefaultOrderedDict(list)
        done = DefaultOrderedDict(list)
        found = 0  # did we find any contents in the top files?
        # Gather initial top files
        if self.opts['environment']:
            contents = self.client.cache_file(
                self.opts['state_top'],
                self.opts['environment']
            )
            if contents:
                found = 1
            tops[self.opts['environment']] = [
                compile_template(
                    contents,
                    self.state.rend,
                    self.state.opts['renderer'],
                    saltenv=self.opts['environment']
                )
            ]
        else:
            found = 0
            if self.opts.get('state_top_saltenv', False):
                saltenv = self.opts['state_top_saltenv']
                contents = self.client.cache_file(
                    self.opts['state_top'],
                    saltenv
                )
                if contents:
                    found = found + 1
                else:
                    log.debug('No contents loaded for env: {0}'.format(saltenv))

                tops[saltenv].append(
                    compile_template(
                        contents,
                        self.state.rend,
                        self.state.opts['renderer'],
                        saltenv=saltenv
                    )
                )
            else:
                for saltenv in self._get_envs():
                    contents = self.client.cache_file(
                        self.opts['state_top'],
                        saltenv
                    )
                    if contents:
                        found = found + 1
                    else:
                        log.debug('No contents loaded for env: {0}'.format(saltenv))

                    tops[saltenv].append(
                        compile_template(
                            contents,
                            self.state.rend,
                            self.state.opts['renderer'],
                            saltenv=saltenv
                        )
                    )

        if found == 0:
            log.error('No contents found in top file')

        # Search initial top files for includes
        for saltenv, ctops in six.iteritems(tops):
            for ctop in ctops:
                if 'include' not in ctop:
                    continue
                for sls in ctop['include']:
                    include[saltenv].append(sls)
                ctop.pop('include')
        # Go through the includes and pull out the extra tops and add them
        while include:
            pops = []
            for saltenv, states in six.iteritems(include):
                pops.append(saltenv)
                if not states:
                    continue
                for sls_match in states:
                    for sls in fnmatch.filter(self.avail[saltenv], sls_match):
                        if sls in done[saltenv]:
                            continue
                        tops[saltenv].append(
                            compile_template(
                                self.client.get_state(
                                    sls,
                                    saltenv
                                ).get('dest', False),
                                self.state.rend,
                                self.state.opts['renderer'],
                                saltenv=saltenv
                            )
                        )
                        done[saltenv].append(sls)
            for saltenv in pops:
                if saltenv in include:
                    include.pop(saltenv)
        return tops

    def merge_tops(self, tops):
        '''
        Cleanly merge the top files
        '''
        top = DefaultOrderedDict(OrderedDict)
        for ctops in six.itervalues(tops):
            for ctop in ctops:
                for saltenv, targets in six.iteritems(ctop):
                    if saltenv == 'include':
                        continue
                    try:
                        for tgt in targets:
                            if tgt not in top[saltenv]:
                                top[saltenv][tgt] = ctop[saltenv][tgt]
                                continue
                            matches = []
                            states = set()
                            for comp in top[saltenv][tgt]:
                                if isinstance(comp, dict):
                                    matches.append(comp)
                                if isinstance(comp, six.string_types):
                                    states.add(comp)
                            top[saltenv][tgt] = matches
                            top[saltenv][tgt].extend(list(states))
                    except TypeError:
                        raise SaltRenderError('Unable to render top file. No targets found.')
        return top

    def verify_tops(self, tops):
        '''
        Verify the contents of the top file data
        '''
        errors = []
        if not isinstance(tops, dict):
            errors.append('Top data was not formed as a dict')
            # No further checks will work, bail out
            return errors
        for saltenv, matches in six.iteritems(tops):
            if saltenv == 'include':
                continue
            if not isinstance(saltenv, six.string_types):
                errors.append(
                    'Environment {0} in top file is not formed as a '
                    'string'.format(saltenv)
                )
            if saltenv == '':
                errors.append('Empty saltenv statement in top file')
            if not isinstance(matches, dict):
                errors.append(
                    'The top file matches for saltenv {0} are not '
                    'formatted as a dict'.format(saltenv)
                )
            for slsmods in six.itervalues(matches):
                if not isinstance(slsmods, list):
                    errors.append('Malformed topfile (state declarations not '
                                  'formed as a list)')
                    continue
                for slsmod in slsmods:
                    if isinstance(slsmod, dict):
                        # This value is a match option
                        for val in six.itervalues(slsmod):
                            if not val:
                                errors.append(
                                    'Improperly formatted top file matcher '
                                    'in saltenv {0}: {1} file'.format(
                                        slsmod,
                                        val
                                    )
                                )
                    elif isinstance(slsmod, six.string_types):
                        # This is a sls module
                        if not slsmod:
                            errors.append(
                                'Environment {0} contains an empty sls '
                                'index'.format(saltenv)
                            )

        return errors

    def get_top(self):
        '''
        Returns the high data derived from the top file
        '''
        tops = self.get_tops()
        return self.merge_tops(tops)

    def top_matches(self, top):
        '''
        Search through the top high data for matches and return the states
        that this minion needs to execute.

        Returns:
        {'saltenv': ['state1', 'state2', ...]}
        '''
        matches = {}
        # pylint: disable=cell-var-from-loop
        for saltenv, body in six.iteritems(top):
            if self.opts['environment']:
                if saltenv != self.opts['environment']:
                    continue
            for match, data in six.iteritems(body):
                def _filter_matches(_match, _data, _opts):
                    if isinstance(_data, six.string_types):
                        _data = [_data]
                    if self.matcher.confirm_top(
                            _match,
                            _data,
                            _opts
                            ):
                        if saltenv not in matches:
                            matches[saltenv] = []
                        for item in _data:
                            if 'subfilter' in item:
                                _tmpdata = item.pop('subfilter')
                                for match, data in six.iteritems(_tmpdata):
                                    _filter_matches(match, data, _opts)
                            if isinstance(item, six.string_types):
                                matches[saltenv].append(item)
                _filter_matches(match, data, self.opts['nodegroups'])
        ext_matches = self.client.ext_nodes()
        for saltenv in ext_matches:
            if saltenv in matches:
                matches[saltenv] = list(
                    set(ext_matches[saltenv]).union(matches[saltenv]))
            else:
                matches[saltenv] = ext_matches[saltenv]
        # pylint: enable=cell-var-from-loop
        return matches

    def load_dynamic(self, matches):
        '''
        If autoload_dynamic_modules is True then automatically load the
        dynamic modules
        '''
        if not self.opts['autoload_dynamic_modules']:
            return
        if self.opts.get('local', False):
            syncd = self.state.functions['saltutil.sync_all'](list(matches),
                                                              refresh=False)
        else:
            syncd = self.state.functions['saltutil.sync_all'](list(matches),
                                                              refresh=False)
        if syncd['grains']:
            self.opts['grains'] = salt.loader.grains(self.opts)
            self.state.opts['pillar'] = self.state._gather_pillar()
        self.state.module_refresh()

    def render_state(self, sls, saltenv, mods, matches, local=False):
        '''
        Render a state file and retrieve all of the include states
        '''
        errors = []
        if not local:
            state_data = self.client.get_state(sls, saltenv)
            fn_ = state_data.get('dest', False)
        else:
            fn_ = sls
            if not os.path.isfile(fn_):
                errors.append(
                    'Specified SLS {0} on local filesystem cannot '
                    'be found.'.format(sls)
                )
        if not fn_:
            errors.append(
                'Specified SLS {0} in saltenv {1} is not '
                'available on the salt master or through a configured '
                'fileserver'.format(sls, saltenv)
            )
        state = None
        try:
            state = compile_template(
                fn_, self.state.rend, self.state.opts['renderer'], saltenv,
                sls, rendered_sls=mods
            )
        except SaltRenderError as exc:
            msg = 'Rendering SLS \'{0}:{1}\' failed: {2}'.format(
                saltenv, sls, exc
            )
            log.critical(msg)
            errors.append(msg)
        except Exception as exc:
            msg = 'Rendering SLS {0} failed, render error: {1}'.format(
                sls, exc
            )
            log.critical(
                msg,
                # Show the traceback if the debug logging level is enabled
                exc_info_on_loglevel=logging.DEBUG
            )
            errors.append('{0}\n{1}'.format(msg, traceback.format_exc()))
        try:
            mods.add('{0}:{1}'.format(saltenv, sls))
        except AttributeError:
            pass
        if state:
            if not isinstance(state, dict):
                errors.append(
                    'SLS {0} does not render to a dictionary'.format(sls)
                )
            else:
                include = []
                if 'include' in state:
                    if not isinstance(state['include'], list):
                        err = ('Include Declaration in SLS {0} is not formed '
                               'as a list'.format(sls))
                        errors.append(err)
                    else:
                        include = state.pop('include')

                self._handle_extend(state, sls, saltenv, errors)
                self._handle_exclude(state, sls, saltenv, errors)
                self._handle_state_decls(state, sls, saltenv, errors)

                for inc_sls in include:
                    # inc_sls may take the form of:
                    #   'sls.to.include' <- same as {<saltenv>: 'sls.to.include'}
                    #   {<env_key>: 'sls.to.include'}
                    #   {'_xenv': 'sls.to.resolve'}
                    xenv_key = '_xenv'

                    if isinstance(inc_sls, dict):
                        env_key, inc_sls = inc_sls.popitem()
                    else:
                        env_key = saltenv

                    if env_key not in self.avail:
                        msg = ('Nonexistent saltenv {0!r} found in include '
                               'of {1!r} within SLS \'{2}:{3}\''
                               .format(env_key, inc_sls, saltenv, sls))
                        log.error(msg)
                        errors.append(msg)
                        continue

                    if inc_sls.startswith('.'):
                        levels, include = \
                            re.match(r'^(\.+)(.*)$', inc_sls).groups()
                        level_count = len(levels)
                        p_comps = sls.split('.')
                        if state_data.get('source', '').endswith('/init.sls'):
                            p_comps.append('init')
                        if level_count > len(p_comps):
                            msg = ('Attempted relative include of {0!r} '
                                   'within SLS \'{1}:{2}\' '
                                   'goes beyond top level package '
                                   .format(inc_sls, saltenv, sls))
                            log.error(msg)
                            errors.append(msg)
                            continue
                        inc_sls = '.'.join(p_comps[:-level_count] + [include])

                    if env_key != xenv_key:
                        # Resolve inc_sls in the specified environment
                        if env_key in matches or fnmatch.filter(self.avail[env_key], inc_sls):
                            resolved_envs = [env_key]
                        else:
                            resolved_envs = []
                    else:
                        # Resolve inc_sls in the subset of environment matches
                        resolved_envs = [
                            aenv for aenv in matches
                            if fnmatch.filter(self.avail[aenv], inc_sls)
                        ]

                    # An include must be resolved to a single environment, or
                    # the include must exist in the current environment
                    if len(resolved_envs) == 1 or saltenv in resolved_envs:
                        # Match inc_sls against the available states in the
                        # resolved env, matching wildcards in the process. If
                        # there were no matches, then leave inc_sls as the
                        # target so that the next recursion of render_state
                        # will recognize the error.
                        sls_targets = fnmatch.filter(
                            self.avail[saltenv],
                            inc_sls
                        ) or [inc_sls]

                        for sls_target in sls_targets:
                            r_env = resolved_envs[0] if len(resolved_envs) == 1 else saltenv
                            mod_tgt = '{0}:{1}'.format(r_env, sls_target)
                            if mod_tgt not in mods:
                                nstate, err = self.render_state(
                                    sls_target,
                                    r_env,
                                    mods,
                                    matches
                                )
                                if nstate:
                                    self.merge_included_states(state, nstate, errors)
                                    state.update(nstate)
                                if err:
                                    errors.extend(err)
                    else:
                        msg = ''
                        if not resolved_envs:
                            msg = ('Unknown include: Specified SLS {0}: {1} is not available on the salt '
                                   'master in saltenv(s): {2} '
                                   ).format(env_key,
                                            inc_sls,
                                            ', '.join(matches) if env_key == xenv_key else env_key)
                        elif len(resolved_envs) > 1:
                            msg = ('Ambiguous include: Specified SLS {0}: {1} is available on the salt master '
                                   'in multiple available saltenvs: {2}'
                                   ).format(env_key,
                                            inc_sls,
                                            ', '.join(resolved_envs))
                        log.critical(msg)
                        errors.append(msg)
                try:
                    self._handle_iorder(state)
                except TypeError:
                    log.critical('Could not render SLS {0}. Syntax error detected.'.format(sls))
        else:
            state = {}
        return state, errors

    def _handle_iorder(self, state):
        '''
        Take a state and apply the iorder system
        '''
        if self.opts['state_auto_order']:
            for name in state:
                for s_dec in state[name]:
                    if not isinstance(s_dec, six.string_types):
                        # PyDSL OrderedDict?
                        continue

                    if not isinstance(state[name], dict):
                        # Include's or excludes as lists?
                        continue
                    if not isinstance(state[name][s_dec], list):
                        # Bad syntax, let the verify seq pick it up later on
                        continue

                    found = False
                    if s_dec.startswith('_'):
                        continue

                    for arg in state[name][s_dec]:
                        if isinstance(arg, dict):
                            if len(arg) > 0:
                                if next(six.iterkeys(arg)) == 'order':
                                    found = True
                    if not found:
                        if not isinstance(state[name][s_dec], list):
                            # quite certainly a syntax error, managed elsewhere
                            continue
                        state[name][s_dec].append(
                                {'order': self.iorder}
                                )
                        self.iorder += 1
        return state

    def _handle_state_decls(self, state, sls, saltenv, errors):
        '''
        Add sls and saltenv components to the state
        '''
        for name in state:
            if not isinstance(state[name], dict):
                if name == '__extend__':
                    continue
                if name == '__exclude__':
                    continue

                if isinstance(state[name], six.string_types):
                    # Is this is a short state, it needs to be padded
                    if '.' in state[name]:
                        comps = state[name].split('.')
                        state[name] = {'__sls__': sls,
                                       '__env__': saltenv,
                                       comps[0]: [comps[1]]}
                        continue
                errors.append(
                    'ID {0} in SLS {1} is not a dictionary'.format(name, sls)
                )
                continue
            skeys = set()
            for key in state[name]:
                if key.startswith('_'):
                    continue
                if not isinstance(state[name][key], list):
                    continue
                if '.' in key:
                    comps = key.split('.')
                    # Salt doesn't support state files such as:
                    #
                    #     /etc/redis/redis.conf:
                    #       file.managed:
                    #         - source: salt://redis/redis.conf
                    #         - user: redis
                    #         - group: redis
                    #         - mode: 644
                    #       file.comment:
                    #           - regex: ^requirepass
                    if comps[0] in skeys:
                        errors.append(
                            'ID {0!r} in SLS {1!r} contains multiple state '
                            'declarations of the same type'.format(name, sls)
                        )
                        continue
                    state[name][comps[0]] = state[name].pop(key)
                    state[name][comps[0]].append(comps[1])
                    skeys.add(comps[0])
                    continue
                skeys.add(key)
            if '__sls__' not in state[name]:
                state[name]['__sls__'] = sls
            if '__env__' not in state[name]:
                state[name]['__env__'] = saltenv

    def _handle_extend(self, state, sls, saltenv, errors):
        '''
        Take the extend dec out of state and apply to the highstate global
        dec
        '''
        if 'extend' in state:
            ext = state.pop('extend')
            if not isinstance(ext, dict):
                errors.append(('Extension value in SLS {0!r} is not a '
                               'dictionary').format(sls))
                return
            for name in ext:
                if not isinstance(ext[name], dict):
                    errors.append(('Extension name {0!r} in SLS {1!r} is '
                                   'not a dictionary'
                                   .format(name, sls)))
                    continue
                if '__sls__' not in ext[name]:
                    ext[name]['__sls__'] = sls
                if '__env__' not in ext[name]:
                    ext[name]['__env__'] = saltenv
                for key in ext[name]:
                    if key.startswith('_'):
                        continue
                    if not isinstance(ext[name][key], list):
                        continue
                    if '.' in key:
                        comps = key.split('.')
                        ext[name][comps[0]] = ext[name].pop(key)
                        ext[name][comps[0]].append(comps[1])
            state.setdefault('__extend__', []).append(ext)

    def _handle_exclude(self, state, sls, saltenv, errors):
        '''
        Take the exclude dec out of the state and apply it to the highstate
        global dec
        '''
        if 'exclude' in state:
            exc = state.pop('exclude')
            if not isinstance(exc, list):
                err = ('Exclude Declaration in SLS {0} is not formed '
                       'as a list'.format(sls))
                errors.append(err)
            state.setdefault('__exclude__', []).extend(exc)

    def render_highstate(self, matches):
        '''
        Gather the state files and render them into a single unified salt
        high data structure.
        '''
        highstate = self.building_highstate
        all_errors = []
        mods = set()
        statefiles = []
        for saltenv, states in six.iteritems(matches):
            for sls_match in states:
                try:
                    statefiles = fnmatch.filter(self.avail[saltenv], sls_match)
                except KeyError:
                    all_errors.extend(['No matching salt environment for environment {0!r} found'.format(saltenv)])
                # if we did not found any sls in the fileserver listing, this
                # may be because the sls was generated or added later, we can
                # try to directly execute it, and if it fails, anyway it will
                # return the former error
                if not statefiles:
                    statefiles = [sls_match]

                for sls in statefiles:
                    r_env = '{0}:{1}'.format(saltenv, sls)
                    if r_env in mods:
                        continue
                    state, errors = self.render_state(
                        sls, saltenv, mods, matches)
                    if state:
                        self.merge_included_states(highstate, state, errors)
                    for i, error in enumerate(errors[:]):
                        if 'is not available' in error:
                            # match SLS foobar in environment
                            this_sls = 'SLS {0} in saltenv'.format(
                                sls_match)
                            if this_sls in error:
                                errors[i] = (
                                    'No matching sls found for {0!r} '
                                    'in env {1!r}'.format(sls_match, saltenv))
                    all_errors.extend(errors)

        self.clean_duplicate_extends(highstate)
        return highstate, all_errors

    def clean_duplicate_extends(self, highstate):
        if '__extend__' in highstate:
            highext = []
            for items in (six.iteritems(ext) for ext in highstate['__extend__']):
                for item in items:
                    if item not in highext:
                        highext.append(item)
            highstate['__extend__'] = [{t[0]: t[1]} for t in highext]

    def merge_included_states(self, highstate, state, errors):
        # The extend members can not be treated as globally unique:
        if '__extend__' in state:
            highstate.setdefault('__extend__',
                                 []).extend(state.pop('__extend__'))
        if '__exclude__' in state:
            highstate.setdefault('__exclude__',
                                 []).extend(state.pop('__exclude__'))
        for id_ in state:
            if id_ in highstate:
                if highstate[id_] != state[id_]:
                    errors.append((
                            'Detected conflicting IDs, SLS'
                            ' IDs need to be globally unique.\n    The'
                            ' conflicting ID is {0!r} and is found in SLS'
                            ' \'{1}:{2}\' and SLS \'{3}:{4}\'').format(
                                    id_,
                                    highstate[id_]['__env__'],
                                    highstate[id_]['__sls__'],
                                    state[id_]['__env__'],
                                    state[id_]['__sls__'])
                    )
        try:
            highstate.update(state)
        except ValueError:
            errors.append(
                'Error when rendering state with contents: {0}'.format(state)
            )

    def _check_pillar(self, force=False):
        '''
        Check the pillar for errors, refuse to run the state if there are
        errors in the pillar and return the pillar errors
        '''
        if force:
            return True
        if '_errors' in self.state.opts['pillar']:
            return False
        return True

    def matches_whitelist(self, matches, whitelist):
        '''
        Reads over the matches and returns a matches dict with just the ones
        that are in the whitelist
        '''
        if not whitelist:
            return matches
        ret_matches = {}
        if not isinstance(whitelist, list):
            whitelist = whitelist.split(',')
        for env in matches:
            for sls in matches[env]:
                if sls in whitelist:
                    ret_matches[env] = ret_matches[env] if env in ret_matches else []
                    ret_matches[env].append(sls)
        return ret_matches

    def call_highstate(self, exclude=None, cache=None, cache_name='highstate',
                       force=False, whitelist=None):
        '''
        Run the sequence to execute the salt highstate for this minion
        '''
        # Check that top file exists
        tag_name = 'no_|-states_|-states_|-None'
        ret = {tag_name: {
                'result': False,
                'comment': 'No states found for this minion',
                'name': 'No States',
                'changes': {},
                '__run_num__': 0,
        }}
        cfn = os.path.join(
                self.opts['cachedir'],
                '{0}.cache.p'.format(cache_name)
        )

        if cache:
            if os.path.isfile(cfn):
                with salt.utils.fopen(cfn, 'rb') as fp_:
                    high = self.serial.load(fp_)
                    return self.state.call_high(high)
        # File exists so continue
        err = []
        try:
            top = self.get_top()
        except SaltRenderError as err:
            ret[tag_name]['comment'] = 'Unable to render top file: '
            ret[tag_name]['comment'] += err.error
            return ret
        except Exception:
            trb = traceback.format_exc()
            err.append(trb)
            return err
        err += self.verify_tops(top)
        matches = self.top_matches(top)
        if not matches:
            msg = ('No Top file or external nodes data matches found')
            ret[tag_name]['comment'] = msg
            return ret
        matches = self.matches_whitelist(matches, whitelist)
        self.load_dynamic(matches)
        if not self._check_pillar(force):
            err += ['Pillar failed to render with the following messages:']
            err += self.state.opts['pillar']['_errors']
        else:
            high, errors = self.render_highstate(matches)
            if exclude:
                if isinstance(exclude, str):
                    exclude = exclude.split(',')
                if '__exclude__' in high:
                    high['__exclude__'].extend(exclude)
                else:
                    high['__exclude__'] = exclude
            err += errors
        if err:
            return err
        if not high:
            return ret
        cumask = os.umask(0o77)
        try:
            if salt.utils.is_windows():
                # Make sure cache file isn't read-only
                self.state.functions['cmd.run']('attrib -R "{0}"'.format(cfn), output_loglevel='quiet')
            with salt.utils.fopen(cfn, 'w+b') as fp_:
                try:
                    self.serial.dump(high, fp_)
                except TypeError:
                    # Can't serialize pydsl
                    pass
        except (IOError, OSError):
            msg = 'Unable to write to "state.highstate" cache file {0}'
            log.error(msg.format(cfn))

        os.umask(cumask)
        return self.state.call_high(high)

    def compile_highstate(self):
        '''
        Return just the highstate or the errors
        '''
        err = []
        top = self.get_top()
        err += self.verify_tops(top)
        matches = self.top_matches(top)
        high, errors = self.render_highstate(matches)
        err += errors

        if err:
            return err

        return high

    def compile_low_chunks(self):
        '''
        Compile the highstate but don't run it, return the low chunks to
        see exactly what the highstate will execute
        '''
        top = self.get_top()
        matches = self.top_matches(top)
        high, errors = self.render_highstate(matches)

        # If there is extension data reconcile it
        high, ext_errors = self.state.reconcile_extend(high)
        errors += ext_errors

        # Verify that the high data is structurally sound
        errors += self.state.verify_high(high)
        high, req_in_errors = self.state.requisite_in(high)
        errors += req_in_errors
        high = self.state.apply_exclude(high)

        if errors:
            return errors

        # Compile and verify the raw chunks
        chunks = self.state.compile_high_data(high)

        return chunks


class HighState(BaseHighState):
    '''
    Generate and execute the salt "High State". The High State is the
    compound state derived from a group of template files stored on the
    salt master or in the local cache.
    '''
    # a stack of active HighState objects during a state.highstate run
    stack = []

    def __init__(self, opts, pillar=None, jid=None):
        self.opts = opts
        self.client = salt.fileclient.get_file_client(self.opts)
        BaseHighState.__init__(self, opts)
        self.state = State(self.opts, pillar, jid)
        self.matcher = salt.minion.Matcher(self.opts)

        # tracks all pydsl state declarations globally across sls files
        self._pydsl_all_decls = {}

        # a stack of current rendering Sls objects, maintained and used by the pydsl renderer.
        self._pydsl_render_stack = []

    def push_active(self):
        self.stack.append(self)

    @classmethod
    def clear_active(cls):
        # Nuclear option
        #
        # Blow away the entire stack. Used primarily by the test runner but also
        # useful in custom wrappers of the HighState class, to reset the stack
        # to a fresh state.
        cls.stack = []

    @classmethod
    def pop_active(cls):
        cls.stack.pop()

    @classmethod
    def get_active(cls):
        try:
            return cls.stack[-1]
        except IndexError:
            return None


class MasterState(State):
    '''
    Create a State object for master side compiling
    '''
    def __init__(self, opts, minion):
        State.__init__(self, opts)

    def load_modules(self, data=None):
        '''
        Load the modules into the state
        '''
        log.info('Loading fresh modules for state activity')
        # Load a modified client interface that looks like the interface used
        # from the minion, but uses remote execution
        #
        self.functions = salt.client.FunctionWrapper(
                self.opts,
                self.opts['id']
                )
        # Load the states, but they should not be used in this class apart
        # from inspection
        self.states = salt.loader.states(self.opts, self.functions)
        self.rend = salt.loader.render(self.opts, self.functions, states=self.states)


class MasterHighState(HighState):
    '''
    Execute highstate compilation from the master
    '''
    def __init__(self, master_opts, minion_opts, grains, id_,
                 saltenv=None,
                 env=None):
        if isinstance(env, six.string_types):
            salt.utils.warn_until(
                'Boron',
                'Passing a salt environment should be done using \'saltenv\' '
                'not \'env\'. This functionality will be removed in Salt '
                'Boron.'
            )
            # Backwards compatibility
            saltenv = env
        # Force the fileclient to be local
        opts = copy.deepcopy(minion_opts)
        opts['file_client'] = 'local'
        opts['file_roots'] = master_opts['master_roots']
        opts['renderer'] = master_opts['renderer']
        opts['state_top'] = master_opts['state_top']
        opts['id'] = id_
        opts['grains'] = grains
        HighState.__init__(self, opts)


class RemoteHighState(object):
    '''
    Manage gathering the data from the master
    '''
    def __init__(self, opts, grains):
        self.opts = opts
        self.grains = grains
        self.serial = salt.payload.Serial(self.opts)
        # self.auth = salt.crypt.SAuth(opts)
        self.channel = salt.transport.Channel.factory(self.opts['master_uri'])

    def compile_master(self):
        '''
        Return the state data from the master
        '''
        load = {'grains': self.grains,
                'opts': self.opts,
                'cmd': '_master_state'}
        try:
            return self.channel.send(load, tries=3, timeout=72000)
        except SaltReqTimeoutError:
            return {}<|MERGE_RESOLUTION|>--- conflicted
+++ resolved
@@ -211,21 +211,14 @@
                             for x in six.itervalues(chg)]):
                         msg = 'Made the following changes:\n'
                         for pkg in chg:
-<<<<<<< HEAD
                             old = chg[pkg]['old']
                             if not old and old not in (False, None):
                                 old = 'absent'
                             new = chg[pkg]['new']
                             if not new and new not in (False, None):
                                 new = 'absent'
-                            msg += '{0} changed from {1} to ' \
-                                   '{2}\n'.format(pkg, old, new)
-=======
-                            old = chg[pkg]['old'] or 'absent'
-                            new = chg[pkg]['new'] or 'absent'
                             msg += '{0!r} changed from {1!r} to ' \
                                    '{2!r}\n'.format(pkg, old, new)
->>>>>>> 2dca8d95
             if not msg:
                 msg = str(ret['changes'])
             if ret['result'] is True or ret['result'] is None:
