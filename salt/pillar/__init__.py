# -*- coding: utf-8 -*-
'''
Render the pillar data
'''

# Import python libs
from __future__ import absolute_import, print_function, unicode_literals
import copy
import fnmatch
import os
import collections
import logging
import tornado.gen
import sys
import traceback
import inspect

# Import salt libs
import salt.loader
import salt.fileclient
import salt.minion
import salt.crypt
import salt.transport
import salt.utils.args
import salt.utils.cache
import salt.utils.crypt
import salt.utils.data
import salt.utils.dictupdate
import salt.utils.url
from salt.exceptions import SaltClientError
from salt.template import compile_template
from salt.utils.odict import OrderedDict
from salt.version import __version__
# Even though dictupdate is imported, invoking salt.utils.dictupdate.merge here
# causes an UnboundLocalError. This should be investigated and fixed, but until
# then, leave the import directly below this comment intact.
from salt.utils.dictupdate import merge

# Import 3rd-party libs
from salt.ext import six

log = logging.getLogger(__name__)


def get_pillar(opts, grains, minion_id, saltenv=None, ext=None, funcs=None,
               pillar_override=None, pillarenv=None, extra_minion_data=None):
    '''
    Return the correct pillar driver based on the file_client option
    '''
    file_client = opts['file_client']
    if opts.get('master_type') == 'disable' and file_client == 'remote':
        file_client = 'local'
    ptype = {
        'remote': RemotePillar,
        'local': Pillar
    }.get(file_client, Pillar)
    # If local pillar and we're caching, run through the cache system first
    log.debug('Determining pillar cache')
    if opts['pillar_cache']:
        log.info('Compiling pillar from cache')
        log.debug('get_pillar using pillar cache with ext: %s', ext)
        return PillarCache(opts, grains, minion_id, saltenv, ext=ext, functions=funcs,
                pillar_override=pillar_override, pillarenv=pillarenv)
    return ptype(opts, grains, minion_id, saltenv, ext, functions=funcs,
                 pillar_override=pillar_override, pillarenv=pillarenv,
                 extra_minion_data=extra_minion_data)


# TODO: migrate everyone to this one!
def get_async_pillar(opts, grains, minion_id, saltenv=None, ext=None, funcs=None,
                     pillar_override=None, pillarenv=None,
                     extra_minion_data=None):
    '''
    Return the correct pillar driver based on the file_client option
    '''
    file_client = opts['file_client']
    if opts.get('master_type') == 'disable' and file_client == 'remote':
        file_client = 'local'
    ptype = {
        'remote': AsyncRemotePillar,
        'local': AsyncPillar,
    }.get(file_client, AsyncPillar)
    return ptype(opts, grains, minion_id, saltenv, ext, functions=funcs,
                 pillar_override=pillar_override, pillarenv=pillarenv,
                 extra_minion_data=extra_minion_data)


class RemotePillarMixin(object):
    '''
    Common remote pillar functionality
    '''
    def get_ext_pillar_extra_minion_data(self, opts):
        '''
        Returns the extra data from the minion's opts dict (the config file).

        This data will be passed to external pillar functions.
        '''
        def get_subconfig(opts_key):
            '''
            Returns a dict containing the opts key subtree, while maintaining
            the opts structure
            '''
            ret_dict = aux_dict = {}
            config_val = opts
            subkeys = opts_key.split(':')
            # Build an empty dict with the opts path
            for subkey in subkeys[:-1]:
                aux_dict[subkey] = {}
                aux_dict = aux_dict[subkey]
                if not config_val.get(subkey):
                    # The subkey is not in the config
                    return {}
                config_val = config_val[subkey]
            if subkeys[-1] not in config_val:
                return {}
            aux_dict[subkeys[-1]] = config_val[subkeys[-1]]
            return ret_dict

        extra_data = {}
        if 'pass_to_ext_pillars' in opts:
            if not isinstance(opts['pass_to_ext_pillars'], list):
                log.exception('\'pass_to_ext_pillars\' config is malformed.')
                raise SaltClientError('\'pass_to_ext_pillars\' config is '
                                      'malformed.')
            for key in opts['pass_to_ext_pillars']:
                salt.utils.dictupdate.update(extra_data,
                                             get_subconfig(key),
                                             recursive_update=True,
                                             merge_lists=True)
        log.trace('ext_pillar_extra_data = %s', extra_data)
        return extra_data


class AsyncRemotePillar(RemotePillarMixin):
    '''
    Get the pillar from the master
    '''
    def __init__(self, opts, grains, minion_id, saltenv, ext=None, functions=None,
                 pillar_override=None, pillarenv=None, extra_minion_data=None):
        self.opts = opts
        self.opts['saltenv'] = saltenv
        self.ext = ext
        self.grains = grains
        self.minion_id = minion_id
        self.channel = salt.transport.client.AsyncReqChannel.factory(opts)
        if pillarenv is not None:
            self.opts['pillarenv'] = pillarenv
        self.pillar_override = pillar_override or {}
        if not isinstance(self.pillar_override, dict):
            self.pillar_override = {}
            log.error('Pillar data must be a dictionary')
        self.extra_minion_data = extra_minion_data or {}
        if not isinstance(self.extra_minion_data, dict):
            self.extra_minion_data = {}
            log.error('Extra minion data must be a dictionary')
        salt.utils.dictupdate.update(self.extra_minion_data,
                                     self.get_ext_pillar_extra_minion_data(opts),
                                     recursive_update=True,
                                     merge_lists=True)

    @tornado.gen.coroutine
    def compile_pillar(self):
        '''
        Return a future which will contain the pillar data from the master
        '''
        load = {'id': self.minion_id,
                'grains': self.grains,
                'saltenv': self.opts['saltenv'],
                'pillarenv': self.opts['pillarenv'],
                'pillar_override': self.pillar_override,
                'extra_minion_data': self.extra_minion_data,
                'ver': '2',
                'cmd': '_pillar'}
        if self.ext:
            load['ext'] = self.ext
        try:
            ret_pillar = yield self.channel.crypted_transfer_decode_dictentry(
                load,
                dictkey='pillar',
            )
        except:
            log.exception('Exception getting pillar:')
            raise SaltClientError('Exception getting pillar.')

        if not isinstance(ret_pillar, dict):
            msg = ('Got a bad pillar from master, type {0}, expecting dict: '
                   '{1}').format(type(ret_pillar).__name__, ret_pillar)
            log.error(msg)
            # raise an exception! Pillar isn't empty, we can't sync it!
            raise SaltClientError(msg)
        raise tornado.gen.Return(ret_pillar)


class RemotePillar(RemotePillarMixin):
    '''
    Get the pillar from the master
    '''
    def __init__(self, opts, grains, minion_id, saltenv, ext=None, functions=None,
                 pillar_override=None, pillarenv=None, extra_minion_data=None):
        self.opts = opts
        self.opts['saltenv'] = saltenv
        self.ext = ext
        self.grains = grains
        self.minion_id = minion_id
        self.channel = salt.transport.Channel.factory(opts)
        if pillarenv is not None:
            self.opts['pillarenv'] = pillarenv
        self.pillar_override = pillar_override or {}
        if not isinstance(self.pillar_override, dict):
            self.pillar_override = {}
            log.error('Pillar data must be a dictionary')
        self.extra_minion_data = extra_minion_data or {}
        if not isinstance(self.extra_minion_data, dict):
            self.extra_minion_data = {}
            log.error('Extra minion data must be a dictionary')
        salt.utils.dictupdate.update(self.extra_minion_data,
                                     self.get_ext_pillar_extra_minion_data(opts),
                                     recursive_update=True,
                                     merge_lists=True)

    def compile_pillar(self):
        '''
        Return the pillar data from the master
        '''
        load = {'id': self.minion_id,
                'grains': self.grains,
                'saltenv': self.opts['saltenv'],
                'pillarenv': self.opts['pillarenv'],
                'pillar_override': self.pillar_override,
                'extra_minion_data': self.extra_minion_data,
                'ver': '2',
                'cmd': '_pillar'}
        if self.ext:
            load['ext'] = self.ext
        ret_pillar = self.channel.crypted_transfer_decode_dictentry(load,
                                                                    dictkey='pillar',
                                                                    )

        if not isinstance(ret_pillar, dict):
            log.error(
                'Got a bad pillar from master, type %s, expecting dict: %s',
                type(ret_pillar).__name__, ret_pillar
            )
            return {}
        return ret_pillar


class PillarCache(object):
    '''
    Return a cached pillar if it exists, otherwise cache it.

    Pillar caches are structed in two diminensions: minion_id with a dict of
    saltenvs. Each saltenv contains a pillar dict

    Example data structure:

    ```
    {'minion_1':
        {'base': {'pilar_key_1' 'pillar_val_1'}
    }
    '''
    # TODO ABC?
    def __init__(self, opts, grains, minion_id, saltenv, ext=None, functions=None,
                 pillar_override=None, pillarenv=None, extra_minion_data=None):
        # Yes, we need all of these because we need to route to the Pillar object
        # if we have no cache. This is another refactor target.

        # Go ahead and assign these because they may be needed later
        self.opts = opts
        self.grains = grains
        self.minion_id = minion_id
        self.ext = ext
        self.functions = functions
        self.pillar_override = pillar_override
        self.pillarenv = pillarenv

        if saltenv is None:
            self.saltenv = 'base'
        else:
            self.saltenv = saltenv

        # Determine caching backend
        self.cache = salt.utils.cache.CacheFactory.factory(
                self.opts['pillar_cache_backend'],
                self.opts['pillar_cache_ttl'],
                minion_cache_path=self._minion_cache_path(minion_id))

    def _minion_cache_path(self, minion_id):
        '''
        Return the path to the cache file for the minion.

        Used only for disk-based backends
        '''
        return os.path.join(self.opts['cachedir'], 'pillar_cache', minion_id)

    def fetch_pillar(self):
        '''
        In the event of a cache miss, we need to incur the overhead of caching
        a new pillar.
        '''
        log.debug('Pillar cache getting external pillar with ext: %s', self.ext)
        fresh_pillar = Pillar(self.opts,
                              self.grains,
                              self.minion_id,
                              self.saltenv,
                              ext=self.ext,
                              functions=self.functions,
                              pillar_override=self.pillar_override,
                              pillarenv=self.pillarenv)
        return fresh_pillar.compile_pillar()

    def compile_pillar(self, *args, **kwargs):  # Will likely just be pillar_dirs
        log.debug('Scanning pillar cache for information about minion %s and pillarenv %s', self.minion_id, self.pillarenv)
        log.debug('Scanning cache: %s', self.cache._dict)
        # Check the cache!
        if self.minion_id in self.cache:  # Keyed by minion_id
            # TODO Compare grains, etc?
            if self.pillarenv in self.cache[self.minion_id]:
                # We have a cache hit! Send it back.
                log.debug('Pillar cache hit for minion %s and pillarenv %s', self.minion_id, self.pillarenv)
                return self.cache[self.minion_id][self.pillarenv]
            else:
                # We found the minion but not the env. Store it.
                fresh_pillar = self.fetch_pillar()
                self.cache[self.minion_id][self.pillarenv] = fresh_pillar
                log.debug('Pillar cache miss for pillarenv %s for minion %s', self.pillarenv, self.minion_id)
                return fresh_pillar
        else:
            # We haven't seen this minion yet in the cache. Store it.
            fresh_pillar = self.fetch_pillar()
            self.cache[self.minion_id] = {self.pillarenv: fresh_pillar}
            log.debug('Pillar cache miss for minion %s', self.minion_id)
            log.debug('Current pillar cache: %s', self.cache._dict)  # FIXME hack!
            return fresh_pillar


class Pillar(object):
    '''
    Read over the pillar top files and render the pillar data
    '''
    def __init__(self, opts, grains, minion_id, saltenv, ext=None, functions=None,
                 pillar_override=None, pillarenv=None, extra_minion_data=None):
        self.minion_id = minion_id
        self.ext = ext
        if pillarenv is None:
            if opts.get('pillarenv_from_saltenv', False):
                opts['pillarenv'] = saltenv
        # Store the file_roots path so we can restore later. Issue 5449
        self.actual_file_roots = opts['file_roots']
        # use the local file client
        self.opts = self.__gen_opts(opts, grains, saltenv=saltenv, pillarenv=pillarenv)
        self.saltenv = saltenv
        self.client = salt.fileclient.get_file_client(self.opts, True)
        self.avail = self.__gather_avail()

        if opts.get('file_client', '') == 'local':
            opts['grains'] = grains

        # if we didn't pass in functions, lets load them
        if functions is None:
            utils = salt.loader.utils(opts)
            if opts.get('file_client', '') == 'local':
                self.functions = salt.loader.minion_mods(opts, utils=utils)
            else:
                self.functions = salt.loader.minion_mods(self.opts, utils=utils)
        else:
            self.functions = functions

        self.matcher = salt.minion.Matcher(self.opts, self.functions)
        self.rend = salt.loader.render(self.opts, self.functions)
        ext_pillar_opts = copy.deepcopy(self.opts)
        # Fix self.opts['file_roots'] so that ext_pillars know the real
        # location of file_roots. Issue 5951
        ext_pillar_opts['file_roots'] = self.actual_file_roots
        # Keep the incoming opts ID intact, ie, the master id
        if 'id' in opts:
            ext_pillar_opts['id'] = opts['id']
        self.merge_strategy = 'smart'
        if opts.get('pillar_source_merging_strategy'):
            self.merge_strategy = opts['pillar_source_merging_strategy']

        self.ext_pillars = salt.loader.pillars(ext_pillar_opts, self.functions)
        self.ignored_pillars = {}
        self.pillar_override = pillar_override or {}
        if not isinstance(self.pillar_override, dict):
            self.pillar_override = {}
            log.error('Pillar data must be a dictionary')
        self.extra_minion_data = extra_minion_data or {}
        if not isinstance(self.extra_minion_data, dict):
            self.extra_minion_data = {}
            log.error('Extra minion data must be a dictionary')

    def __valid_on_demand_ext_pillar(self, opts):
        '''
        Check to see if the on demand external pillar is allowed
        '''
        if not isinstance(self.ext, dict):
            log.error(
                'On-demand pillar %s is not formatted as a dictionary',
                self.ext
            )
            return False

        on_demand = opts.get('on_demand_ext_pillar', [])
        try:
            invalid_on_demand = set([x for x in self.ext if x not in on_demand])
        except TypeError:
            # Prevent traceback when on_demand_ext_pillar option is malformed
            log.error(
                'The \'on_demand_ext_pillar\' configuration option is '
                'malformed, it should be a list of ext_pillar module names'
            )
            return False

        if invalid_on_demand:
            log.error(
                'The following ext_pillar modules are not allowed for '
                'on-demand pillar data: %s. Valid on-demand ext_pillar '
                'modules are: %s. The valid modules can be adjusted by '
                'setting the \'on_demand_ext_pillar\' config option.',
                ', '.join(sorted(invalid_on_demand)),
                ', '.join(on_demand),
            )
            return False
        return True

    def __gather_avail(self):
        '''
        Gather the lists of available sls data from the master
        '''
        avail = {}
        for saltenv in self._get_envs():
            avail[saltenv] = self.client.list_states(saltenv)
        return avail

    def __gen_opts(self, opts_in, grains, saltenv=None, ext=None, pillarenv=None):
        '''
        The options need to be altered to conform to the file client
        '''
        opts = copy.deepcopy(opts_in)
        opts['file_roots'] = opts['pillar_roots']
        opts['file_client'] = 'local'
        if not grains:
            opts['grains'] = {}
        else:
            opts['grains'] = grains
        # Allow minion/CLI saltenv/pillarenv to take precedence over master
        opts['saltenv'] = saltenv \
            if saltenv is not None \
            else opts.get('saltenv')
        opts['pillarenv'] = pillarenv \
            if pillarenv is not None \
            else opts.get('pillarenv')
        opts['id'] = self.minion_id
        if opts['state_top'].startswith('salt://'):
            opts['state_top'] = opts['state_top']
        elif opts['state_top'].startswith('/'):
            opts['state_top'] = salt.utils.url.create(opts['state_top'][1:])
        else:
            opts['state_top'] = salt.utils.url.create(opts['state_top'])
        if self.ext and self.__valid_on_demand_ext_pillar(opts):
            if 'ext_pillar' in opts:
                opts['ext_pillar'].append(self.ext)
            else:
                opts['ext_pillar'] = [self.ext]
        return opts

    def _get_envs(self):
        '''
        Pull the file server environments out of the master options
        '''
        envs = set(['base'])
        if 'file_roots' in self.opts:
            envs.update(list(self.opts['file_roots']))
        return envs

    def get_tops(self):
        '''
        Gather the top files
        '''
        tops = collections.defaultdict(list)
        include = collections.defaultdict(list)
        done = collections.defaultdict(list)
        errors = []
        # Gather initial top files
        try:
            if self.opts['pillarenv']:
                # If the specified pillarenv is not present in the available
                # pillar environments, do not cache the pillar top file.
                if self.opts['pillarenv'] not in self.opts['file_roots']:
                    log.debug(
                        'pillarenv \'%s\' not found in the configured pillar '
                        'environments (%s)',
                        self.opts['pillarenv'], ', '.join(self.opts['file_roots'])
                    )
                else:
                    top = self.client.cache_file(self.opts['state_top'], self.opts['pillarenv'])
                    if top:
                        tops[self.opts['pillarenv']] = [
                                compile_template(
                                    top,
                                    self.rend,
                                    self.opts['renderer'],
                                    self.opts['renderer_blacklist'],
                                    self.opts['renderer_whitelist'],
                                    self.opts['pillarenv'],
                                    _pillar_rend=True,
                                    )
                                ]
            else:
                for saltenv in self._get_envs():
                    if self.opts.get('pillar_source_merging_strategy', None) == "none":
                        if self.saltenv and saltenv != self.saltenv:
                            continue
                        if not self.saltenv and not saltenv == 'base':
                            continue
                    top = self.client.cache_file(
                            self.opts['state_top'],
                            saltenv
                            )
                    if top:
                        tops[saltenv].append(
                                compile_template(
                                    top,
                                    self.rend,
                                    self.opts['renderer'],
                                    self.opts['renderer_blacklist'],
                                    self.opts['renderer_whitelist'],
                                    saltenv=saltenv,
                                    _pillar_rend=True,
                                    )
                                )
        except Exception as exc:
            errors.append(
                    ('Rendering Primary Top file failed, render error:\n{0}'
                        .format(exc)))
            log.exception('Pillar rendering failed for minion %s', self.minion_id)

        # Search initial top files for includes
        for saltenv, ctops in six.iteritems(tops):
            for ctop in ctops:
                if 'include' not in ctop:
                    continue
                for sls in ctop['include']:
                    include[saltenv].append(sls)
                ctop.pop('include')
        # Go through the includes and pull out the extra tops and add them
        while include:
            pops = []
            for saltenv, states in six.iteritems(include):
                pops.append(saltenv)
                if not states:
                    continue
                for sls in states:
                    if sls in done[saltenv]:
                        continue
                    try:
                        tops[saltenv].append(
                                compile_template(
                                    self.client.get_state(
                                        sls,
                                        saltenv
                                        ).get('dest', False),
                                    self.rend,
                                    self.opts['renderer'],
                                    self.opts['renderer_blacklist'],
                                    self.opts['renderer_whitelist'],
                                    saltenv=saltenv,
                                    _pillar_rend=True,
                                    )
                                )
                    except Exception as exc:
                        errors.append(
                                ('Rendering Top file {0} failed, render error'
                                 ':\n{1}').format(sls, exc))
                    done[saltenv].append(sls)
            for saltenv in pops:
                if saltenv in include:
                    include.pop(saltenv)

        return tops, errors

    def merge_tops(self, tops):
        '''
        Cleanly merge the top files
        '''
        top = collections.defaultdict(OrderedDict)
        orders = collections.defaultdict(OrderedDict)
        for ctops in six.itervalues(tops):
            for ctop in ctops:
                for saltenv, targets in six.iteritems(ctop):
                    if saltenv == 'include':
                        continue
                    for tgt in targets:
                        matches = []
                        states = OrderedDict()
                        orders[saltenv][tgt] = 0
                        ignore_missing = False
                        for comp in ctop[saltenv][tgt]:
                            if isinstance(comp, dict):
                                if 'match' in comp:
                                    matches.append(comp)
                                if 'order' in comp:
                                    order = comp['order']
                                    if not isinstance(order, int):
                                        try:
                                            order = int(order)
                                        except ValueError:
                                            order = 0
                                    orders[saltenv][tgt] = order
                                if comp.get('ignore_missing', False):
                                    ignore_missing = True
                            if isinstance(comp, six.string_types):
                                states[comp] = True
                        if ignore_missing:
                            if saltenv not in self.ignored_pillars:
                                self.ignored_pillars[saltenv] = []
                            self.ignored_pillars[saltenv].extend(states.keys())
                        top[saltenv][tgt] = matches
                        top[saltenv][tgt].extend(states)
        return self.sort_top_targets(top, orders)

    def sort_top_targets(self, top, orders):
        '''
        Returns the sorted high data from the merged top files
        '''
        sorted_top = collections.defaultdict(OrderedDict)
        # pylint: disable=cell-var-from-loop
        for saltenv, targets in six.iteritems(top):
            sorted_targets = sorted(targets,
                    key=lambda target: orders[saltenv][target])
            for target in sorted_targets:
                sorted_top[saltenv][target] = targets[target]
        # pylint: enable=cell-var-from-loop
        return sorted_top

    def get_top(self):
        '''
        Returns the high data derived from the top file
        '''
        tops, errors = self.get_tops()
        try:
            merged_tops = self.merge_tops(tops)
        except TypeError as err:
            merged_tops = OrderedDict()
            errors.append('Error encountered while rendering pillar top file.')
        return merged_tops, errors

    def top_matches(self, top):
        '''
        Search through the top high data for matches and return the states
        that this minion needs to execute.

        Returns:
        {'saltenv': ['state1', 'state2', ...]}
        '''
        matches = {}
        for saltenv, body in six.iteritems(top):
            if self.opts['pillarenv']:
                if saltenv != self.opts['pillarenv']:
                    continue
            for match, data in six.iteritems(body):
                if self.matcher.confirm_top(
                        match,
                        data,
                        self.opts.get('nodegroups', {}),
                        ):
                    if saltenv not in matches:
                        matches[saltenv] = env_matches = []
                    else:
                        env_matches = matches[saltenv]
                    for item in data:
                        if isinstance(item, six.string_types) and item not in env_matches:
                            env_matches.append(item)
        return matches

    def render_pstate(self, sls, saltenv, mods, defaults=None):
        '''
        Collect a single pillar sls file and render it
        '''
        if defaults is None:
            defaults = {}
        err = ''
        errors = []
        fn_ = self.client.get_state(sls, saltenv).get('dest', False)
        if not fn_:
            if sls in self.ignored_pillars.get(saltenv, []):
                log.debug('Skipping ignored and missing SLS \'%s\' in '
                          'environment \'%s\'', sls, saltenv)
                return None, mods, errors
            elif self.opts['pillar_roots'].get(saltenv):
                msg = ('Specified SLS \'{0}\' in environment \'{1}\' is not'
                       ' available on the salt master').format(sls, saltenv)
                log.error(msg)
                errors.append(msg)
            else:
                msg = ('Specified SLS \'{0}\' in environment \'{1}\' was not '
                       'found. '.format(sls, saltenv))
                if self.opts.get('__git_pillar', False) is True:
                    msg += (
                        'This is likely caused by a git_pillar top file '
                        'containing an environment other than the one for the '
                        'branch in which it resides. Each git_pillar '
                        'branch/tag must have its own top file.'
                    )
                else:
                    msg += (
                        'This could be because SLS \'{0}\' is in an '
                        'environment other than \'{1}\', but \'{1}\' is '
                        'included in that environment\'s Pillar top file. It '
                        'could also be due to environment \'{1}\' not being '
                        'defined in \'pillar_roots\'.'.format(sls, saltenv)
                    )
                log.debug(msg)
                # return state, mods, errors
                return None, mods, errors
        state = None
        try:
            state = compile_template(fn_,
                                     self.rend,
                                     self.opts['renderer'],
                                     self.opts['renderer_blacklist'],
                                     self.opts['renderer_whitelist'],
                                     saltenv,
                                     sls,
                                     _pillar_rend=True,
                                     **defaults)
        except Exception as exc:
            msg = 'Rendering SLS \'{0}\' failed, render error:\n{1}'.format(
                sls, exc
            )
            log.critical(msg)
            if self.opts.get('pillar_safe_render_error', True):
                errors.append(
                    'Rendering SLS \'{0}\' failed. Please see master log for '
                    'details.'.format(sls)
                )
            else:
                errors.append(msg)
        mods.add(sls)
        nstate = None
        if state:
            if not isinstance(state, dict):
                msg = 'SLS \'{0}\' does not render to a dictionary'.format(sls)
                log.error(msg)
                errors.append(msg)
            else:
                if 'include' in state:
                    if not isinstance(state['include'], list):
                        msg = ('Include Declaration in SLS \'{0}\' is not '
                               'formed as a list'.format(sls))
                        log.error(msg)
                        errors.append(msg)
                    else:
                        # render included state(s)
                        include_states = []
                        for sub_sls in state.pop('include'):
                            if isinstance(sub_sls, dict):
                                sub_sls, v = next(six.iteritems(sub_sls))
                                defaults = v.get('defaults', {})
                                key = v.get('key', None)
                            else:
                                key = None
                            if sub_sls not in mods:
                                nstate, mods, err = self.render_pstate(
                                        sub_sls,
                                        saltenv,
                                        mods,
                                        defaults
                                        )
                                if nstate:
                                    if key:
                                        # If key is x:y, convert it to {x: {y: nstate}}
                                        for key_fragment in reversed(key.split(":")):
                                            nstate = {
                                                key_fragment: nstate
                                            }
                                    include_states.append(nstate)
                                if err:
                                    errors += err
                        if include_states:
                            # merge included state(s) with the current state merged last
                            include_states.append(state)
                            state = None
                            for s in include_states:
                                if state is None:
                                    state = s
                                else:
                                    state = merge(
                                        state,
                                        s,
                                        self.merge_strategy,
                                        self.opts.get('renderer', 'yaml'),
                                        self.opts.get('pillar_merge_lists', False))
        return state, mods, errors

    def render_pillar(self, matches, errors=None):
        '''
        Extract the sls pillar files from the matches and render them into the
        pillar
        '''
        pillar = copy.copy(self.pillar_override)
        if errors is None:
            errors = []
        for saltenv, pstates in six.iteritems(matches):
            pstatefiles = []
            mods = set()
            for sls_match in pstates:
                matched_pstates = []
                try:
                    matched_pstates = fnmatch.filter(self.avail[saltenv], sls_match)
                except KeyError:
                    errors.extend(
                        ['No matching pillar environment for environment '
                         '\'{0}\' found'.format(saltenv)]
                    )
                if matched_pstates:
                    pstatefiles.extend(matched_pstates)
                else:
                    pstatefiles.append(sls_match)

            for sls in pstatefiles:
                pstate, mods, err = self.render_pstate(sls, saltenv, mods)

                if err:
                    errors += err

                if pstate is not None:
                    if not isinstance(pstate, dict):
                        log.error(
                            'The rendered pillar sls file, \'%s\' state did '
                            'not return the expected data format. This is '
                            'a sign of a malformed pillar sls file. Returned '
                            'errors: %s',
                            sls,
                            ', '.join(["'{0}'".format(e) for e in errors])
                        )
                        continue
                    pillar = merge(
                        pillar,
                        pstate,
                        self.merge_strategy,
                        self.opts.get('renderer', 'yaml'),
                        self.opts.get('pillar_merge_lists', False))

        return pillar, errors

    def _external_pillar_data(self, pillar, val, key):
        '''
        Builds actual pillar data structure and updates the ``pillar`` variable
        '''
        ext = None
        args = salt.utils.args.get_function_argspec(self.ext_pillars[key]).args

        if isinstance(val, dict):
            if ('extra_minion_data' in args) and self.extra_minion_data:
                ext = self.ext_pillars[key](
                    self.minion_id, pillar,
                    extra_minion_data=self.extra_minion_data, **val)
            else:
                ext = self.ext_pillars[key](self.minion_id, pillar, **val)
        elif isinstance(val, list):
            if ('extra_minion_data' in args) and self.extra_minion_data:
                ext = self.ext_pillars[key](
                    self.minion_id, pillar, *val,
                    extra_minion_data=self.extra_minion_data)
            else:
                ext = self.ext_pillars[key](self.minion_id,
                                            pillar,
                                            *val)
        else:
            if ('extra_minion_data' in args) and self.extra_minion_data:
                ext = self.ext_pillars[key](
                    self.minion_id,
                    pillar,
                    val,
                    extra_minion_data=self.extra_minion_data)
            else:
                ext = self.ext_pillars[key](self.minion_id,
                                            pillar,
                                            val)
        return ext

    def ext_pillar(self, pillar, errors=None):
        '''
        Render the external pillar data
        '''
        if errors is None:
            errors = []
        try:
            # Make sure that on-demand git_pillar is fetched before we try to
            # compile the pillar data. git_pillar will fetch a remote when
            # the git ext_pillar() func is run, but only for masterless.
            if self.ext and 'git' in self.ext \
                    and self.opts.get('__role') != 'minion':
                # Avoid circular import
                import salt.utils.gitfs
                import salt.pillar.git_pillar
                git_pillar = salt.utils.gitfs.GitPillar(
                    self.opts,
                    self.ext['git'],
<<<<<<< HEAD
                    per_remote_overrides=salt.pillar.git_pillar.PER_REMOTE_OVERRIDES,
                    per_remote_only=salt.pillar.git_pillar.PER_REMOTE_ONLY)
=======
                    salt.pillar.git_pillar.PER_REMOTE_OVERRIDES,
                    salt.pillar.git_pillar.PER_REMOTE_ONLY,
                    salt.pillar.git_pillar.GLOBAL_ONLY)
>>>>>>> 88a31665
                git_pillar.fetch_remotes()
        except TypeError:
            # Handle malformed ext_pillar
            pass
        if 'ext_pillar' not in self.opts:
            return pillar, errors
        if not isinstance(self.opts['ext_pillar'], list):
            errors.append('The "ext_pillar" option is malformed')
            log.critical(errors[-1])
            return pillar, errors
        ext = None
        # Bring in CLI pillar data
        if self.pillar_override:
            pillar = merge(
                pillar,
                self.pillar_override,
                self.merge_strategy,
                self.opts.get('renderer', 'yaml'),
                self.opts.get('pillar_merge_lists', False))

        for run in self.opts['ext_pillar']:
            if not isinstance(run, dict):
                errors.append('The "ext_pillar" option is malformed')
                log.critical(errors[-1])
                return {}, errors
            if next(six.iterkeys(run)) in self.opts.get('exclude_ext_pillar', []):
                continue
            for key, val in six.iteritems(run):
                if key not in self.ext_pillars:
                    log.critical(
                        'Specified ext_pillar interface %s is unavailable',
                        key
                    )
                    continue
                try:
                    ext = self._external_pillar_data(pillar,
                                                     val,
                                                     key)
                except Exception as exc:
                    errors.append(
                        'Failed to load ext_pillar {0}: {1}'.format(
                            key,
                            exc.__str__(),
                        )
                    )
                    log.error(
                        'Execption caught loading ext_pillar \'%s\':\n%s',
                        key, ''.join(traceback.format_tb(sys.exc_info()[2]))
                    )
            if ext:
                pillar = merge(
                    pillar,
                    ext,
                    self.merge_strategy,
                    self.opts.get('renderer', 'yaml'),
                    self.opts.get('pillar_merge_lists', False))
                ext = None
        return pillar, errors

    def compile_pillar(self, ext=True):
        '''
        Render the pillar data and return
        '''
        top, top_errors = self.get_top()
        if ext:
            if self.opts.get('ext_pillar_first', False):
                self.opts['pillar'], errors = self.ext_pillar(self.pillar_override)
                self.rend = salt.loader.render(self.opts, self.functions)
                matches = self.top_matches(top)
                pillar, errors = self.render_pillar(matches, errors=errors)
                pillar = merge(
                    self.opts['pillar'],
                    pillar,
                    self.merge_strategy,
                    self.opts.get('renderer', 'yaml'),
                    self.opts.get('pillar_merge_lists', False))
            else:
                matches = self.top_matches(top)
                pillar, errors = self.render_pillar(matches)
                pillar, errors = self.ext_pillar(pillar, errors=errors)
        else:
            matches = self.top_matches(top)
            pillar, errors = self.render_pillar(matches)
        errors.extend(top_errors)
        if self.opts.get('pillar_opts', False):
            mopts = dict(self.opts)
            if 'grains' in mopts:
                mopts.pop('grains')
            # Restore the actual file_roots path. Issue 5449
            mopts['file_roots'] = self.actual_file_roots
            mopts['saltversion'] = __version__
            pillar['master'] = mopts
        if errors:
            for error in errors:
                log.critical('Pillar render error: %s', error)
            pillar['_errors'] = errors

        if self.pillar_override:
            pillar = merge(
                pillar,
                self.pillar_override,
                self.merge_strategy,
                self.opts.get('renderer', 'yaml'),
                self.opts.get('pillar_merge_lists', False))

        decrypt_errors = self.decrypt_pillar(pillar)
        if decrypt_errors:
            pillar.setdefault('_errors', []).extend(decrypt_errors)
        return pillar

    def decrypt_pillar(self, pillar):
        '''
        Decrypt the specified pillar dictionary items, if configured to do so
        '''
        errors = []
        if self.opts.get('decrypt_pillar'):
            decrypt_pillar = self.opts['decrypt_pillar']
            if not isinstance(decrypt_pillar, dict):
                decrypt_pillar = \
                    salt.utils.data.repack_dictlist(self.opts['decrypt_pillar'])
            if not decrypt_pillar:
                errors.append('decrypt_pillar config option is malformed')
            for key, rend in six.iteritems(decrypt_pillar):
                ptr = salt.utils.data.traverse_dict(
                    pillar,
                    key,
                    default=None,
                    delimiter=self.opts['decrypt_pillar_delimiter'])
                if ptr is None:
                    log.debug('Pillar key %s not present', key)
                    continue
                try:
                    hash(ptr)
                    immutable = True
                except TypeError:
                    immutable = False
                try:
                    ret = salt.utils.crypt.decrypt(
                        ptr,
                        rend or self.opts['decrypt_pillar_default'],
                        renderers=self.rend,
                        opts=self.opts,
                        valid_rend=self.opts['decrypt_pillar_renderers'])
                    if immutable:
                        # Since the key pointed to an immutable type, we need
                        # to replace it in the pillar dict. First we will find
                        # the parent, and then we will replace the child key
                        # with the return data from the renderer.
                        parent, _, child = key.rpartition(
                            self.opts['decrypt_pillar_delimiter'])
                        if not parent:
                            # key is a top-level key, so the pointer to the
                            # parent is the pillar dict itself.
                            ptr = pillar
                        else:
                            ptr = salt.utils.data.traverse_dict(
                                pillar,
                                parent,
                                default=None,
                                delimiter=self.opts['decrypt_pillar_delimiter'])
                        if ptr is not None:
                            ptr[child] = ret
                except Exception as exc:
                    msg = 'Failed to decrypt pillar key \'{0}\': {1}'.format(
                        key, exc
                    )
                    errors.append(msg)
                    log.error(msg, exc_info=True)
        return errors


# TODO: actually migrate from Pillar to AsyncPillar to allow for futures in
# ext_pillar etc.
class AsyncPillar(Pillar):
    @tornado.gen.coroutine
    def compile_pillar(self, ext=True):
        ret = super(AsyncPillar, self).compile_pillar(ext=ext)
        raise tornado.gen.Return(ret)<|MERGE_RESOLUTION|>--- conflicted
+++ resolved
@@ -899,14 +899,9 @@
                 git_pillar = salt.utils.gitfs.GitPillar(
                     self.opts,
                     self.ext['git'],
-<<<<<<< HEAD
                     per_remote_overrides=salt.pillar.git_pillar.PER_REMOTE_OVERRIDES,
-                    per_remote_only=salt.pillar.git_pillar.PER_REMOTE_ONLY)
-=======
-                    salt.pillar.git_pillar.PER_REMOTE_OVERRIDES,
-                    salt.pillar.git_pillar.PER_REMOTE_ONLY,
-                    salt.pillar.git_pillar.GLOBAL_ONLY)
->>>>>>> 88a31665
+                    per_remote_only=salt.pillar.git_pillar.PER_REMOTE_ONLY,
+                    global_only=salt.pillar.git_pillar.GLOBAL_ONLY)
                 git_pillar.fetch_remotes()
         except TypeError:
             # Handle malformed ext_pillar
