--- conflicted
+++ resolved
@@ -36,16 +36,10 @@
 import datetime
 import errno
 import logging
-<<<<<<< HEAD
 import os
 import re
 import time
-# pylint: disable=import-error,no-name-in-module
-from distutils.version import LooseVersion
-=======
-import re
 from distutils.version import LooseVersion  # pylint: disable=import-error,no-name-in-module
->>>>>>> fbc87769
 
 # Import third party libs
 import salt.ext.six as six
@@ -59,13 +53,9 @@
 # pylint: enable=import-error
 
 # Import salt libs
-<<<<<<< HEAD
 from salt.exceptions import (CommandExecutionError,
                              SaltInvocationError,
                              SaltRenderError)
-=======
-from salt.exceptions import SaltRenderError, CommandExecutionError
->>>>>>> fbc87769
 import salt.utils
 import salt.syspaths
 from salt.exceptions import MinionError
@@ -507,7 +497,6 @@
     __context__.pop('winrepo.data', None)
     repo_details = _get_repo_details(saltenv)
 
-<<<<<<< HEAD
     log.debug(
         'Refreshing pkg metadata db for saltenv \'%s\' (age of existing '
         'metadata is %s)',
@@ -518,35 +507,11 @@
     log.info('Removing all *.sls files under \'%s\'', repo_details.local_dest)
     failed = []
     for root, _, files in os.walk(repo_details.local_dest, followlinks=False):
-=======
-    # Clear minion repo-ng cache
-    repo_path = _get_local_repo_dir(saltenv=saltenv)
-
-    # Do some safety checks on the repo_path before removing its contents
-    for pathchecks in [
-        '[a-z]\\:\\\\$',
-        '\\\\',
-        re.escape(os.environ.get('SystemRoot', 'C:\\Windows')),
-    ]:
-        if re.match(pathchecks, repo_path, flags=re.IGNORECASE) is not None:
-            log.error(
-                'Local cache dir seems a bad choice "%s"',
-                repo_path
-            )
-            raise CommandExecutionError(
-                'Error local cache dir seems a bad choice',
-                info=repo_path
-            )
-    # Clear minion repo-ng cache see #35342 discussion
-    log.info('Removing all *.sls files of "%s" tree', repo_path)
-    for root, _, files in os.walk(repo_path):
->>>>>>> fbc87769
         for name in files:
             if name.endswith('.sls'):
                 full_filename = os.path.join(root, name)
                 try:
                     os.remove(full_filename)
-<<<<<<< HEAD
                 except OSError as exc:
                     if exc.errno != errno.ENOENT:
                         log.error('Failed to remove %s: %s', full_filename, exc)
@@ -556,13 +521,6 @@
             'Failed to clear one or more winrepo cache files',
             info={'failed': failed}
         )
-=======
-                except (OSError, IOError) as exc:
-                    raise CommandExecutionError(
-                        'Could not remove \'{0}\': {1}'.
-                            format(full_filename, exc)
-                    )
->>>>>>> fbc87769
 
     # Cache repo-ng locally
     cached_files = __salt__['cp.cache_dir'](
