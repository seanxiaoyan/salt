--- conflicted
+++ resolved
@@ -436,23 +436,16 @@
             start, end = _entry.split('-')
 
             if settype == 'hash:ip':
-<<<<<<< HEAD
-                entries = [' '.join([str(ipaddress.ip_address(ip)), ' '.join(_entry_extra)]) for ip in long_range(
-                    ipaddress.ip_address(start),
-                    ipaddress.ip_address(end) + 1
-                )]
-=======
                 if _entry_extra:
-                    entries = [' '.join([str(ipaddress.ip_address(ip)), ' '.join(_entry_extra)]) for ip in range(
+                    entries = [' '.join([str(ipaddress.ip_address(ip)), ' '.join(_entry_extra)]) for ip in long_range(
                         ipaddress.ip_address(start),
                         ipaddress.ip_address(end) + 1
                     )]
                 else:
-                    entries = [' '.join([str(ipaddress.ip_address(ip))]) for ip in range(
+                    entries = [' '.join([str(ipaddress.ip_address(ip))]) for ip in long_range(
                         ipaddress.ip_address(start),
                         ipaddress.ip_address(end) + 1
                     )]
->>>>>>> 60737c97
 
             elif settype == 'hash:net':
                 networks = ipaddress.summarize_address_range(ipaddress.ip_address(start),
