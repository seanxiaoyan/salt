'''
A salt interface to psutil, a system and process library.
See http://code.google.com/p/psutil.
'''

import time
import psutil


def top(num_processes=5, interval=3):
    '''
    Return a list of top CPU consuming processes during the interval.
    num_processes = return the top N CPU consuming processes
    interval = the number of seconds to sample CPU usage over
    '''
    result = []
    start_usage = {}
    for pid in psutil.get_pid_list():
        p = psutil.Process(pid)
        user, sys = p.get_cpu_times()
        start_usage[p] = user + sys
    time.sleep(interval)
    usage = set()
    for p, start in start_usage.iteritems():
        user, sys = p.get_cpu_times()
        now = user + sys
        diff = now - start
        usage.add((diff, p))

    for i, (diff, p) in enumerate(reversed(sorted(usage))):
        if num_processes and i >= num_processes:
            break
        if len(p.cmdline) == 0:
            cmdline = [p.name]
        else:
            cmdline = p.cmdline
        info = {'cmd': cmdline,
                'pid': p.pid,
                'create_time': p.create_time}
        for k, v in p.get_cpu_times()._asdict().iteritems():
            info['cpu.' + k] = v
        for k, v in p.get_memory_info()._asdict().iteritems():
            info['mem.' + k] = v
        result.append(info)

    return result


def get_pid_list():
    '''
    Return a list of process ids (PIDs) for all running processes.

    CLI Example::

        salt '*' ps.get_pid_list
    '''
    return psutil.get_pid_list()


def cpu_percent(interval=0.1, per_cpu=False):
    '''
    Return the percent of time the CPU is busy.

    interval
        the number of seconds to sample CPU usage over
    per_cpu
        if True return an array of CPU percent busy for each CPU, otherwise
<<<<<<< HEAD
        aggregate all precents into one number
=======
        aggregate all percents into one number

    CLI Example::

        salt '*' ps.cpu_percent
>>>>>>> 05edea8b
    '''
    if per_cpu:
        result = []
        for cpu_percent in psutil.cpu_percent(interval, True):
            result.append(cpu_percent)
    else:
        result = psutil.cpu_percent(interval)
    return result


def cpu_times(per_cpu=False):
    '''
    Return the percent of time the CPU spends in each state,
    e.g. user, system, idle, nice, iowait, irq, softirq.

    per_cpu
        if True return an array of percents for each CPU, otherwise aggregate
<<<<<<< HEAD
        all precents into one number
=======
        all percents into one number

    CLI Example::

        salt '*' ps.cpu_times
>>>>>>> 05edea8b
    '''
    if per_cpu:
        result = []
        for cpu_times in psutil.cpu_times(True):
            result.append(dict(cpu_times._asdict()))
    else:
        result = dict(psutil.cpu_times(per_cpu)._asdict())
    return result


<<<<<<< HEAD
def phymem_usage():
=======
def physical_memory_usage():
>>>>>>> 05edea8b
    '''
    Return a dict that describes free and available physical memory.

    CLI Examples::

        salt '*' ps.physical_memory_usage
    '''
    return dict(psutil.phymem_usage()._asdict())


<<<<<<< HEAD
def virtmem_usage():
=======
def virtual_memory_usage():
>>>>>>> 05edea8b
    '''
    Return a dict that describes free and available memory, both physical
    and virtual.

    CLI Example::

        salt '*' virtual_memory_usage
    '''
    return dict(psutil.virtmem_usage()._asdict())


<<<<<<< HEAD
def cached_phymem():
=======
def cached_physical_memory():
>>>>>>> 05edea8b
    '''
    Return the amount cached memory.

    CLI Example::

        salt '*' ps.cached_physical_memory
    '''
    return psutil.cached_phymem()


<<<<<<< HEAD
def phymem_buffers():
=======
def physical_memory_buffers():
>>>>>>> 05edea8b
    '''
    Return the amount of physical memory buffers.

    CLI Example::

        salt '*' ps.physical_memory_buffers
    '''
    return psutil.phymem_buffers()


def disk_partitions(all=False):
    '''
    Return a list of disk partitions and their device, mount point, and
    filesystem type.

    all
        if set to False, only return local, physical partitions (hard disk,
        USB, CD/DVD partitions).  If True, return all filesystems.
<<<<<<< HEAD
=======

    CLI Example::

        salt '*' ps.disk_partitions
>>>>>>> 05edea8b
    '''
    result = []
    for partition in psutil.disk_partitions(all):
        result.append(dict(partition._asdict()))
    return result


def disk_usage(path):
    '''
    Given a path, return a dict listing the total available space as well as
    the free space, and used space.

    CLI Example::

        salt '*' ps.disk_usage /home
    '''
    return dict(psutil.disk_usage(path)._asdict())


def disk_partition_usage(all=False):
    '''
    Return a list of disk partitions plus the mount point, filesystem and usage
    statistics.

    CLI Example::

        salt '*' ps.disk_partition_usage
    '''
    result = disk_partitions(all)
    for partition in result:
        partition.update(disk_usage(partition['mountpoint']))
    return result


<<<<<<< HEAD
def TOTAL_PHYMEM():
=======
def total_physical_memory():
>>>>>>> 05edea8b
    '''
    Return the total number of bytes of physical memory.

    CLI Example::

        salt '*' ps.total_physical_memory
    '''
    return psutil.TOTAL_PHYMEM


<<<<<<< HEAD
def NUM_CPUS():
=======
def num_cpus():
>>>>>>> 05edea8b
    '''
    Return the number of CPUs.

    CLI Example::

        salt '*' ps.num_cpus
    '''
    return psutil.NUM_CPUS


<<<<<<< HEAD
def BOOT_TIME():
=======
def boot_time():
>>>>>>> 05edea8b
    '''
    Return the boot time in number of seconds since the epoch began.

    CLI Example::

        salt '*' ps.boot_time
    '''
    return psutil.BOOT_TIME<|MERGE_RESOLUTION|>--- conflicted
+++ resolved
@@ -65,15 +65,11 @@
         the number of seconds to sample CPU usage over
     per_cpu
         if True return an array of CPU percent busy for each CPU, otherwise
-<<<<<<< HEAD
-        aggregate all precents into one number
-=======
         aggregate all percents into one number
 
     CLI Example::
 
         salt '*' ps.cpu_percent
->>>>>>> 05edea8b
     '''
     if per_cpu:
         result = []
@@ -91,15 +87,11 @@
 
     per_cpu
         if True return an array of percents for each CPU, otherwise aggregate
-<<<<<<< HEAD
-        all precents into one number
-=======
         all percents into one number
 
     CLI Example::
 
         salt '*' ps.cpu_times
->>>>>>> 05edea8b
     '''
     if per_cpu:
         result = []
@@ -110,11 +102,7 @@
     return result
 
 
-<<<<<<< HEAD
-def phymem_usage():
-=======
 def physical_memory_usage():
->>>>>>> 05edea8b
     '''
     Return a dict that describes free and available physical memory.
 
@@ -125,11 +113,7 @@
     return dict(psutil.phymem_usage()._asdict())
 
 
-<<<<<<< HEAD
-def virtmem_usage():
-=======
 def virtual_memory_usage():
->>>>>>> 05edea8b
     '''
     Return a dict that describes free and available memory, both physical
     and virtual.
@@ -141,11 +125,7 @@
     return dict(psutil.virtmem_usage()._asdict())
 
 
-<<<<<<< HEAD
-def cached_phymem():
-=======
 def cached_physical_memory():
->>>>>>> 05edea8b
     '''
     Return the amount cached memory.
 
@@ -156,11 +136,7 @@
     return psutil.cached_phymem()
 
 
-<<<<<<< HEAD
-def phymem_buffers():
-=======
 def physical_memory_buffers():
->>>>>>> 05edea8b
     '''
     Return the amount of physical memory buffers.
 
@@ -179,13 +155,10 @@
     all
         if set to False, only return local, physical partitions (hard disk,
         USB, CD/DVD partitions).  If True, return all filesystems.
-<<<<<<< HEAD
-=======
 
     CLI Example::
 
         salt '*' ps.disk_partitions
->>>>>>> 05edea8b
     '''
     result = []
     for partition in psutil.disk_partitions(all):
@@ -220,11 +193,7 @@
     return result
 
 
-<<<<<<< HEAD
-def TOTAL_PHYMEM():
-=======
 def total_physical_memory():
->>>>>>> 05edea8b
     '''
     Return the total number of bytes of physical memory.
 
@@ -235,11 +204,7 @@
     return psutil.TOTAL_PHYMEM
 
 
-<<<<<<< HEAD
-def NUM_CPUS():
-=======
 def num_cpus():
->>>>>>> 05edea8b
     '''
     Return the number of CPUs.
 
@@ -250,11 +215,7 @@
     return psutil.NUM_CPUS
 
 
-<<<<<<< HEAD
-def BOOT_TIME():
-=======
 def boot_time():
->>>>>>> 05edea8b
     '''
     Return the boot time in number of seconds since the epoch began.
 
