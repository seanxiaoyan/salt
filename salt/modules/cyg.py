# -*- coding: utf-8 -*-
'''
Manage cygwin packages.

Module file to accompany the cyg state.
<<<<<<< HEAD
"""
from __future__ import absolute_import, print_function, unicode_literals
=======
'''
from __future__ import absolute_import
>>>>>>> a2b58829

# Import python libs
import logging
import re
import os
import bz2

# Import 3rd-party libs
from salt.ext.six.moves.urllib.request import urlopen as _urlopen  # pylint: disable=no-name-in-module,import-error

# Import Salt libs
import salt.utils.files
import salt.utils.platform
import salt.utils.stringutils
from salt.exceptions import SaltInvocationError

# Import 3rd-party libs
from salt.ext import six


LOG = logging.getLogger(__name__)

DEFAULT_MIRROR = "ftp://mirrors.kernel.org/sourceware/cygwin/"
DEFAULT_MIRROR_KEY = ""

# Define the module's virtual name
__virtualname__ = 'cyg'


def __virtual__():
    '''
<<<<<<< HEAD
    Only works on Windows systems
    '''
    if salt.utils.platform.is_windows():
=======
    Only works on Windows systems.
    '''
    if salt.utils.is_windows():
>>>>>>> a2b58829
        return __virtualname__
    return (False, 'Module cyg: module only works on Windows systems.')


__func_alias__ = {
    'list_': 'list'
}


def _get_cyg_dir(cyg_arch='x86_64'):
    '''
    Return the cygwin install directory based on the architecture.
    '''
    if cyg_arch == 'x86_64':
        return 'cygwin64'
    elif cyg_arch == 'x86':
        return 'cygwin'

    raise SaltInvocationError(
        'Invalid architecture {arch}'.format(arch=cyg_arch))


def _check_cygwin_installed(cyg_arch='x86_64'):
    '''
    Return True or False if cygwin is installed.

    Use the cygcheck executable to check install. It is installed as part of
    the base package, and we use it to check packages
    '''
    path_to_cygcheck = os.sep.join(['C:',
                                    _get_cyg_dir(cyg_arch),
                                    'bin', 'cygcheck.exe'])
    LOG.debug('Path to cygcheck.exe: {0}'.format(path_to_cygcheck))
    if not os.path.exists(path_to_cygcheck):
        LOG.debug('Could not find cygcheck.exe')
        return False
    return True


def _get_all_packages(mirror=DEFAULT_MIRROR,
                      cyg_arch='x86_64'):
    '''
    Return the list of packages based on the mirror provided.
    '''
    if 'cyg.all_packages' not in __context__:
        __context__['cyg.all_packages'] = {}
    if mirror not in __context__['cyg.all_packages']:
        __context__['cyg.all_packages'][mirror] = []
    if not len(__context__['cyg.all_packages'][mirror]):
        pkg_source = '/'.join([mirror, cyg_arch, 'setup.bz2'])

        file_data = _urlopen(pkg_source).read()
        file_lines = bz2.decompress(file_data).decode('utf_8',
                                                      errors='replace'
                                                     ).splitlines()

        packages = [re.search('^@ ([^ ]+)', line).group(1) for
                    line in file_lines if re.match('^@ [^ ]+', line)]

        __context__['cyg.all_packages'][mirror] = packages

    return __context__['cyg.all_packages'][mirror]


def check_valid_package(package,
                        cyg_arch='x86_64',
                        mirrors=None):
    '''
    Check if the package is valid on the given mirrors.

    Args:
        package: The name of the package
        cyg_arch: The cygwin architecture
        mirrors: any mirrors to check

    Returns (bool): True if Valid, otherwise False

    CLI Example:

    .. code-block:: bash

        salt '*' cyg.check_valid_package <package name>
    '''
    if mirrors is None:
        mirrors = [{DEFAULT_MIRROR: DEFAULT_MIRROR_KEY}]

    LOG.debug('Checking Valid Mirrors: {0}'.format(mirrors))

    for mirror in mirrors:
        for mirror_url, key in mirror.items():
            if package in _get_all_packages(mirror_url, cyg_arch):
                return True
    return False


def _run_silent_cygwin(cyg_arch='x86_64',
                       args=None,
                       mirrors=None):
    '''
    Retrieve the correct setup.exe.

    Run it with the correct arguments to get the bare minimum cygwin
    installation up and running.
    '''
    cyg_cache_dir = os.sep.join(['c:', 'cygcache'])
    cyg_setup = 'setup-{0}.exe'.format(cyg_arch)
    cyg_setup_path = os.sep.join([cyg_cache_dir, cyg_setup])
    cyg_setup_source = 'http://cygwin.com/{0}'.format(cyg_setup)
    # cyg_setup_source_hash = 'http://cygwin.com/{0}.sig'.format(cyg_setup)

    # until a hash gets published that we can verify the newest setup against
    # just go ahead and download a new one.
    if not os.path.exists(cyg_cache_dir):
        os.mkdir(cyg_cache_dir)
    elif os.path.exists(cyg_setup_path):
        os.remove(cyg_setup_path)

    file_data = _urlopen(cyg_setup_source)
    with salt.utils.files.fopen(cyg_setup_path, "wb") as fhw:
        fhw.write(file_data.read())

    setup_command = cyg_setup_path
    options = []
    options.append('--local-package-dir {0}'.format(cyg_cache_dir))

    if mirrors is None:
        mirrors = [{DEFAULT_MIRROR: DEFAULT_MIRROR_KEY}]
    for mirror in mirrors:
        for mirror_url, key in mirror.items():
            options.append('--site {0}'.format(mirror_url))
            if key:
                options.append('--pubkey {0}'.format(key))
    options.append('--no-desktop')
    options.append('--quiet-mode')
    options.append('--disable-buggy-antivirus')
    if args is not None:
        for arg in args:
            options.append(arg)

    cmdline_args = ' '.join(options)
    setup_command = ' '.join([cyg_setup_path, cmdline_args])

    ret = __salt__['cmd.run_all'](
        setup_command
    )

    if ret['retcode'] == 0:
        return ret['stdout']
    else:
        return False


def _cygcheck(args, cyg_arch='x86_64'):
    '''
    Run the cygcheck executable.
    '''
    cmd = ' '.join([
        os.sep.join(['c:', _get_cyg_dir(cyg_arch), 'bin', 'cygcheck']),
        '-c', args])

    ret = __salt__['cmd.run_all'](cmd)

    if ret['retcode'] == 0:
        return ret['stdout']
    else:
        return False


def install(packages=None,
            cyg_arch='x86_64',
            mirrors=None):
    '''
    Install one or several packages.

    packages : None
        The packages to install

    cyg_arch : x86_64
        Specify the architecture to install the package under
        Current options are x86 and x86_64

    CLI Example:

    .. code-block:: bash

        salt '*' cyg.install dos2unix
        salt '*' cyg.install dos2unix mirrors="[{'http://mirror': 'http://url/to/public/key}]'
    '''
    args = []
    # If we want to install packages
    if packages is not None:
        args.append('--packages {pkgs}'.format(pkgs=packages))
        # but we don't have cygwin installed yet
        if not _check_cygwin_installed(cyg_arch):
            # install just the base system
            _run_silent_cygwin(cyg_arch=cyg_arch)

    return _run_silent_cygwin(cyg_arch=cyg_arch, args=args, mirrors=mirrors)


def uninstall(packages,
              cyg_arch='x86_64',
              mirrors=None):
    '''
    Uninstall one or several packages.

    packages
        The packages to uninstall.

    cyg_arch : x86_64
        Specify the architecture to remove the package from
        Current options are x86 and x86_64

    CLI Example:

    .. code-block:: bash

        salt '*' cyg.uninstall dos2unix
        salt '*' cyg.uninstall dos2unix mirrors="[{'http://mirror': 'http://url/to/public/key}]"
    '''
    args = []
    if packages is not None:
        args.append('--remove-packages {pkgs}'.format(pkgs=packages))
        LOG.debug('args: {0}'.format(args))
        if not _check_cygwin_installed(cyg_arch):
            LOG.debug('We\'re convinced cygwin isn\'t installed')
            return True

    return _run_silent_cygwin(cyg_arch=cyg_arch, args=args, mirrors=mirrors)


def update(cyg_arch='x86_64', mirrors=None):
    '''
    Update all packages.

    cyg_arch : x86_64
        Specify the cygwin architecture update
        Current options are x86 and x86_64

    CLI Example:

    .. code-block:: bash

        salt '*' cyg.update
        salt '*' cyg.update dos2unix mirrors="[{'http://mirror': 'http://url/to/public/key}]"
    '''
    args = []
    args.append('--upgrade-also')

    # Can't update something that isn't installed
    if not _check_cygwin_installed(cyg_arch):
        LOG.debug('Cygwin ({0}) not installed,\
                  could not update'.format(cyg_arch))
        return False

    return _run_silent_cygwin(cyg_arch=cyg_arch, args=args, mirrors=mirrors)


def list_(package='', cyg_arch='x86_64'):
    '''
    List locally installed packages.

    package : ''
        package name to check. else all

    cyg_arch :
        Cygwin architecture to use
        Options are x86 and x86_64

    CLI Example:

    .. code-block:: bash

        salt '*' cyg.list
    '''
    pkgs = {}
    args = ' '.join(['-c', '-d', package])
    stdout = _cygcheck(args, cyg_arch=cyg_arch)
    lines = []
    if isinstance(stdout, six.string_types):
        lines = salt.utils.stringutils.to_unicode(stdout).splitlines()
    for line in lines:
        match = re.match(r'^([^ ]+) *([^ ]+)', line)
        if match:
            pkg = match.group(1)
            version = match.group(2)
            pkgs[pkg] = version
    return pkgs<|MERGE_RESOLUTION|>--- conflicted
+++ resolved
@@ -3,13 +3,8 @@
 Manage cygwin packages.
 
 Module file to accompany the cyg state.
-<<<<<<< HEAD
-"""
+'''
 from __future__ import absolute_import, print_function, unicode_literals
-=======
-'''
-from __future__ import absolute_import
->>>>>>> a2b58829
 
 # Import python libs
 import logging
@@ -41,15 +36,9 @@
 
 def __virtual__():
     '''
-<<<<<<< HEAD
     Only works on Windows systems
     '''
     if salt.utils.platform.is_windows():
-=======
-    Only works on Windows systems.
-    '''
-    if salt.utils.is_windows():
->>>>>>> a2b58829
         return __virtualname__
     return (False, 'Module cyg: module only works on Windows systems.')
 
