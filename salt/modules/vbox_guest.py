"""
VirtualBox Guest Additions installer
"""

import contextlib
import functools
import glob
import logging
import os
import re
import tempfile

log = logging.getLogger(__name__)
__virtualname__ = "vbox_guest"
_additions_dir_prefix = "VBoxGuestAdditions"
_shared_folders_group = "vboxsf"


def __virtual__():
    """
    Set the vbox_guest module if the OS Linux
    """
    if __grains__.get("kernel", "") not in ("Linux",):
        return (
            False,
            "The vbox_guest execution module failed to load: only available on Linux"
            " systems.",
        )
    return __virtualname__


def additions_mount():
    """
    Mount VirtualBox Guest Additions CD to the temp directory.

    To connect VirtualBox Guest Additions via VirtualBox graphical interface
    press 'Host+D' ('Host' is usually 'Right Ctrl').

    CLI Example:

    .. code-block:: bash

        salt '*' vbox_guest.additions_mount

    :return: True or OSError exception
    """
    mount_point = tempfile.mkdtemp()
    ret = __salt__["mount.mount"](mount_point, "/dev/cdrom")
    if ret is True:
        return mount_point
    else:
        raise OSError(ret)


def additions_umount(mount_point):
    """
    Unmount VirtualBox Guest Additions CD from the temp directory.

    CLI Example:

    .. code-block:: bash

        salt '*' vbox_guest.additions_umount

    :param mount_point: directory VirtualBox Guest Additions is mounted to
    :return: True or an string with error
    """
    ret = __salt__["mount.umount"](mount_point)
    if ret:
        os.rmdir(mount_point)
    return ret


@contextlib.contextmanager
def _additions_mounted():
    mount_point = additions_mount()
    yield mount_point
    additions_umount(mount_point)


def _return_mount_error(f):
    @functools.wraps(f)
    def wrapper(*args, **kwargs):
        try:
            return f(*args, **kwargs)
        except OSError as e:
            return str(e)

    return wrapper


def _additions_install_program_path(mount_point):
    return os.path.join(
        mount_point,
        {
            "Linux": "VBoxLinuxAdditions.run",
            "Solaris": "VBoxSolarisAdditions.pkg",
            "Windows": "VBoxWindowsAdditions.exe",
        }[__grains__.get("kernel", "")],
    )


def _additions_install_opensuse(**kwargs):
    kernel_type = re.sub(r"^(\d|\.|-)*", "", __grains__.get("kernelrelease", ""))
    kernel_devel = "kernel-{}-devel".format(kernel_type)
    return __states__["pkg.installed"](None, pkgs=["make", "gcc", kernel_devel])


def _additions_install_ubuntu(**kwargs):
    return __states__["pkg.installed"](None, pkgs=["dkms"])


def _additions_install_fedora(**kwargs):
    return __states__["pkg.installed"](None, pkgs=["dkms", "gcc"])


def _additions_install_linux(mount_point, **kwargs):
    reboot = kwargs.pop("reboot", False)
    restart_x11 = kwargs.pop("restart_x11", False)
    upgrade_os = kwargs.pop("upgrade_os", False)
    if upgrade_os:
        __salt__["pkg.upgrade"]()
    # dangerous: do not call variable `os` as it will hide os module
    guest_os = __grains__.get("os", "")
    if guest_os == "openSUSE":
        _additions_install_opensuse(**kwargs)
    elif guest_os == "ubuntu":
        _additions_install_ubuntu(**kwargs)
    elif guest_os == "fedora":
        _additions_install_fedora(**kwargs)
    else:
        log.warning("%s is not fully supported yet.", guest_os)
    installer_path = _additions_install_program_path(mount_point)
    installer_ret = __salt__["cmd.run_all"](installer_path)
    if installer_ret["retcode"] in (0, 1):
        if reboot:
            __salt__["system.reboot"]()
        elif restart_x11:
            raise NotImplementedError("Restarting x11 is not supported yet.")
        else:
            # VirtualBox script enables module itself, need to restart OS
            # anyway, probably don't need that.
            # for service in ('vboxadd', 'vboxadd-service', 'vboxadd-x11'):
            #     __salt__['service.start'](service)
            pass
        return additions_version()
    elif installer_ret["retcode"] in (127, "127"):
        return (
            "'{}' not found on CD. Make sure that VirtualBox Guest "
            "Additions CD is attached to the CD IDE Controller.".format(
                os.path.basename(installer_path)
            )
        )
    else:
        return installer_ret["stderr"]


@_return_mount_error
def additions_install(**kwargs):
    """
    Install VirtualBox Guest Additions. Uses the CD, connected by VirtualBox.

    To connect VirtualBox Guest Additions via VirtualBox graphical interface
    press 'Host+D' ('Host' is usually 'Right Ctrl').

    See https://www.virtualbox.org/manual/ch04.html#idp52733088 for more details.

    CLI Example:

    .. code-block:: bash

        salt '*' vbox_guest.additions_install
        salt '*' vbox_guest.additions_install reboot=True
        salt '*' vbox_guest.additions_install upgrade_os=True

    :param reboot: reboot computer to complete installation
    :type reboot: bool
    :param upgrade_os: upgrade OS (to ensure the latests version of kernel and developer tools are installed)
    :type upgrade_os: bool
    :return: version of VirtualBox Guest Additions or string with error
    """
    with _additions_mounted() as mount_point:
        kernel = __grains__.get("kernel", "")
        if kernel == "Linux":
            return _additions_install_linux(mount_point, **kwargs)


def _additions_dir():
    root = "/opt"
    dirs = glob.glob(os.path.join(root, _additions_dir_prefix) + "*")
    if dirs:
        return dirs[0]
    else:
        raise OSError("No VirtualBox Guest Additions dirs found!")


def _additions_remove_linux_run(cmd):
    uninstaller_ret = __salt__["cmd.run_all"](cmd)
    return uninstaller_ret["retcode"] in (0,)


def _additions_remove_linux(**kwargs):
    try:
        return _additions_remove_linux_run(
            os.path.join(_additions_dir(), "uninstall.sh")
        )
    except OSError:
        return False


def _additions_remove_linux_use_cd(mount_point, **kwargs):
    force = kwargs.pop("force", False)
    args = ""
    if force:
        args += "--force"
    return _additions_remove_linux_run(
        "{program} uninstall {args}".format(
            program=_additions_install_program_path(mount_point), args=args
        )
    )


@_return_mount_error
def _additions_remove_use_cd(**kwargs):
    """
    Remove VirtualBox Guest Additions.

    It uses the CD, connected by VirtualBox.
    """

    with _additions_mounted() as mount_point:
        kernel = __grains__.get("kernel", "")
        if kernel == "Linux":
            return _additions_remove_linux_use_cd(mount_point, **kwargs)


def additions_remove(**kwargs):
    """
    Remove VirtualBox Guest Additions.

    Firstly it tries to uninstall itself by executing
    '/opt/VBoxGuestAdditions-VERSION/uninstall.run uninstall'.
    It uses the CD, connected by VirtualBox if it failes.

    CLI Example:

    .. code-block:: bash

        salt '*' vbox_guest.additions_remove
        salt '*' vbox_guest.additions_remove force=True

    :param force: force VirtualBox Guest Additions removing
    :type force: bool
    :return: True if VirtualBox Guest Additions were removed successfully else False

    """
    kernel = __grains__.get("kernel", "")
    if kernel == "Linux":
        ret = _additions_remove_linux()
    if not ret:
        ret = _additions_remove_use_cd(**kwargs)
    return ret


def additions_version():
    """
    Check VirtualBox Guest Additions version.

    CLI Example:

    .. code-block:: bash

        salt '*' vbox_guest.additions_version

    :return: version of VirtualBox Guest Additions or False if they are not installed
    """
    try:
        d = _additions_dir()
    except OSError:
        return False
<<<<<<< HEAD
    if d and os.listdir(d):
        return re.sub(r"^{0}-".format(_additions_dir_prefix), "", os.path.basename(d))
=======
    if d and len(os.listdir(d)) > 0:
        return re.sub(r"^{}-".format(_additions_dir_prefix), "", os.path.basename(d))
>>>>>>> d7168f8a
    return False


def grant_access_to_shared_folders_to(name, users=None):
    """
    Grant access to auto-mounted shared folders to the users.

    User is specified by its name. To grant access for several users use argument `users`.
    Access will be denied to the users not listed in `users` argument.

    See https://www.virtualbox.org/manual/ch04.html#sf_mount_auto for more details.

    CLI Example:

    .. code-block:: bash

        salt '*' vbox_guest.grant_access_to_shared_folders_to fred
        salt '*' vbox_guest.grant_access_to_shared_folders_to users ['fred', 'roman']

    :param name: name of the user to grant access to auto-mounted shared folders to
    :type name: str
    :param users: list of names of users to grant access to auto-mounted shared folders to (if specified, `name` will not be taken into account)
    :type users: list of str
    :return: list of users who have access to auto-mounted shared folders
    """
    if users is None:
        users = [name]
    if __salt__["group.members"](_shared_folders_group, ",".join(users)):
        return users
    else:
        if not __salt__["group.info"](_shared_folders_group):
            if not additions_version:
                return (
                    "VirtualBox Guest Additions are not installed. Ιnstall "
                    "them firstly. You can do it with the help of command "
                    "vbox_guest.additions_install."
                )
            else:
                return (
                    "VirtualBox Guest Additions seems to be installed, but "
                    "group '{}' not found. Check your installation and fix "
                    "it. You can uninstall VirtualBox Guest Additions with "
                    "the help of command :py:func:`vbox_guest.additions_remove "
                    "<salt.modules.vbox_guest.additions_remove> (it has "
                    "`force` argument to fix complex situations; use "
                    "it with care) and then install it again. You can do "
                    "it with the help of :py:func:`vbox_guest.additions_install "
                    "<salt.modules.vbox_guest.additions_install>`."
                    "".format(_shared_folders_group)
                )
        else:
            return "Cannot replace members of the '{}' group.".format(
                _shared_folders_group
            )


def list_shared_folders_users():
    """
    List users who have access to auto-mounted shared folders.

    See https://www.virtualbox.org/manual/ch04.html#sf_mount_auto for more details.

    CLI Example:

    .. code-block:: bash

        salt '*' vbox_guest.list_shared_folders_users

    :return: list of users who have access to auto-mounted shared folders
    """
    try:
        return __salt__["group.info"](_shared_folders_group)["members"]
    except KeyError:
        return []<|MERGE_RESOLUTION|>--- conflicted
+++ resolved
@@ -278,13 +278,8 @@
         d = _additions_dir()
     except OSError:
         return False
-<<<<<<< HEAD
-    if d and os.listdir(d):
-        return re.sub(r"^{0}-".format(_additions_dir_prefix), "", os.path.basename(d))
-=======
     if d and len(os.listdir(d)) > 0:
         return re.sub(r"^{}-".format(_additions_dir_prefix), "", os.path.basename(d))
->>>>>>> d7168f8a
     return False
 
 
