# -*- coding: utf-8 -*-
'''
Connection module for Amazon SNS

:configuration: This module accepts explicit sns credentials but can also
    utilize IAM roles assigned to the instance trough Instance Profiles. Dynamic
    credentials are then automatically obtained from AWS API and no further
    configuration is necessary. More Information available at:

    .. code-block:: text

        http://docs.aws.amazon.com/AWSEC2/latest/UserGuide/iam-roles-for-amazon-ec2.html

    If IAM roles are not used you need to specify them either in a pillar or
    in the minion's config file:

    .. code-block:: yaml

        sns.keyid: GKTADJGHEIQSXMKKRBJ08H
        sns.key: askdjghsdfjkghWupUjasdflkdfklgjsdfjajkghs

    A region may also be specified in the configuration:

    .. code-block:: yaml

        sns.region: us-east-1

    If a region is not specified, the default is us-east-1.

    It's also possible to specify key, keyid and region via a profile, either
    as a passed in dict, or as a string to pull from pillars or minion config:

    .. code-block:: yaml

        myprofile:
            keyid: GKTADJGHEIQSXMKKRBJ08H
            key: askdjghsdfjkghWupUjasdflkdfklgjsdfjajkghs
            region: us-east-1

:depends: boto
'''
# keep lint from choking on _get_conn and _cache_id
#pylint: disable=E0602

from __future__ import absolute_import

import logging

log = logging.getLogger(__name__)

# Import third party libs
try:
    #pylint: disable=unused-import
    import boto
    import boto.sns
    #pylint: enable=unused-import
    logging.getLogger('boto').setLevel(logging.CRITICAL)
    HAS_BOTO = True
except ImportError:
    HAS_BOTO = False


def __virtual__():
    '''
    Only load if boto libraries exist.
    '''
    if not HAS_BOTO:
<<<<<<< HEAD
        return (False, 'The boto_sns module could not be loaded: boto libraries not found')
    __utils__['boto.assign_funcs'](__name__, 'sns')
=======
        return False
    __utils__['boto.assign_funcs'](__name__, 'sns', pack=__salt__)
>>>>>>> b831e0a8
    return True


def get_all_topics(region=None, key=None, keyid=None, profile=None):
    '''
    Returns a list of the all topics..

    CLI example::

        salt myminion boto_sns.get_all_topics
    '''
    cache_key = _cache_get_key()
    try:
        return __context__[cache_key]
    except KeyError:
        pass

    conn = _get_conn(region=region, key=key, keyid=keyid, profile=profile)
    __context__[cache_key] = {}
    # TODO: support >100 SNS topics (via NextToken)
    topics = conn.get_all_topics()
    for t in topics['ListTopicsResponse']['ListTopicsResult']['Topics']:
        short_name = t['TopicArn'].split(':')[-1]
        __context__[cache_key][short_name] = t['TopicArn']
    return __context__[cache_key]


def exists(name, region=None, key=None, keyid=None, profile=None):
    '''
    Check to see if an SNS topic exists.

    CLI example::

        salt myminion boto_sns.exists mytopic region=us-east-1
    '''
    topics = get_all_topics(region=region, key=key, keyid=keyid,
                            profile=profile)
    if name.startswith('arn:aws:sns:'):
        return name in list(topics.values())
    else:
        return name in list(topics.keys())


def create(name, region=None, key=None, keyid=None, profile=None):
    '''
    Create an SNS topic.

    CLI example to create a topic::

        salt myminion boto_sns.create mytopic region=us-east-1
    '''
    conn = _get_conn(region=region, key=key, keyid=keyid, profile=profile)
    conn.create_topic(name)
    log.info('Created SNS topic {0}'.format(name))
    _invalidate_cache()
    return True


def delete(name, region=None, key=None, keyid=None, profile=None):
    '''
    Delete an SNS topic.

    CLI example to delete a topic::

        salt myminion boto_sns.delete mytopic region=us-east-1
    '''
    conn = _get_conn(region=region, key=key, keyid=keyid, profile=profile)
    conn.delete_topic(get_arn(name, region, key, keyid, profile))
    log.info('Deleted SNS topic {0}'.format(name))
    _invalidate_cache()
    return True


def get_all_subscriptions_by_topic(name, region=None, key=None, keyid=None, profile=None):
    '''
    Get list of all subscriptions to a specific topic.

    CLI example to delete a topic::

        salt myminion boto_sns.get_all_subscriptions_by_topic mytopic region=us-east-1
    '''
    cache_key = _subscriptions_cache_key(name)
    try:
        return __context__[cache_key]
    except KeyError:
        pass

    conn = _get_conn(region=region, key=key, keyid=keyid, profile=profile)
    ret = conn.get_all_subscriptions_by_topic(get_arn(name, region, key, keyid, profile))
    __context__[cache_key] = ret['ListSubscriptionsByTopicResponse']['ListSubscriptionsByTopicResult']['Subscriptions']
    return __context__[cache_key]


def subscribe(topic, protocol, endpoint, region=None, key=None, keyid=None, profile=None):
    '''
    Subscribe to a Topic.

    CLI example to delete a topic::

        salt myminion boto_sns.subscribe mytopic https https://www.example.com/sns-endpoint region=us-east-1
    '''
    conn = _get_conn(region=region, key=key, keyid=keyid, profile=profile)
    conn.subscribe(get_arn(topic, region, key, keyid, profile), protocol, endpoint)
    log.info('Subscribe {0} {1} to {2} topic'.format(protocol, endpoint, topic))
    try:
        del __context__[_subscriptions_cache_key(topic)]
    except KeyError:
        pass
    return True


def get_arn(name, region=None, key=None, keyid=None, profile=None):
    '''
    Returns the full ARN for a given topic name.

    CLI example::

        salt myminion boto_sns.get_arn mytopic
    '''
    if name.startswith('arn:aws:sns:'):
        return name

    account_id = __salt__['boto_iam.get_account_id'](
        region=region, key=key, keyid=keyid, profile=profile
    )
    return 'arn:aws:sns:{0}:{1}:{2}'.format(_get_region(region, profile),
                                            account_id, name)


def _get_region(region=None, profile=None):
    if profile and 'region' in profile:
        return profile['region']
    if not region and __salt__['config.option']('sns.region'):
        region = __salt__['config.option']('sns.region')
    if not region:
        region = 'us-east-1'
    return region


def _subscriptions_cache_key(name):
    return '{0}_{1}_subscriptions'.format(_cache_get_key(), name)


def _invalidate_cache():
    try:
        del __context__[_cache_get_key()]
    except KeyError:
        pass


def _cache_get_key():
    return 'boto_sns.topics_cache'<|MERGE_RESOLUTION|>--- conflicted
+++ resolved
@@ -65,13 +65,8 @@
     Only load if boto libraries exist.
     '''
     if not HAS_BOTO:
-<<<<<<< HEAD
         return (False, 'The boto_sns module could not be loaded: boto libraries not found')
-    __utils__['boto.assign_funcs'](__name__, 'sns')
-=======
-        return False
     __utils__['boto.assign_funcs'](__name__, 'sns', pack=__salt__)
->>>>>>> b831e0a8
     return True
 
 
