# -*- coding: utf-8 -*-
'''
Support for ``pkgng``, the new package manager for FreeBSD

.. warning::

    This module has been completely rewritten. Up to and including version
    0.17.x, it was available as the ``pkgng`` module, (``pkgng.install``,
    ``pkgng.delete``, etc.), but moving forward this module will no longer be
    available as ``pkgng``, as it will behave like a normal Salt ``pkg``
    provider. The documentation below should not be considered to apply to this
    module in versions <= 0.17.x. If your minion is running a 0.17.x release or
    older, then the documentation for this module can be viewed using the
    :mod:`sys.doc <salt.modules.sys.doc>` function:

    .. code-block:: bash

        salt bsdminion sys.doc pkgng


This module provides an interface to ``pkg(8)``. It acts as the default
package provider for FreeBSD 10 and newer. For FreeBSD hosts which have
been upgraded to use pkgng, you will need to override the ``pkg`` provider
by setting the :conf_minion:`providers` parameter in your Minion config
file, in order to use this module to manage packages, like so:

.. code-block:: yaml

    providers:
      pkg: pkgng

'''
from __future__ import absolute_import

# Import python libs
import copy
import logging
import os

# Import salt libs
import salt.utils
from salt.exceptions import CommandExecutionError, MinionError
import salt.ext.six as six

log = logging.getLogger(__name__)

# Define the module's virtual name
__virtualname__ = 'pkg'


def __virtual__():
    '''
    Load as 'pkg' on FreeBSD 10 and greater
    '''
    if __grains__['os'] == 'FreeBSD' and float(__grains__['osrelease']) >= 10:
        return __virtualname__
    return False


def _pkg(jail=None, chroot=None):
    '''
    Returns the prefix for a pkg command, using -j if a jail is specified, or
    -c if chroot is specified.
    '''
    ret = 'pkg'
    if jail:
        ret += ' -j {0!r}'.format(jail)
    elif chroot:
        ret += ' -c {0!r}'.format(chroot)
    return ret


def _get_version(name, results):
    '''
    ``pkg search`` will return all packages for which the pattern is a match.
    Narrow this down and return the package version, or None if no exact match.
    '''
    for line in results.splitlines():
        if not line:
            continue
        try:
            pkgname, pkgver = line.rsplit('-', 1)
        except ValueError:
            continue
        if pkgname == name:
            return pkgver
    return None


def _contextkey(jail=None, chroot=None, prefix='pkg.list_pkgs'):
    '''
    As this module is designed to manipulate packages in jails and chroots, use
    the passed jail/chroot to ensure that a key in the __context__ dict that is
    unique to that jail/chroot is used.
    '''
    if jail:
        return str(prefix) + '.jail_{0}'.format(jail)
    elif chroot:
        return str(prefix) + '.chroot_{0}'.format(chroot)
    return prefix


def parse_config(file_name='/usr/local/etc/pkg.conf'):
    '''
    Return dict of uncommented global variables.

    CLI Example:

    .. code-block:: bash

        salt '*' pkg.parse_config

    ``NOTE:`` not working properly right now
    '''
    ret = {}
    if not os.path.isfile(file_name):
        return 'Unable to find {0} on file system'.format(file_name)

    with salt.utils.fopen(file_name) as ifile:
        for line in ifile:
            if line.startswith('#') or line.startswith('\n'):
                pass
            else:
                key, value = line.split('\t')
                ret[key] = value
    ret['config_file'] = file_name
    return ret


def version(*names, **kwargs):
    '''
    Returns a string representing the package version or an empty string if not
    installed. If more than one package name is specified, a dict of
    name/version pairs is returned.

    .. note::

        This function can accessed using ``pkg.info`` in addition to
        ``pkg.version``, to more closely match the CLI usage of ``pkg(8)``.

    jail
        Get package version information for the specified jail

    chroot
        Get package version information for the specified chroot (ignored if
        ``jail`` is specified)

    with_origin : False
        Return a nested dictionary containing both the origin name and version
        for each specified package.

        .. versionadded:: 2014.1.0


    CLI Example:

    .. code-block:: bash

        salt '*' pkg.version <package name>
        salt '*' pkg.version <package name> jail=<jail name or id>
        salt '*' pkg.version <package1> <package2> <package3> ...
    '''
    with_origin = kwargs.pop('with_origin', False)
    ret = __salt__['pkg_resource.version'](*names, **kwargs)
    if not salt.utils.is_true(with_origin):
        return ret
    # Put the return value back into a dict since we're adding a subdict
    if len(names) == 1:
        ret = {names[0]: ret}
    origins = __context__.get('pkg.origin', {})
    return dict([
        (x, {'origin': origins.get(x, ''), 'version': y})
        for x, y in six.iteritems(ret)
    ])

# Support pkg.info get version info, since this is the CLI usage
info = version


def refresh_db(jail=None, chroot=None, force=False):
    '''
    Refresh PACKAGESITE contents

    .. note::

        This function can accessed using ``pkg.update`` in addition to
        ``pkg.refresh_db``, to more closely match the CLI usage of ``pkg(8)``.

    CLI Example:

    .. code-block:: bash

        salt '*' pkg.refresh_db

    jail
        Refresh the pkg database within the specified jail

    chroot
        Refresh the pkg database within the specified chroot (ignored if
        ``jail`` is specified)

    force
        Force a full download of the repository catalog without regard to the
        respective ages of the local and remote copies of the catalog.

        CLI Example:

        .. code-block:: bash

            salt '*' pkg.refresh_db force=True
    '''
    opts = ''
    if force:
        opts += ' -f'
    return __salt__['cmd.retcode'](
        '{0} update{1}'.format(_pkg(jail, chroot), opts),
        python_shell=False) == 0


# Support pkg.update to refresh the db, since this is the CLI usage
update = refresh_db


def latest_version(*names, **kwargs):
    '''
    Return the latest version of the named package available for upgrade or
    installation. If more than one package name is specified, a dict of
    name/version pairs is returned.

    If the latest version of a given package is already installed, an empty
    string will be returned for that package.

    CLI Example:

    .. code-block:: bash

        salt '*' pkg.latest_version <package name>
        salt '*' pkg.latest_version <package name> jail=<jail name or id>
        salt '*' pkg.latest_version <package name> chroot=/path/to/chroot
    '''
    if len(names) == 0:
        return ''
    ret = {}
    # Initialize the dict with empty strings
    for name in names:
        ret[name] = ''
    jail = kwargs.get('jail')
    chroot = kwargs.get('chroot')
    pkgs = list_pkgs(versions_as_list=True, jail=jail, chroot=chroot)

    for name in names:
        cmd = '{0} search {1}'.format(_pkg(jail, chroot), name)
        pkgver = _get_version(
            name,
            __salt__['cmd.run'](cmd, python_shell=False, output_loglevel='trace')
        )
        if pkgver is not None:
            installed = pkgs.get(name, [])
            if not installed:
                ret[name] = pkgver
            else:
                if not any(
                    (salt.utils.compare_versions(ver1=x,
                                                 oper='>=',
                                                 ver2=pkgver)
                     for x in installed)
                ):
                    ret[name] = pkgver

    # Return a string if only one package name passed
    if len(names) == 1:
        return ret[names[0]]
    return ret


# available_version is being deprecated
available_version = latest_version


def list_pkgs(versions_as_list=False,
              jail=None,
              chroot=None,
              with_origin=False,
              **kwargs):
    '''
    List the packages currently installed as a dict::

        {'<package_name>': '<version>'}

    jail
        List the packages in the specified jail

    chroot
        List the packages in the specified chroot (ignored if ``jail`` is
        specified)

    with_origin : False
        Return a nested dictionary containing both the origin name and version
        for each installed package.

        .. versionadded:: 2014.1.0

    CLI Example:

    .. code-block:: bash

        salt '*' pkg.list_pkgs
        salt '*' pkg.list_pkgs jail=<jail name or id>
        salt '*' pkg.list_pkgs chroot=/path/to/chroot
    '''
    # not yet implemented or not applicable
    if any([salt.utils.is_true(kwargs.get(x))
            for x in ('removed', 'purge_desired')]):
        return {}

    versions_as_list = salt.utils.is_true(versions_as_list)
    contextkey_pkg = _contextkey(jail, chroot)
    contextkey_origins = _contextkey(jail, chroot, prefix='pkg.origin')

    if contextkey_pkg in __context__:
        ret = copy.deepcopy(__context__[contextkey_pkg])
        if not versions_as_list:
            __salt__['pkg_resource.stringify'](ret)
        if salt.utils.is_true(with_origin):
            origins = __context__.get(contextkey_origins, {})
            return dict([
                (x, {'origin': origins.get(x, ''), 'version': y})
                for x, y in six.iteritems(ret)
            ])
        return ret

    ret = {}
    origins = {}
    cmd = '{0} info -ao'.format(_pkg(jail, chroot))
    out = __salt__['cmd.run_stdout'](
            cmd,
            python_shell=False,
            output_loglevel='trace')
    for line in out.splitlines():
        if not line:
            continue
        try:
            pkg, origin = line.split()
            pkgname, pkgver = pkg.rsplit('-', 1)
        except ValueError:
            continue
        __salt__['pkg_resource.add_pkg'](ret, pkgname, pkgver)
        origins[pkgname] = origin

    __salt__['pkg_resource.sort_pkglist'](ret)
    __context__[contextkey_pkg] = copy.deepcopy(ret)
    __context__[contextkey_origins] = origins
    if not versions_as_list:
        __salt__['pkg_resource.stringify'](ret)
    if salt.utils.is_true(with_origin):
        return dict([
            (x, {'origin': origins.get(x, ''), 'version': y})
            for x, y in six.iteritems(ret)
        ])
    return ret


def update_package_site(new_url):
    '''
    Updates remote package repo URL, PACKAGESITE var to be exact.

    Must use ``http://``, ``ftp://``, or ``https://`` protocol

    CLI Example:

    .. code-block:: bash

        salt '*' pkg.update_package_site http://127.0.0.1/
    '''
    config_file = parse_config()['config_file']
    __salt__['file.sed'](
        config_file, 'PACKAGESITE.*', 'PACKAGESITE\t : {0}'.format(new_url)
    )

    # add change return later
    return True


def stats(local=False, remote=False, jail=None, chroot=None):
    '''
    Return pkgng stats.

    CLI Example:

    .. code-block:: bash

        salt '*' pkg.stats

    local
        Display stats only for the local package database.

        CLI Example:

        .. code-block:: bash

            salt '*' pkg.stats local=True

    remote
        Display stats only for the remote package database(s).

        CLI Example:

        .. code-block:: bash

            salt '*' pkg.stats remote=True

    jail
        Retrieve stats from the specified jail.

        CLI Example:

        .. code-block:: bash

            salt '*' pkg.stats jail=<jail name or id>
            salt '*' pkg.stats jail=<jail name or id> local=True
            salt '*' pkg.stats jail=<jail name or id> remote=True

    chroot
        Retrieve stats from the specified chroot (ignored if ``jail`` is
        specified).

        CLI Example:

        .. code-block:: bash

            salt '*' pkg.stats chroot=/path/to/chroot
            salt '*' pkg.stats chroot=/path/to/chroot local=True
            salt '*' pkg.stats chroot=/path/to/chroot remote=True
    '''

    opts = ''
    if local:
        opts += 'l'
    if remote:
        opts += 'r'
    if opts:
        opts = '-' + opts

    res = __salt__['cmd.run'](
        '{0} stats {1}'.format(_pkg(jail, chroot), opts),
        python_shell=False,
        output_loglevel='trace'
    )
    res = [x.strip("\t") for x in res.split("\n")]
    return res


def backup(file_name, jail=None, chroot=None):
    '''
    Export installed packages into yaml+mtree file

    CLI Example:

    .. code-block:: bash

        salt '*' pkg.backup /tmp/pkg

    jail
        Backup packages from the specified jail. Note that this will run the
        command within the jail, and so the path to the backup file will be
        relative to the root of the jail

        CLI Example:

        .. code-block:: bash

            salt '*' pkg.backup /tmp/pkg jail=<jail name or id>

    chroot
        Backup packages from the specified chroot (ignored if ``jail`` is
        specified). Note that this will run the command within the chroot, and
        so the path to the backup file will be relative to the root of the
        chroot.

        CLI Example:

        .. code-block:: bash

            salt '*' pkg.backup /tmp/pkg chroot=/path/to/chroot
    '''
    res = __salt__['cmd.run'](
        '{0} backup -d {1!r}'.format(_pkg(jail, chroot), file_name),
        python_shell=False,
        output_loglevel='trace'
    )
    return res.split('...')[1]


def restore(file_name, jail=None, chroot=None):
    '''
    Reads archive created by pkg backup -d and recreates the database.

    CLI Example:

    .. code-block:: bash

        salt '*' pkg.restore /tmp/pkg

    jail
        Restore database to the specified jail. Note that this will run the
        command within the jail, and so the path to the file from which the pkg
        database will be restored is relative to the root of the jail.

        CLI Example:

        .. code-block:: bash

            salt '*' pkg.restore /tmp/pkg jail=<jail name or id>

    chroot
        Restore database to the specified chroot (ignored if ``jail`` is
        specified). Note that this will run the command within the chroot, and
        so the path to the file from which the pkg database will be restored is
        relative to the root of the chroot.

        CLI Example:

        .. code-block:: bash

            salt '*' pkg.restore /tmp/pkg chroot=/path/to/chroot
    '''
    return __salt__['cmd.run'](
        '{0} backup -r {1!r}'.format(_pkg(jail, chroot), file_name),
        python_shell=False,
        output_loglevel='trace'
    )


def audit(jail=None, chroot=None):
    '''
    Audits installed packages against known vulnerabilities

    CLI Example:

    .. code-block:: bash

        salt '*' pkg.audit

    jail
        Audit packages within the specified jail

        CLI Example:

        .. code-block:: bash

            salt '*' pkg.audit jail=<jail name or id>

    chroot
        Audit packages within the specified chroot (ignored if ``jail`` is
        specified)

        CLI Example:

        .. code-block:: bash

            salt '*' pkg.audit chroot=/path/to/chroot
    '''
    return __salt__['cmd.run'](
        '{0} audit -F'.format(_pkg(jail, chroot)),
        python_shell=False,
        output_loglevel='trace'
    )


def install(name=None,
            fromrepo=None,
            pkgs=None,
            sources=None,
            jail=None,
            chroot=None,
            orphan=False,
            force=False,
            glob=False,
            local=False,
            dryrun=False,
            quiet=False,
            reinstall_requires=False,
            regex=False,
            pcre=False,
            **kwargs):
    '''
    Install package(s) from a repository

    name
        The name of the package to install

        CLI Example:

        .. code-block:: bash

            salt '*' pkg.install <package name>

    jail
        Install the package into the specified jail

    chroot
        Install the package into the specified chroot (ignored if ``jail`` is
        specified)

    orphan
        Mark the installed package as orphan. Will be automatically removed
        if no other packages depend on them. For more information please
        refer to ``pkg-autoremove(8)``.

        CLI Example:

        .. code-block:: bash

            salt '*' pkg.install <package name> orphan=True

    force
        Force the reinstallation of the package if already installed.

        CLI Example:

        .. code-block:: bash

            salt '*' pkg.install <package name> force=True

    glob
        Treat the package names as shell glob patterns.

        CLI Example:

        .. code-block:: bash

            salt '*' pkg.install <package name> glob=True

    local
        Do not update the repository catalogs with ``pkg-update(8)``.  A
        value of ``True`` here is equivalent to using the ``-U`` flag with
        ``pkg install``.

        CLI Example:

        .. code-block:: bash

            salt '*' pkg.install <package name> local=True

    dryrun
        Dru-run mode. The list of changes to packages is always printed,
        but no changes are actually made.

        CLI Example:

        .. code-block:: bash

            salt '*' pkg.install <package name> dryrun=True

    quiet
        Force quiet output, except when dryrun is used, where pkg install
        will always show packages to be installed, upgraded or deleted.

        CLI Example:

        .. code-block:: bash

            salt '*' pkg.install <package name> quiet=True

    reinstall_requires
        When used with force, reinstalls any packages that require the
        given package.

        CLI Example:

        .. code-block:: bash

            salt '*' pkg.install <package name> reinstall_requires=True force=True

        .. versionchanged:: 2014.7.0
            ``require`` kwarg renamed to ``reinstall_requires``

    fromrepo
        In multi-repo mode, override the pkg.conf ordering and only attempt
        to download packages from the named repository.

        CLI Example:

        .. code-block:: bash

            salt '*' pkg.install <package name> fromrepo=repo

    regex
        Treat the package names as a regular expression

        CLI Example:

        .. code-block:: bash

            salt '*' pkg.install <regular expression> regex=True

    pcre
        Treat the package names as extended regular expressions.

        CLI Example:

        .. code-block:: bash

            salt '*' pkg.install <extended regular expression> pcre=True
    '''
    try:
        pkg_params, pkg_type = __salt__['pkg_resource.parse_targets'](
            name, pkgs, sources, **kwargs
        )
    except MinionError as exc:
        raise CommandExecutionError(exc)

    if pkg_params is None or len(pkg_params) == 0:
        return {}

    opts = ''
    repo_opts = ''
    if salt.utils.is_true(orphan):
        opts += 'A'
    if salt.utils.is_true(force):
        opts += 'f'
    if salt.utils.is_true(glob):
        opts += 'g'
    if salt.utils.is_true(local):
        opts += 'U'
    if salt.utils.is_true(dryrun):
        opts += 'n'
    if not salt.utils.is_true(dryrun) and pkg_type != 'file':
        opts += 'y'
    if salt.utils.is_true(quiet):
        opts += 'q'
    if salt.utils.is_true(reinstall_requires):
        opts += 'R'
    if fromrepo:
        repo_opts += 'r {0}'.format(fromrepo)
    if salt.utils.is_true(regex):
        opts += 'x'
    if salt.utils.is_true(pcre):
        opts += 'X'
    if opts:
        opts = '-' + opts
    if repo_opts:
        repo_opts = '-' + repo_opts

    old = list_pkgs(jail=jail, chroot=chroot)

    if pkg_type == 'file':
        pkg_cmd = 'add'
<<<<<<< HEAD
=======
        # pkg add has smaller set of options (i.e. no -y or -n), filter below
        opts = ''.join([opt for opt in opts if opt in 'AfIMq'])
>>>>>>> af2326af
        targets = pkg_params
    elif pkg_type == 'repository':
        pkg_cmd = 'install'
        if pkgs is None and kwargs.get('version') and len(pkg_params) == 1:
            # Only use the 'version' param if 'name' was not specified as a
            # comma-separated list
            pkg_params = {name: kwargs.get('version')}
        targets = []
        for param, version_num in six.iteritems(pkg_params):
            if version_num is None:
                targets.append(param)
            else:
                targets.append('{0}-{1}'.format(param, version_num))

    cmd = '{0} {1} {2} {3} {4}'.format(
        _pkg(jail, chroot), pkg_cmd, repo_opts, opts, ' '.join(targets)
    )

    if pkg_cmd == 'add' and salt.utils.is_true(dryrun):
        # pkg add doesn't have a dryrun mode, so echo out what will be run
        return cmd

    __salt__['cmd.run'](cmd, python_shell=False, output_loglevel='trace')
    __context__.pop(_contextkey(jail, chroot), None)
    __context__.pop(_contextkey(jail, chroot, prefix='pkg.origin'), None)
    new = list_pkgs(jail=jail, chroot=chroot)
    return salt.utils.compare_dicts(old, new)


def remove(name=None,
           pkgs=None,
           jail=None,
           chroot=None,
           all_installed=False,
           force=False,
           glob=False,
           dryrun=False,
           recurse=False,
           regex=False,
           pcre=False,
           **kwargs):
    '''
    Remove a package from the database and system

    .. note::

        This function can accessed using ``pkg.delete`` in addition to
        ``pkg.remove``, to more closely match the CLI usage of ``pkg(8)``.

    name
        The package to remove

        CLI Example:

        .. code-block:: bash

            salt '*' pkg.remove <package name>

    jail
        Delete the package from the specified jail

    chroot
        Delete the package from the specified chroot (ignored if ``jail`` is
        specified)

    all_installed
        Deletes all installed packages from the system and empties the
        database. USE WITH CAUTION!

        CLI Example:

        .. code-block:: bash

            salt '*' pkg.remove all all_installed=True force=True

    force
        Forces packages to be removed despite leaving unresolved
        dependencies.

        CLI Example:

        .. code-block:: bash

            salt '*' pkg.remove <package name> force=True

    glob
        Treat the package names as shell glob patterns.

        CLI Example:

        .. code-block:: bash

            salt '*' pkg.remove <package name> glob=True

    dryrun
        Dry run mode. The list of packages to delete is always printed, but
        no packages are actually deleted.

        CLI Example:

        .. code-block:: bash

            salt '*' pkg.remove <package name> dryrun=True

    recurse
        Delete all packages that require the listed package as well.

        CLI Example:

        .. code-block:: bash

            salt '*' pkg.remove <package name> recurse=True

    regex
        Treat the package names as regular expressions.

        CLI Example:

        .. code-block:: bash

            salt '*' pkg.remove <regular expression> regex=True

    pcre
        Treat the package names as extended regular expressions.

        CLI Example:

        .. code-block:: bash

            salt '*' pkg.remove <extended regular expression> pcre=True
    '''
    try:
        pkg_params = __salt__['pkg_resource.parse_targets'](name, pkgs)[0]
    except MinionError as exc:
        raise CommandExecutionError(exc)

    old = list_pkgs(jail=jail, chroot=chroot)
    targets = [x for x in pkg_params if x in old]
    if not targets:
        return {}

    opts = ''
    if salt.utils.is_true(all_installed):
        opts += 'a'
    if salt.utils.is_true(force):
        opts += 'f'
    if salt.utils.is_true(glob):
        opts += 'g'
    if salt.utils.is_true(dryrun):
        opts += 'n'
    if not salt.utils.is_true(dryrun):
        opts += 'y'
    if salt.utils.is_true(recurse):
        opts += 'R'
    if salt.utils.is_true(regex):
        opts += 'x'
    if salt.utils.is_true(pcre):
        opts += 'X'
    if opts:
        opts = '-' + opts

    cmd = '{0} delete {1} {2}'.format(
        _pkg(jail, chroot), opts, ' '.join(targets)
    )
    __salt__['cmd.run'](cmd, python_shell=False, output_loglevel='trace')
    __context__.pop(_contextkey(jail, chroot), None)
    __context__.pop(_contextkey(jail, chroot, prefix='pkg.origin'), None)
    new = list_pkgs(jail=jail, chroot=chroot)
    return salt.utils.compare_dicts(old, new)

# Support pkg.delete to remove packages, since this is the CLI usage
delete = remove
# No equivalent to purge packages, use remove instead
purge = remove


def upgrade(*names, **kwargs):
    '''
    Upgrade named or all packages (run a ``pkg upgrade``). If <package name> is
    ommitted, the operation is executed on all packages.

    CLI Example:

    .. code-block:: bash

        salt '*' pkg.upgrade <package name>

    jail
        Audit packages within the specified jail

        CLI Example:

        .. code-block:: bash

            salt '*' pkg.upgrade <package name> jail=<jail name or id>

    chroot
        Audit packages within the specified chroot (ignored if ``jail`` is
        specified)

        CLI Example:

        .. code-block:: bash

            salt '*' pkg.upgrade <package name> chroot=/path/to/chroot


    Any of the below options can also be used with ``jail`` or ``chroot``.

    force
        Force reinstalling/upgrading the whole set of packages.

        CLI Example:

        .. code-block:: bash

            salt '*' pkg.upgrade <package name> force=True

    local
        Do not update the repository catalogs with ``pkg-update(8)``. A value
        of ``True`` here is equivalent to using the ``-U`` flag with ``pkg
        upgrade``.

        CLI Example:

        .. code-block:: bash

            salt '*' pkg.upgrade <package name> local=True

    dryrun
        Dry-run mode: show what packages have updates available, but do not
        perform any upgrades. Repository catalogs will be updated as usual
        unless the local option is also given.

        CLI Example:

        .. code-block:: bash

            salt '*' pkg.upgrade <package name> dryrun=True
    '''
    ret = {'changes': {},
           'result': True,
           'comment': '',
           }

    jail = kwargs.pop('jail', None)
    chroot = kwargs.pop('chroot', None)
    force = kwargs.pop('force', False)
    local = kwargs.pop('local', False)
    dryrun = kwargs.pop('dryrun', False)
    opts = ''
    if force:
        opts += 'f'
    if local:
        opts += 'L'
    if dryrun:
        opts += 'n'
    if not dryrun:
        opts += 'y'
    if opts:
        opts = '-' + opts

    old = list_pkgs()
    call = __salt__['cmd.run_all'](
        '{0} upgrade {1} {2}'.format(_pkg(jail, chroot), opts, ' '.join(names)),
        python_shell=False,
        output_loglevel='trace'
    )
    if call['retcode'] != 0:
        ret['result'] = False
        if 'stderr' in call:
            ret['comment'] += call['stderr']
        if 'stdout' in call:
            ret['comment'] += call['stdout']
    else:
        __context__.pop('pkg.list_pkgs', None)
        new = list_pkgs()
        ret['changes'] = salt.utils.compare_dicts(old, new)
    return ret


def clean(jail=None, chroot=None):
    '''
    Cleans the local cache of fetched remote packages

    CLI Example:

    .. code-block:: bash

        salt '*' pkg.clean
        salt '*' pkg.clean jail=<jail name or id>
        salt '*' pkg.clean chroot=/path/to/chroot
    '''
    return __salt__['cmd.run'](
        '{0} clean'.format(_pkg(jail, chroot)),
        python_shell=False,
        output_loglevel='trace'
    )


def autoremove(jail=None, chroot=None, dryrun=False):
    '''
    Delete packages which were automatically installed as dependencies and are
    not required anymore.

    dryrun
        Dry-run mode. The list of changes to packages is always printed,
        but no changes are actually made.

    CLI Example:

    .. code-block:: bash

         salt '*' pkg.autoremove
         salt '*' pkg.autoremove jail=<jail name or id>
         salt '*' pkg.autoremove dryrun=True
         salt '*' pkg.autoremove jail=<jail name or id> dryrun=True
    '''
    opts = ''
    if dryrun:
        opts += 'n'
    else:
        opts += 'y'
    if opts:
        opts = '-' + opts
    return __salt__['cmd.run'](
        '{0} autoremove {1}'.format(_pkg(jail, chroot), opts),
        python_shell=False,
        output_loglevel='trace'
    )


def check(jail=None,
          chroot=None,
          depends=False,
          recompute=False,
          checksum=False):
    '''
    Sanity checks installed packages

    jail
        Perform the sanity check in the specified jail

        CLI Example:

        .. code-block:: bash

            salt '*' pkg.check jail=<jail name or id>

    chroot
        Perform the sanity check in the specified chroot (ignored if ``jail``
        is specified)

        CLI Example:

        .. code-block:: bash

            salt '*' pkg.check chroot=/path/to/chroot


    Of the below, at least one must be set to ``True``.

    depends
        Check for and install missing dependencies.

        CLI Example:

        .. code-block:: bash

            salt '*' pkg.check recompute=True

    recompute
        Recompute sizes and checksums of installed packages.

        CLI Example:

        .. code-block:: bash

            salt '*' pkg.check depends=True

    checksum
        Find invalid checksums for installed packages.

        CLI Example:

        .. code-block:: bash

            salt '*' pkg.check checksum=True
    '''
    if not any((depends, recompute, checksum)):
        return 'One of depends, recompute, or checksum must be set to True'

    opts = ''
    if depends:
        opts += 'dy'
    if recompute:
        opts += 'r'
    if checksum:
        opts += 's'
    if opts:
        opts = '-' + opts

    return __salt__['cmd.run'](
        '{0} check {1}'.format(_pkg(jail, chroot), opts),
        python_shell=False,
        output_loglevel='trace'
    )


def which(path, jail=None, chroot=None, origin=False, quiet=False):
    '''
    Displays which package installed a specific file

    CLI Example:

    .. code-block:: bash

        salt '*' pkg.which <file name>

    jail
        Perform the check in the specified jail

        CLI Example:

        .. code-block:: bash

            salt '*' pkg.which <file name> jail=<jail name or id>

    chroot
        Perform the check in the specified chroot (ignored if ``jail`` is
        specified)

        CLI Example:

        .. code-block:: bash

            salt '*' pkg.which <file name> chroot=/path/to/chroot


    origin
        Shows the origin of the package instead of name-version.

        CLI Example:

        .. code-block:: bash

            salt '*' pkg.which <file name> origin=True

    quiet
        Quiet output.

        CLI Example:

        .. code-block:: bash

            salt '*' pkg.which <file name> quiet=True
    '''
    opts = ''
    if quiet:
        opts += 'q'
    if origin:
        opts += 'o'
    if opts:
        opts = '-' + opts
    return __salt__['cmd.run'](
        '{0} which {1} {2}'.format(_pkg(jail, chroot), opts, path),
        python_shell=False,
        output_loglevel='trace'
    )


def search(name,
           jail=None,
           chroot=None,
           exact=False,
           glob=False,
           regex=False,
           pcre=False,
           comment=False,
           desc=False,
           full=False,
           depends=False,
           size=False,
           quiet=False,
           origin=False,
           prefix=False):
    '''
    Searches in remote package repositories

    CLI Example:

    .. code-block:: bash

        salt '*' pkg.search pattern

    jail
        Perform the search using the ``pkg.conf(5)`` from the specified jail

        CLI Example:

        .. code-block:: bash

            salt '*' pkg.search pattern jail=<jail name or id>

    chroot
        Perform the search using the ``pkg.conf(5)`` from the specified chroot
        (ignored if ``jail`` is specified)

        CLI Example:

        .. code-block:: bash

            salt '*' pkg.search pattern chroot=/path/to/chroot

    exact
        Treat pattern as exact pattern.

        CLI Example:

        .. code-block:: bash

            salt '*' pkg.search pattern exact=True

    glob
        Treat pattern as a shell glob pattern.

        CLI Example:

        .. code-block:: bash

            salt '*' pkg.search pattern glob=True

    regex
        Treat pattern as a regular expression.

        CLI Example:

        .. code-block:: bash

            salt '*' pkg.search pattern regex=True

    pcre
        Treat pattern as an extended regular expression.

        CLI Example:

        .. code-block:: bash

            salt '*' pkg.search pattern pcre=True

    comment
        Search for pattern in the package comment one-line description.

        CLI Example:

        .. code-block:: bash

            salt '*' pkg.search pattern comment=True

    desc
        Search for pattern in the package description.

        CLI Example:

        .. code-block:: bash

            salt '*' pkg.search pattern desc=True

    full
        Displays full information about the matching packages.

        CLI Example:

        .. code-block:: bash

            salt '*' pkg.search pattern full=True

    depends
        Displays the dependencies of pattern.

        CLI Example:

        .. code-block:: bash

            salt '*' pkg.search pattern depends=True

    size
        Displays the size of the package

        CLI Example:

        .. code-block:: bash

            salt '*' pkg.search pattern size=True

    quiet
        Be quiet. Prints only the requested information without displaying
        many hints.

        CLI Example:

        .. code-block:: bash

            salt '*' pkg.search pattern quiet=True

    origin
        Displays pattern origin.

        CLI Example:

        .. code-block:: bash

            salt '*' pkg.search pattern origin=True

    prefix
        Displays the installation prefix for each package matching pattern.

        CLI Example:

        .. code-block:: bash

            salt '*' pkg.search pattern prefix=True
    '''

    opts = ''
    if exact:
        opts += 'e'
    if glob:
        opts += 'g'
    if regex:
        opts += 'x'
    if pcre:
        opts += 'X'
    if comment:
        opts += 'c'
    if desc:
        opts += 'D'
    if full:
        opts += 'f'
    if depends:
        opts += 'd'
    if size:
        opts += 's'
    if quiet:
        opts += 'q'
    if origin:
        opts += 'o'
    if prefix:
        opts += 'p'
    if opts:
        opts = '-' + opts

    return __salt__['cmd.run'](
        '{0} search {1} {2}'.format(_pkg(jail, chroot), opts, name),
        python_shell=False,
        output_loglevel='trace'
    )


def fetch(name,
          jail=None,
          chroot=None,
          fetch_all=False,
          quiet=False,
          fromrepo=None,
          glob=True,
          regex=False,
          pcre=False,
          local=False,
          depends=False):
    '''
    Fetches remote packages

    CLI Example:

    .. code-block:: bash

        salt '*' pkg.fetch <package name>

    jail
        Fetch package in the specified jail

        CLI Example:

        .. code-block:: bash

            salt '*' pkg.fetch <package name> jail=<jail name or id>

    chroot
        Fetch package in the specified chroot (ignored if ``jail`` is
        specified)

        CLI Example:

        .. code-block:: bash

            salt '*' pkg.fetch <package name> chroot=/path/to/chroot

    fetch_all
        Fetch all packages.

        CLI Example:

        .. code-block:: bash

            salt '*' pkg.fetch <package name> fetch_all=True

    quiet
        Quiet mode. Show less output.

        CLI Example:

        .. code-block:: bash

            salt '*' pkg.fetch <package name> quiet=True

    fromrepo
        Fetches packages from the given repo if multiple repo support
        is enabled. See ``pkg.conf(5)``.

        CLI Example:

        .. code-block:: bash

            salt '*' pkg.fetch <package name> fromrepo=repo

    glob
        Treat pkg_name as a shell glob pattern.

        CLI Example:

        .. code-block:: bash

            salt '*' pkg.fetch <package name> glob=True

    regex
        Treat pkg_name as a regular expression.

        CLI Example:

        .. code-block:: bash

            salt '*' pkg.fetch <regular expression> regex=True

    pcre
        Treat pkg_name is an extended regular expression.

        CLI Example:

        .. code-block:: bash

            salt '*' pkg.fetch <extended regular expression> pcre=True

    local
        Skip updating the repository catalogs with pkg-update(8). Use the
        local cache only.

        CLI Example:

        .. code-block:: bash

            salt '*' pkg.fetch <package name> local=True

    depends
        Fetch the package and its dependencies as well.

        CLI Example:

        .. code-block:: bash

            salt '*' pkg.fetch <package name> depends=True
    '''
    opts = ''
    repo_opts = ''
    if fetch_all:
        opts += 'a'
    if quiet:
        opts += 'q'
    if fromrepo:
        repo_opts += 'r {0}'.format(fromrepo)
    if glob:
        opts += 'g'
    if regex:
        opts += 'x'
    if pcre:
        opts += 'X'
    if local:
        opts += 'L'
    if depends:
        opts += 'd'
    if opts:
        opts = '-' + opts
    if repo_opts:
        repo_opts = '-' + repo_opts

    return __salt__['cmd.run'](
        '{0} fetch -y {1} {2} {3}'.format(
            _pkg(jail, chroot), opts, repo_opts, name
        ),
        python_shell=False,
        output_loglevel='trace'
    )


def updating(name,
             jail=None,
             chroot=None,
             filedate=None,
             filename=None):
    ''''
    Displays UPDATING entries of software packages

    CLI Example:

    .. code-block:: bash

        salt '*' pkg.updating foo

    jail
        Perform the action in the specified jail

        CLI Example:

        .. code-block:: bash

            salt '*' pkg.updating foo jail=<jail name or id>

    chroot
        Perform the action in the specified chroot (ignored if ``jail`` is
        specified)

        CLI Example:

        .. code-block:: bash

            salt '*' pkg.updating foo chroot=/path/to/chroot

    filedate
        Only entries newer than date are shown. Use a YYYYMMDD date format.

        CLI Example:

        .. code-block:: bash

            salt '*' pkg.updating foo filedate=20130101

    filename
        Defines an alternative location of the UPDATING file.

        CLI Example:

        .. code-block:: bash

            salt '*' pkg.updating foo filename=/tmp/UPDATING
    '''

    opts = ''
    if filedate:
        opts += 'd {0}'.format(filedate)
    if filename:
        opts += 'f {0}'.format(filename)
    if opts:
        opts = '-' + opts

    return __salt__['cmd.run'](
        '{0} updating {1} {2}'.format(_pkg(jail, chroot), opts, name),
        python_shell=False,
        output_loglevel='trace'
    )<|MERGE_RESOLUTION|>--- conflicted
+++ resolved
@@ -746,11 +746,8 @@
 
     if pkg_type == 'file':
         pkg_cmd = 'add'
-<<<<<<< HEAD
-=======
         # pkg add has smaller set of options (i.e. no -y or -n), filter below
         opts = ''.join([opt for opt in opts if opt in 'AfIMq'])
->>>>>>> af2326af
         targets = pkg_params
     elif pkg_type == 'repository':
         pkg_cmd = 'install'
