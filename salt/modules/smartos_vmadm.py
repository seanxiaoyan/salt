# -*- coding: utf-8 -*-
'''
Module for running vmadm command on SmartOS
'''
from __future__ import absolute_import, unicode_literals, print_function

# Import Python libs
import logging
import os
try:
    from shlex import quote as _quote_args  # pylint: disable=E0611
except ImportError:
    from pipes import quote as _quote_args

# Import Salt libs
import salt.utils.args
import salt.utils.decorators as decorators
import salt.utils.files
import salt.utils.json
import salt.utils.path
import salt.utils.platform
import salt.utils.stringutils
from salt.utils.odict import OrderedDict

# Import 3rd-party libs
from salt.ext import six

log = logging.getLogger(__name__)

# Function aliases
__func_alias__ = {
    'list_vms': 'list'
}

# Define the module's virtual name
__virtualname__ = 'vmadm'


@decorators.memoize
def _check_vmadm():
    '''
    Looks to see if vmadm is present on the system
    '''
    return salt.utils.path.which('vmadm')


def _check_zfs():
    '''
    Looks to see if zfs is present on the system
    '''
    return salt.utils.path.which('zfs')


def __virtual__():
    '''
    Provides vmadm on SmartOS
    '''
    if salt.utils.platform.is_smartos_globalzone() and _check_vmadm():
        return __virtualname__
    return (
        False,
        '{0} module can only be loaded on SmartOS computed nodes'.format(
            __virtualname__
        )
    )


def _exit_status(retcode):
    '''
    Translate exit status of vmadm
    '''
    ret = {0: 'Successful completion.',
           1: 'An error occurred.',
           2: 'Usage error.'}[retcode]
    return ret


def _create_update_from_file(mode='create', uuid=None, path=None):
    '''
    Create vm from file
    '''
    ret = {}
    vmadm = _check_vmadm()
    if not os.path.isfile(path) or path is None:
        ret['Error'] = 'File ({0}) does not exists!'.format(path)
        return ret
    # vmadm validate create|update [-f <filename>]
    cmd = '{vmadm} validate {mode} {brand} -f {path}'.format(
        vmadm=vmadm,
        mode=mode,
        brand=get(uuid)['brand'] if uuid is not None else '',
        path=path
    )
    res = __salt__['cmd.run_all'](cmd)
    retcode = res['retcode']
    if retcode != 0:
        ret['Error'] = _exit_status(retcode)
        if 'stderr' in res:
            if res['stderr'][0] == '{':
                ret['Error'] = salt.utils.json.loads(res['stderr'])
            else:
                ret['Error'] = res['stderr']
        return ret
    # vmadm create|update [-f <filename>]
    cmd = '{vmadm} {mode} {uuid} -f {path}'.format(
        vmadm=vmadm,
        mode=mode,
        uuid=uuid if uuid is not None else '',
        path=path
    )
    res = __salt__['cmd.run_all'](cmd)
    retcode = res['retcode']
    if retcode != 0:
        ret['Error'] = _exit_status(retcode)
        if 'stderr' in res:
            if res['stderr'][0] == '{':
                ret['Error'] = salt.utils.json.loads(res['stderr'])
            else:
                ret['Error'] = res['stderr']
        return ret
    else:
        if res['stderr'].startswith('Successfully created VM'):
            return res['stderr'][24:]
    return True


def _create_update_from_cfg(mode='create', uuid=None, vmcfg=None):
    '''
    Create vm from configuration
    '''
    ret = {}
    vmadm = _check_vmadm()

    # write json file
    vmadm_json_file = __salt__['temp.file'](prefix='vmadm-')
    with salt.utils.files.fopen(vmadm_json_file, 'w') as vmadm_json:
        salt.utils.json.dump(vmcfg, vmadm_json)

    # vmadm validate create|update [-f <filename>]
    cmd = '{vmadm} validate {mode} {brand} -f {vmadm_json_file}'.format(
        vmadm=vmadm,
        mode=mode,
        brand=get(uuid)['brand'] if uuid is not None else '',
        vmadm_json_file=vmadm_json_file
    )
    res = __salt__['cmd.run_all'](cmd, python_shell=True)
    retcode = res['retcode']
    if retcode != 0:
        ret['Error'] = _exit_status(retcode)
        if 'stderr' in res:
            if res['stderr'][0] == '{':
                ret['Error'] = salt.utils.json.loads(res['stderr'])
            else:
                ret['Error'] = res['stderr']
        return ret
    # vmadm create|update [-f <filename>]
    cmd = '{vmadm} {mode} {uuid} -f {vmadm_json_file}'.format(
        vmadm=vmadm,
        mode=mode,
        uuid=uuid if uuid is not None else '',
        vmadm_json_file=vmadm_json_file
    )
    res = __salt__['cmd.run_all'](cmd, python_shell=True)
    retcode = res['retcode']
    if retcode != 0:
        ret['Error'] = _exit_status(retcode)
        if 'stderr' in res:
            if res['stderr'][0] == '{':
                ret['Error'] = salt.utils.json.loads(res['stderr'])
            else:
                ret['Error'] = res['stderr']
        return ret
    else:
<<<<<<< HEAD
        # cleanup json file (only when succesful to help troubleshooting)
        salt.utils.files.safe_rm(vmadm_json_file)
=======
        # cleanup json file (only when successful to help troubleshooting)
        salt.utils.safe_rm(vmadm_json_file)
>>>>>>> 048b2ba3

        # return uuid
        if res['stderr'].startswith('Successfully created VM'):
            return res['stderr'][24:]

    return True


def start(vm, options=None, key='uuid'):
    '''
    Start a vm

    vm : string
        vm to be started
    options : string
        optional additional options
    key : string [uuid|alias|hostname]
        value type of 'vm' parameter

    CLI Example:

    .. code-block:: bash

        salt '*' vmadm.start 186da9ab-7392-4f55-91a5-b8f1fe770543
        salt '*' vmadm.start 186da9ab-7392-4f55-91a5-b8f1fe770543 'order=c,once=d cdrom=/path/to/image.iso,ide'
        salt '*' vmadm.start vm=nacl key=alias
        salt '*' vmadm.start vm=nina.example.org key=hostname
    '''
    ret = {}
    vmadm = _check_vmadm()
    if key not in ['uuid', 'alias', 'hostname']:
        ret['Error'] = 'Key must be either uuid, alias or hostname'
        return ret
    vm = lookup('{0}={1}'.format(key, vm), one=True)
    if 'Error' in vm:
        return vm
    # vmadm start <uuid> [option=value ...]
    cmd = '{vmadm} start {uuid} {options}'.format(
        vmadm=vmadm,
        uuid=vm,
        options=options if options else ''
    )
    res = __salt__['cmd.run_all'](cmd)
    retcode = res['retcode']
    if retcode != 0:
        ret['Error'] = res['stderr'] if 'stderr' in res else _exit_status(retcode)
        return ret
    return True


def stop(vm, force=False, key='uuid'):
    '''
    Stop a vm

    vm : string
        vm to be stopped
    force : boolean
        force stop of vm if true
    key : string [uuid|alias|hostname]
        value type of 'vm' parameter

    CLI Example:

    .. code-block:: bash

        salt '*' vmadm.stop 186da9ab-7392-4f55-91a5-b8f1fe770543
        salt '*' vmadm.stop 186da9ab-7392-4f55-91a5-b8f1fe770543 True
        salt '*' vmadm.stop vm=nacl key=alias
        salt '*' vmadm.stop vm=nina.example.org key=hostname
    '''
    ret = {}
    vmadm = _check_vmadm()
    if key not in ['uuid', 'alias', 'hostname']:
        ret['Error'] = 'Key must be either uuid, alias or hostname'
        return ret
    vm = lookup('{0}={1}'.format(key, vm), one=True)
    if 'Error' in vm:
        return vm
    # vmadm stop <uuid> [-F]
    cmd = '{vmadm} stop {force} {uuid}'.format(
        vmadm=vmadm,
        force='-F' if force else '',
        uuid=vm
    )
    res = __salt__['cmd.run_all'](cmd)
    retcode = res['retcode']
    if retcode != 0:
        ret['Error'] = _exit_status(retcode)
        return ret
    return True


def reboot(vm, force=False, key='uuid'):
    '''
    Reboot a vm

    vm : string
        vm to be rebooted
    force : boolean
        force reboot of vm if true
    key : string [uuid|alias|hostname]
        value type of 'vm' parameter

    CLI Example:

    .. code-block:: bash

        salt '*' vmadm.reboot 186da9ab-7392-4f55-91a5-b8f1fe770543
        salt '*' vmadm.reboot 186da9ab-7392-4f55-91a5-b8f1fe770543 True
        salt '*' vmadm.reboot vm=nacl key=alias
        salt '*' vmadm.reboot vm=nina.example.org key=hostname
    '''
    ret = {}
    vmadm = _check_vmadm()
    if key not in ['uuid', 'alias', 'hostname']:
        ret['Error'] = 'Key must be either uuid, alias or hostname'
        return ret
    vm = lookup('{0}={1}'.format(key, vm), one=True)
    if 'Error' in vm:
        return vm
    # vmadm reboot <uuid> [-F]
    cmd = '{vmadm} reboot {force} {uuid}'.format(
        vmadm=vmadm,
        force='-F' if force else '',
        uuid=vm
    )
    res = __salt__['cmd.run_all'](cmd)
    retcode = res['retcode']
    if retcode != 0:
        ret['Error'] = res['stderr'] if 'stderr' in res else _exit_status(retcode)
        return ret
    return True


def list_vms(search=None, sort=None, order='uuid,type,ram,state,alias', keyed=True):
    '''
    Return a list of VMs

    search : string
        vmadm filter property
    sort : string
        vmadm sort (-s) property
    order : string
        vmadm order (-o) property -- Default: uuid,type,ram,state,alias
    keyed : boolean
        specified if the output should be an array (False) or dict (True)
            For a dict the key is the first item from the order parameter.
            Note: If key is not unique last vm wins.

    CLI Example:

    .. code-block:: bash

        salt '*' vmadm.list
        salt '*' vmadm.list order=alias,ram,cpu_cap sort=-ram,-cpu_cap
        salt '*' vmadm.list search='type=KVM'
    '''
    ret = {}
    vmadm = _check_vmadm()
    # vmadm list [-p] [-H] [-o field,...] [-s field,...] [field=value ...]
    cmd = '{vmadm} list -p -H {order} {sort} {search}'.format(
        vmadm=vmadm,
        order='-o {0}'.format(order) if order else '',
        sort='-s {0}'.format(sort) if sort else '',
        search=search if search else ''
    )
    res = __salt__['cmd.run_all'](cmd)
    retcode = res['retcode']
    result = OrderedDict() if keyed else []
    if retcode != 0:
        ret['Error'] = res['stderr'] if 'stderr' in res else _exit_status(retcode)
        return ret

    fields = order.split(',')

    for vm in res['stdout'].splitlines():
        vm_data = OrderedDict()
        vm = vm.split(':')
        if keyed:
            for field in fields:
                if fields.index(field) == 0:
                    continue
                vm_data[field.strip()] = vm[fields.index(field)].strip()
            result[vm[0]] = vm_data
        else:
            if len(vm) > 1:
                for field in fields:
                    vm_data[field.strip()] = vm[fields.index(field)].strip()
            else:
                vm_data = vm[0]
            result.append(vm_data)
    return result


def lookup(search=None, order=None, one=False):
    '''
    Return a list of VMs using lookup

    search : string
        vmadm filter property
    order : string
        vmadm order (-o) property -- Default: uuid,type,ram,state,alias
    one : boolean
        return only one result (vmadm's -1)

    CLI Example:

    .. code-block:: bash

        salt '*' vmadm.lookup search='state=running'
        salt '*' vmadm.lookup search='state=running' order=uuid,alias,hostname
        salt '*' vmadm.lookup search='alias=nacl' one=True
    '''
    ret = {}
    vmadm = _check_vmadm()
    # vmadm lookup [-j|-1] [-o field,...] [field=value ...]
    cmd = '{vmadm} lookup {one} {order} {search}'.format(
        vmadm=vmadm,
        one='-1' if one else '-j',
        order='-o {0}'.format(order) if order else '',
        search=search if search else ''
    )
    res = __salt__['cmd.run_all'](cmd)
    retcode = res['retcode']
    result = []
    if retcode != 0:
        ret['Error'] = res['stderr'] if 'stderr' in res else _exit_status(retcode)
        return ret

    if one:
        result = res['stdout']
    else:
        for vm in salt.utils.json.loads(res['stdout']):
            result.append(vm)

    return result


def sysrq(vm, action='nmi', key='uuid'):
    '''
    Send non-maskable interrupt to vm or capture a screenshot

    vm : string
        vm to be targeted
    action : string
        nmi or screenshot -- Default: nmi
    key : string [uuid|alias|hostname]
        value type of 'vm' parameter

    CLI Example:

    .. code-block:: bash

        salt '*' vmadm.sysrq 186da9ab-7392-4f55-91a5-b8f1fe770543 nmi
        salt '*' vmadm.sysrq 186da9ab-7392-4f55-91a5-b8f1fe770543 screenshot
        salt '*' vmadm.sysrq nacl nmi key=alias
    '''
    ret = {}
    vmadm = _check_vmadm()
    if key not in ['uuid', 'alias', 'hostname']:
        ret['Error'] = 'Key must be either uuid, alias or hostname'
        return ret
    if action not in ['nmi', 'screenshot']:
        ret['Error'] = 'Action must be either nmi or screenshot'
        return ret
    vm = lookup('{0}={1}'.format(key, vm), one=True)
    if 'Error' in vm:
        return vm
    # vmadm sysrq <uuid> <nmi|screenshot>
    cmd = '{vmadm} sysrq {uuid} {action}'.format(
        vmadm=vmadm,
        uuid=vm,
        action=action
    )
    res = __salt__['cmd.run_all'](cmd)
    retcode = res['retcode']
    if retcode != 0:
        ret['Error'] = res['stderr'] if 'stderr' in res else _exit_status(retcode)
        return ret
    return True


def delete(vm, key='uuid'):
    '''
    Delete a vm

    vm : string
        vm to be deleted
    key : string [uuid|alias|hostname]
        value type of 'vm' parameter

    CLI Example:

    .. code-block:: bash

        salt '*' vmadm.delete 186da9ab-7392-4f55-91a5-b8f1fe770543
        salt '*' vmadm.delete nacl key=alias
    '''
    ret = {}
    vmadm = _check_vmadm()
    if key not in ['uuid', 'alias', 'hostname']:
        ret['Error'] = 'Key must be either uuid, alias or hostname'
        return ret
    vm = lookup('{0}={1}'.format(key, vm), one=True)
    if 'Error' in vm:
        return vm
    # vmadm delete <uuid>
    cmd = '{vmadm} delete {uuid}'.format(
        vmadm=vmadm,
        uuid=vm
    )
    res = __salt__['cmd.run_all'](cmd)
    retcode = res['retcode']
    if retcode != 0:
        ret['Error'] = res['stderr'] if 'stderr' in res else _exit_status(retcode)
        return ret
    return True


def get(vm, key='uuid'):
    '''
    Output the JSON object describing a VM

    vm : string
        vm to be targeted
    key : string [uuid|alias|hostname]
        value type of 'vm' parameter

    CLI Example:

    .. code-block:: bash

        salt '*' vmadm.get 186da9ab-7392-4f55-91a5-b8f1fe770543
        salt '*' vmadm.get nacl key=alias
    '''
    ret = {}
    vmadm = _check_vmadm()
    if key not in ['uuid', 'alias', 'hostname']:
        ret['Error'] = 'Key must be either uuid, alias or hostname'
        return ret
    vm = lookup('{0}={1}'.format(key, vm), one=True)
    if 'Error' in vm:
        return vm
    # vmadm get <uuid>
    cmd = '{vmadm} get {uuid}'.format(
        vmadm=vmadm,
        uuid=vm
    )
    res = __salt__['cmd.run_all'](cmd)
    retcode = res['retcode']
    if retcode != 0:
        ret['Error'] = res['stderr'] if 'stderr' in res else _exit_status(retcode)
        return ret
    return salt.utils.json.loads(res['stdout'])


def info(vm, info_type='all', key='uuid'):
    '''
    Lookup info on running kvm

    vm : string
        vm to be targeted
    info_type : string [all|block|blockstats|chardev|cpus|kvm|pci|spice|version|vnc]
        info type to return
    key : string [uuid|alias|hostname]
        value type of 'vm' parameter

    CLI Example:

    .. code-block:: bash

        salt '*' vmadm.info 186da9ab-7392-4f55-91a5-b8f1fe770543
        salt '*' vmadm.info 186da9ab-7392-4f55-91a5-b8f1fe770543 vnc
        salt '*' vmadm.info nacl key=alias
        salt '*' vmadm.info nacl vnc key=alias
    '''
    ret = {}
    vmadm = _check_vmadm()
    if info_type not in ['all', 'block', 'blockstats', 'chardev', 'cpus', 'kvm', 'pci', 'spice', 'version', 'vnc']:
        ret['Error'] = 'Requested info_type is not available'
        return ret
    if key not in ['uuid', 'alias', 'hostname']:
        ret['Error'] = 'Key must be either uuid, alias or hostname'
        return ret
    vm = lookup('{0}={1}'.format(key, vm), one=True)
    if 'Error' in vm:
        return vm
    # vmadm info <uuid> [type,...]
    cmd = '{vmadm} info {uuid} {type}'.format(
        vmadm=vmadm,
        uuid=vm,
        type=info_type
    )
    res = __salt__['cmd.run_all'](cmd)
    retcode = res['retcode']
    if retcode != 0:
        ret['Error'] = res['stderr'] if 'stderr' in res else _exit_status(retcode)
        return ret
    return salt.utils.json.loads(res['stdout'])


def create_snapshot(vm, name, key='uuid'):
    '''
    Create snapshot of a vm

    vm : string
        vm to be targeted
    name : string
        snapshot name
            The snapname must be 64 characters or less
            and must only contain alphanumeric characters and
            characters in the set [-_.:%] to comply with ZFS restrictions.
    key : string [uuid|alias|hostname]
        value type of 'vm' parameter

    CLI Example:

    .. code-block:: bash

        salt '*' vmadm.create_snapshot 186da9ab-7392-4f55-91a5-b8f1fe770543 baseline
        salt '*' vmadm.create_snapshot nacl baseline key=alias
    '''
    ret = {}
    vmadm = _check_vmadm()
    if key not in ['uuid', 'alias', 'hostname']:
        ret['Error'] = 'Key must be either uuid, alias or hostname'
        return ret
    vm = lookup('{0}={1}'.format(key, vm), one=True)
    if 'Error' in vm:
        return vm
    vmobj = get(vm)
    if 'datasets' in vmobj:
        ret['Error'] = 'VM cannot have datasets'
        return ret
    if vmobj['brand'] in ['kvm']:
        ret['Error'] = 'VM must be of type OS'
        return ret
    if vmobj['zone_state'] not in ['running']:  # work around a vmadm bug
        ret['Error'] = 'VM must be running to take a snapshot'
        return ret
    # vmadm create-snapshot <uuid> <snapname>
    cmd = '{vmadm} create-snapshot {uuid} {snapshot}'.format(
        vmadm=vmadm,
        snapshot=name,
        uuid=vm
    )
    res = __salt__['cmd.run_all'](cmd)
    retcode = res['retcode']
    if retcode != 0:
        ret['Error'] = res['stderr'] if 'stderr' in res else _exit_status(retcode)
        return ret
    return True


def delete_snapshot(vm, name, key='uuid'):
    '''
    Delete snapshot of a vm

    vm : string
        vm to be targeted
    name : string
        snapshot name
            The snapname must be 64 characters or less
            and must only contain alphanumeric characters and
            characters in the set [-_.:%] to comply with ZFS restrictions.
    key : string [uuid|alias|hostname]
        value type of 'vm' parameter

    CLI Example:

    .. code-block:: bash

        salt '*' vmadm.delete_snapshot 186da9ab-7392-4f55-91a5-b8f1fe770543 baseline
        salt '*' vmadm.delete_snapshot nacl baseline key=alias
    '''
    ret = {}
    vmadm = _check_vmadm()
    if key not in ['uuid', 'alias', 'hostname']:
        ret['Error'] = 'Key must be either uuid, alias or hostname'
        return ret
    vm = lookup('{0}={1}'.format(key, vm), one=True)
    if 'Error' in vm:
        return vm
    vmobj = get(vm)
    if 'datasets' in vmobj:
        ret['Error'] = 'VM cannot have datasets'
        return ret
    if vmobj['brand'] in ['kvm']:
        ret['Error'] = 'VM must be of type OS'
        return ret
    # vmadm delete-snapshot <uuid> <snapname>
    cmd = '{vmadm} delete-snapshot {uuid} {snapshot}'.format(
        vmadm=vmadm,
        snapshot=name,
        uuid=vm
    )
    res = __salt__['cmd.run_all'](cmd)
    retcode = res['retcode']
    if retcode != 0:
        ret['Error'] = res['stderr'] if 'stderr' in res else _exit_status(retcode)
        return ret
    return True


def rollback_snapshot(vm, name, key='uuid'):
    '''
    Rollback snapshot of a vm

    vm : string
        vm to be targeted
    name : string
        snapshot name
            The snapname must be 64 characters or less
            and must only contain alphanumeric characters and
            characters in the set [-_.:%] to comply with ZFS restrictions.
    key : string [uuid|alias|hostname]
        value type of 'vm' parameter

    CLI Example:

    .. code-block:: bash

        salt '*' vmadm.rollback_snapshot 186da9ab-7392-4f55-91a5-b8f1fe770543 baseline
        salt '*' vmadm.rollback_snapshot nacl baseline key=alias
    '''
    ret = {}
    vmadm = _check_vmadm()
    if key not in ['uuid', 'alias', 'hostname']:
        ret['Error'] = 'Key must be either uuid, alias or hostname'
        return ret
    vm = lookup('{0}={1}'.format(key, vm), one=True)
    if 'Error' in vm:
        return vm
    vmobj = get(vm)
    if 'datasets' in vmobj:
        ret['Error'] = 'VM cannot have datasets'
        return ret
    if vmobj['brand'] in ['kvm']:
        ret['Error'] = 'VM must be of type OS'
        return ret
    # vmadm rollback-snapshot <uuid> <snapname>
    cmd = '{vmadm} rollback-snapshot {uuid} {snapshot}'.format(
        vmadm=vmadm,
        snapshot=name,
        uuid=vm
    )
    res = __salt__['cmd.run_all'](cmd)
    retcode = res['retcode']
    if retcode != 0:
        ret['Error'] = res['stderr'] if 'stderr' in res else _exit_status(retcode)
        return ret
    return True


def reprovision(vm, image, key='uuid'):
    '''
    Reprovision a vm

    vm : string
        vm to be reprovisioned
    image : string
        uuid of new image
    key : string [uuid|alias|hostname]
        value type of 'vm' parameter

    CLI Example:

    .. code-block:: bash

        salt '*' vmadm.reprovision 186da9ab-7392-4f55-91a5-b8f1fe770543 c02a2044-c1bd-11e4-bd8c-dfc1db8b0182
        salt '*' vmadm.reprovision nacl c02a2044-c1bd-11e4-bd8c-dfc1db8b0182 key=alias
    '''
    ret = {}
    vmadm = _check_vmadm()
    if key not in ['uuid', 'alias', 'hostname']:
        ret['Error'] = 'Key must be either uuid, alias or hostname'
        return ret
    vm = lookup('{0}={1}'.format(key, vm), one=True)
    if 'Error' in vm:
        return vm
    if image not in __salt__['imgadm.list']():
        ret['Error'] = 'Image ({0}) is not present on this host'.format(image)
        return ret
    # vmadm reprovision <uuid> [-f <filename>]
    cmd = six.text_type('echo {image} | {vmadm} reprovision {uuid}').format(
        vmadm=salt.utils.stringutils.to_unicode(vmadm),
        uuid=salt.utils.stringutils.to_unicode(vm),
        image=_quote_args(salt.utils.json.dumps({'image_uuid': image}))
    )
    res = __salt__['cmd.run_all'](cmd, python_shell=True)
    retcode = res['retcode']
    if retcode != 0:
        ret['Error'] = res['stderr'] if 'stderr' in res else _exit_status(retcode)
        return ret
    return True


def create(from_file=None, **kwargs):
    '''
    Create a new vm

    from_file : string
        json file to create the vm from -- if present, all other options will be ignored
    kwargs : string|int|...
        options to set for the vm

    CLI Example:

    .. code-block:: bash

        salt '*' vmadm.create from_file=/tmp/new_vm.json
        salt '*' vmadm.create image_uuid='...' alias='...' nics='[{ "nic_tag": "admin", "ip": "198.51.100.123", ...}, {...}]' [...]
    '''
    ret = {}
    # prepare vmcfg
    vmcfg = {}
    kwargs = salt.utils.args.clean_kwargs(**kwargs)
    for k, v in six.iteritems(kwargs):
        vmcfg[k] = v

    if from_file:
        return _create_update_from_file('create', path=from_file)
    else:
        return _create_update_from_cfg('create', vmcfg=vmcfg)


def update(vm, from_file=None, key='uuid', **kwargs):
    '''
    Update a new vm

    vm : string
        vm to be updated
    from_file : string
        json file to update the vm with -- if present, all other options will be ignored
    key : string [uuid|alias|hostname]
        value type of 'vm' parameter
    kwargs : string|int|...
        options to update for the vm

    CLI Example:

    .. code-block:: bash

        salt '*' vmadm.update vm=186da9ab-7392-4f55-91a5-b8f1fe770543 from_file=/tmp/new_vm.json
        salt '*' vmadm.update vm=nacl key=alias from_file=/tmp/new_vm.json
        salt '*' vmadm.update vm=186da9ab-7392-4f55-91a5-b8f1fe770543 max_physical_memory=1024
    '''
    ret = {}
    vmadm = _check_vmadm()
    # prepare vmcfg
    vmcfg = {}
    kwargs = salt.utils.args.clean_kwargs(**kwargs)
    for k, v in six.iteritems(kwargs):
        vmcfg[k] = v

    if key not in ['uuid', 'alias', 'hostname']:
        ret['Error'] = 'Key must be either uuid, alias or hostname'
        return ret
    uuid = lookup('{0}={1}'.format(key, vm), one=True)
    if 'Error' in uuid:
        return uuid

    if from_file:
        return _create_update_from_file('update', uuid, path=from_file)
    else:
        return _create_update_from_cfg('update', uuid, vmcfg=vmcfg)


def send(vm, target, key='uuid'):
    '''
    Send a vm to a directory

    vm : string
        vm to be sent
    target : string
        target directory
    key : string [uuid|alias|hostname]
        value type of 'vm' parameter

    CLI Example:

    .. code-block:: bash

        salt '*' vmadm.send 186da9ab-7392-4f55-91a5-b8f1fe770543 /opt/backups
        salt '*' vmadm.send vm=nacl target=/opt/backups key=alias
    '''
    ret = {}
    vmadm = _check_vmadm()
    zfs = _check_zfs()
    if key not in ['uuid', 'alias', 'hostname']:
        ret['Error'] = 'Key must be either uuid, alias or hostname'
        return ret
    if not os.path.isdir(target):
        ret['Error'] = 'Target must be a directory or host'
        return ret
    vm = lookup('{0}={1}'.format(key, vm), one=True)
    if 'Error' in vm:
        return vm
    # vmadm send <uuid> [target]
    cmd = '{vmadm} send {uuid} > {target}'.format(
        vmadm=vmadm,
        uuid=vm,
        target=os.path.join(target, '{0}.vmdata'.format(vm))
    )
    res = __salt__['cmd.run_all'](cmd, python_shell=True)
    retcode = res['retcode']
    if retcode != 0:
        ret['Error'] = res['stderr'] if 'stderr' in res else _exit_status(retcode)
        return ret
    vmobj = get(vm)
    if 'datasets' not in vmobj:
        return True
    log.warning('one or more datasets detected, this is not supported!')
    log.warning('trying to zfs send datasets...')
    for dataset in vmobj['datasets']:
        name = dataset.split('/')
        name = name[-1]
        cmd = '{zfs} send {dataset} > {target}'.format(
            zfs=zfs,
            dataset=dataset,
            target=os.path.join(target, '{0}-{1}.zfsds'.format(vm, name))
        )
        res = __salt__['cmd.run_all'](cmd, python_shell=True)
        retcode = res['retcode']
        if retcode != 0:
            ret['Error'] = res['stderr'] if 'stderr' in res else _exit_status(retcode)
            return ret
    return True


def receive(uuid, source):
    '''
    Receive a vm from a directory

    uuid : string
        uuid of vm to be received
    source : string
        source directory

    CLI Example:

    .. code-block:: bash

        salt '*' vmadm.receive 186da9ab-7392-4f55-91a5-b8f1fe770543 /opt/backups
    '''
    ret = {}
    vmadm = _check_vmadm()
    zfs = _check_zfs()
    if not os.path.isdir(source):
        ret['Error'] = 'Source must be a directory or host'
        return ret
    if not os.path.exists(os.path.join(source, '{0}.vmdata'.format(uuid))):
        ret['Error'] = 'Unknow vm with uuid in {0}'.format(source)
        return ret
    # vmadm receive
    cmd = '{vmadm} receive < {source}'.format(
        vmadm=vmadm,
        source=os.path.join(source, '{0}.vmdata'.format(uuid))
    )
    res = __salt__['cmd.run_all'](cmd, python_shell=True)
    retcode = res['retcode']
    if retcode != 0 and not res['stderr'].endswith('datasets'):
        ret['Error'] = res['stderr'] if 'stderr' in res else _exit_status(retcode)
        return ret
    vmobj = get(uuid)
    if 'datasets' not in vmobj:
        return True
    log.warning('one or more datasets detected, this is not supported!')
    log.warning('trying to restore datasets, mountpoints will need to be set again...')
    for dataset in vmobj['datasets']:
        name = dataset.split('/')
        name = name[-1]
        cmd = '{zfs} receive {dataset} < {source}'.format(
            zfs=zfs,
            dataset=dataset,
            source=os.path.join(source, '{0}-{1}.zfsds'.format(uuid, name))
        )
        res = __salt__['cmd.run_all'](cmd, python_shell=True)
        retcode = res['retcode']
        if retcode != 0:
            ret['Error'] = res['stderr'] if 'stderr' in res else _exit_status(retcode)
            return ret
    cmd = '{vmadm} install {uuid}'.format(
        vmadm=vmadm,
        uuid=uuid
    )
    res = __salt__['cmd.run_all'](cmd, python_shell=True)
    retcode = res['retcode']
    if retcode != 0 and not res['stderr'].endswith('datasets'):
        ret['Error'] = res['stderr'] if 'stderr' in res else _exit_status(retcode)
        return ret
    return True

# vim: tabstop=4 expandtab shiftwidth=4 softtabstop=4<|MERGE_RESOLUTION|>--- conflicted
+++ resolved
@@ -171,13 +171,8 @@
                 ret['Error'] = res['stderr']
         return ret
     else:
-<<<<<<< HEAD
-        # cleanup json file (only when succesful to help troubleshooting)
+        # cleanup json file (only when successful to help troubleshooting)
         salt.utils.files.safe_rm(vmadm_json_file)
-=======
-        # cleanup json file (only when successful to help troubleshooting)
-        salt.utils.safe_rm(vmadm_json_file)
->>>>>>> 048b2ba3
 
         # return uuid
         if res['stderr'].startswith('Successfully created VM'):
