--- conflicted
+++ resolved
@@ -62,13 +62,9 @@
     Only work on Ubuntu
     '''
     # Disable on these platforms, specific service modules exist:
-<<<<<<< HEAD
-    if __grains__['os'] in ('Ubuntu', 'Linaro', 'elementary OS', 'Mint'):
-=======
     if _sd_booted(__context__):
         return False
-    elif __grains__['os'] in ('Ubuntu', 'Linaro', 'elementary OS'):
->>>>>>> 40075270
+    elif __grains__['os'] in ('Ubuntu', 'Linaro', 'elementary OS', 'Mint'):
         return __virtualname__
     elif __grains__['os'] in ('Debian', 'Raspbian'):
         debian_initctl = '/sbin/initctl'
