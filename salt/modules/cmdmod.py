# -*- coding: utf-8 -*-
'''
A module for shelling out.

Keep in mind that this module is insecure, in that it can give whomever has
access to the master root execution access to all salt minions.
'''
from __future__ import absolute_import, print_function, unicode_literals

# Import python libs
import functools
import glob
import logging
import os
import shutil
import subprocess
import sys
import time
import traceback
import fnmatch
import base64
import re
import tempfile

# Import salt libs
import salt.utils.args
import salt.utils.data
import salt.utils.files
import salt.utils.json
import salt.utils.path
import salt.utils.platform
import salt.utils.powershell
import salt.utils.stringutils
import salt.utils.templates
import salt.utils.timed_subprocess
import salt.utils.user
import salt.utils.versions
import salt.utils.vt
import salt.utils.win_dacl
import salt.utils.win_reg
import salt.grains.extra
from salt.ext import six
from salt.exceptions import CommandExecutionError, TimedProcTimeoutError, \
    SaltInvocationError
from salt.log import LOG_LEVELS
from salt.ext.six.moves import range, zip, map

# Only available on POSIX systems, nonfatal on windows
try:
    import pwd
    import grp
except ImportError:
    pass

if salt.utils.platform.is_windows():
    from salt.utils.win_runas import runas as win_runas
    from salt.utils.win_functions import escape_argument as _cmd_quote
    HAS_WIN_RUNAS = True
else:
    from salt.ext.six.moves import shlex_quote as _cmd_quote
    HAS_WIN_RUNAS = False

__proxyenabled__ = ['*']
# Define the module's virtual name
__virtualname__ = 'cmd'

# Set up logging
log = logging.getLogger(__name__)

DEFAULT_SHELL = salt.grains.extra.shell()['shell']


# Overwriting the cmd python module makes debugging modules with pdb a bit
# harder so lets do it this way instead.
def __virtual__():
    return __virtualname__


def _check_cb(cb_):
    '''
    If the callback is None or is not callable, return a lambda that returns
    the value passed.
    '''
    if cb_ is not None:
        if hasattr(cb_, '__call__'):
            return cb_
        else:
            log.error('log_callback is not callable, ignoring')
    return lambda x: x


def _python_shell_default(python_shell, __pub_jid):
    '''
    Set python_shell default based on remote execution and __opts__['cmd_safe']
    '''
    try:
        # Default to python_shell=True when run directly from remote execution
        # system. Cross-module calls won't have a jid.
        if __pub_jid and python_shell is None:
            return True
        elif __opts__.get('cmd_safe', True) is False and python_shell is None:
            # Override-switch for python_shell
            return True
    except NameError:
        pass
    return python_shell


def _chroot_pids(chroot):
    pids = []
    for root in glob.glob('/proc/[0-9]*/root'):
        try:
            link = os.path.realpath(root)
            if link.startswith(chroot):
                pids.append(int(os.path.basename(
                    os.path.dirname(root)
                )))
        except OSError:
            pass
    return pids


def _render_cmd(cmd, cwd, template, saltenv='base', pillarenv=None, pillar_override=None):
    '''
    If template is a valid template engine, process the cmd and cwd through
    that engine.
    '''
    if not template:
        return (cmd, cwd)

    # render the path as a template using path_template_engine as the engine
    if template not in salt.utils.templates.TEMPLATE_REGISTRY:
        raise CommandExecutionError(
            'Attempted to render file paths with unavailable engine '
            '{0}'.format(template)
        )

    kwargs = {}
    kwargs['salt'] = __salt__
    if pillarenv is not None or pillar_override is not None:
        pillarenv = pillarenv or __opts__['pillarenv']
        kwargs['pillar'] = _gather_pillar(pillarenv, pillar_override)
    else:
        kwargs['pillar'] = __pillar__
    kwargs['grains'] = __grains__
    kwargs['opts'] = __opts__
    kwargs['saltenv'] = saltenv

    def _render(contents):
        # write out path to temp file
        tmp_path_fn = salt.utils.files.mkstemp()
        with salt.utils.files.fopen(tmp_path_fn, 'w+') as fp_:
            fp_.write(salt.utils.stringutils.to_str(contents))
        data = salt.utils.templates.TEMPLATE_REGISTRY[template](
            tmp_path_fn,
            to_str=True,
            **kwargs
        )
        salt.utils.files.safe_rm(tmp_path_fn)
        if not data['result']:
            # Failed to render the template
            raise CommandExecutionError(
                'Failed to execute cmd with error: {0}'.format(
                    data['data']
                )
            )
        else:
            return data['data']

    cmd = _render(cmd)
    cwd = _render(cwd)
    return (cmd, cwd)


def _check_loglevel(level='info'):
    '''
    Retrieve the level code for use in logging.Logger.log().
    '''
    try:
        level = level.lower()
        if level == 'quiet':
            return None
        else:
            return LOG_LEVELS[level]
    except (AttributeError, KeyError):
        log.error(
            'Invalid output_loglevel \'%s\'. Valid levels are: %s. Falling '
            'back to \'info\'.',
            level, ', '.join(sorted(LOG_LEVELS, reverse=True))
        )
        return LOG_LEVELS['info']


def _parse_env(env):
    if not env:
        env = {}
    if isinstance(env, list):
        env = salt.utils.data.repack_dictlist(env)
    if not isinstance(env, dict):
        env = {}
    return env


def _gather_pillar(pillarenv, pillar_override):
    '''
    Whenever a state run starts, gather the pillar data fresh
    '''
    pillar = salt.pillar.get_pillar(
        __opts__,
        __grains__,
        __opts__['id'],
        __opts__['saltenv'],
        pillar_override=pillar_override,
        pillarenv=pillarenv
    )
    ret = pillar.compile_pillar()
    if pillar_override and isinstance(pillar_override, dict):
        ret.update(pillar_override)
    return ret


def _check_avail(cmd):
    '''
    Check to see if the given command can be run
    '''
    if isinstance(cmd, list):
        cmd = ' '.join([six.text_type(x) if not isinstance(x, six.string_types) else x
                        for x in cmd])
    bret = True
    wret = False
    if __salt__['config.get']('cmd_blacklist_glob'):
        blist = __salt__['config.get']('cmd_blacklist_glob', [])
        for comp in blist:
            if fnmatch.fnmatch(cmd, comp):
                # BAD! you are blacklisted
                bret = False
    if __salt__['config.get']('cmd_whitelist_glob', []):
        blist = __salt__['config.get']('cmd_whitelist_glob', [])
        for comp in blist:
            if fnmatch.fnmatch(cmd, comp):
                # GOOD! You are whitelisted
                wret = True
                break
    else:
        # If no whitelist set then alls good!
        wret = True
    return bret and wret


def _run(cmd,
         cwd=None,
         stdin=None,
         stdout=subprocess.PIPE,
         stderr=subprocess.PIPE,
         output_encoding=None,
         output_loglevel='debug',
         log_callback=None,
         runas=None,
         group=None,
         shell=DEFAULT_SHELL,
         python_shell=False,
         env=None,
         clean_env=False,
         prepend_path=None,
         rstrip=True,
         template=None,
         umask=None,
         timeout=None,
         with_communicate=True,
         reset_system_locale=True,
         ignore_retcode=False,
         saltenv='base',
         pillarenv=None,
         pillar_override=None,
         use_vt=False,
         password=None,
         bg=False,
         encoded_cmd=False,
         success_retcodes=None,
         **kwargs):
    '''
    Do the DRY thing and only call subprocess.Popen() once
    '''
    if 'pillar' in kwargs and not pillar_override:
        pillar_override = kwargs['pillar']
    if _is_valid_shell(shell) is False:
        log.warning(
            'Attempt to run a shell command with what may be an invalid shell! '
            'Check to ensure that the shell <%s> is valid for this user.',
            shell
        )

    output_loglevel = _check_loglevel(output_loglevel)
    log_callback = _check_cb(log_callback)
    use_sudo = False

    if runas is None and '__context__' in globals():
        runas = __context__.get('runas')

    if password is None and '__context__' in globals():
        password = __context__.get('runas_password')

    # Set the default working directory to the home directory of the user
    # salt-minion is running as. Defaults to home directory of user under which
    # the minion is running.
    if not cwd:
        cwd = os.path.expanduser('~{0}'.format('' if not runas else runas))

        # make sure we can access the cwd
        # when run from sudo or another environment where the euid is
        # changed ~ will expand to the home of the original uid and
        # the euid might not have access to it. See issue #1844
        if not os.access(cwd, os.R_OK):
            cwd = '/'
            if salt.utils.platform.is_windows():
                cwd = os.path.abspath(os.sep)
    else:
        # Handle edge cases where numeric/other input is entered, and would be
        # yaml-ified into non-string types
        cwd = six.text_type(cwd)

    if bg:
        ignore_retcode = True
        use_vt = False

    if not salt.utils.platform.is_windows():
        if not os.path.isfile(shell) or not os.access(shell, os.X_OK):
            msg = 'The shell {0} is not available'.format(shell)
            raise CommandExecutionError(msg)
    if salt.utils.platform.is_windows() and use_vt:  # Memozation so not much overhead
        raise CommandExecutionError('VT not available on windows')

    if shell.lower().strip() == 'powershell':
        # Strip whitespace
        if isinstance(cmd, six.string_types):
            cmd = cmd.strip()

        # If we were called by script(), then fakeout the Windows
        # shell to run a Powershell script.
        # Else just run a Powershell command.
        stack = traceback.extract_stack(limit=2)

        # extract_stack() returns a list of tuples.
        # The last item in the list [-1] is the current method.
        # The third item[2] in each tuple is the name of that method.
        if stack[-2][2] == 'script':
            cmd = 'Powershell -NonInteractive -NoProfile -ExecutionPolicy Bypass -File ' + cmd
        elif encoded_cmd:
            cmd = 'Powershell -NonInteractive -EncodedCommand {0}'.format(cmd)
        else:
            cmd = 'Powershell -NonInteractive -NoProfile "{0}"'.format(cmd.replace('"', '\\"'))

    # munge the cmd and cwd through the template
    (cmd, cwd) = _render_cmd(cmd, cwd, template, saltenv, pillarenv, pillar_override)

    ret = {}

    # If the pub jid is here then this is a remote ex or salt call command and needs to be
    # checked if blacklisted
    if '__pub_jid' in kwargs:
        if not _check_avail(cmd):
            raise CommandExecutionError(
                'The shell command "{0}" is not permitted'.format(cmd)
            )

    env = _parse_env(env)

    for bad_env_key in (x for x, y in six.iteritems(env) if y is None):
        log.error('Environment variable \'%s\' passed without a value. '
                  'Setting value to an empty string', bad_env_key)
        env[bad_env_key] = ''

    def _get_stripped(cmd):
        # Return stripped command string copies to improve logging.
        if isinstance(cmd, list):
            return [x.strip() if isinstance(x, six.string_types) else x for x in cmd]
        elif isinstance(cmd, six.string_types):
            return cmd.strip()
        else:
            return cmd

    if output_loglevel is not None:
        # Always log the shell commands at INFO unless quiet logging is
        # requested. The command output is what will be controlled by the
        # 'loglevel' parameter.
        msg = (
            'Executing command {0}{1}{0} {2}{3}in directory \'{4}\'{5}'.format(
                '\'' if not isinstance(cmd, list) else '',
                _get_stripped(cmd),
                'as user \'{0}\' '.format(runas) if runas else '',
                'in group \'{0}\' '.format(group) if group else '',
                cwd,
                '. Executing command in the background, no output will be '
                'logged.' if bg else ''
            )
        )
        log.info(log_callback(msg))

    if runas and salt.utils.platform.is_windows():
        if not HAS_WIN_RUNAS:
            msg = 'missing salt/utils/win_runas.py'
            raise CommandExecutionError(msg)

        if isinstance(cmd, (list, tuple)):
            cmd = ' '.join(cmd)

        return win_runas(cmd, runas, password, cwd)

    if runas and salt.utils.platform.is_darwin():
        # we need to insert the user simulation into the command itself and not
        # just run it from the environment on macOS as that
        # method doesn't work properly when run as root for certain commands.
        if isinstance(cmd, (list, tuple)):
            cmd = ' '.join(map(_cmd_quote, cmd))

        cmd = 'su -l {0} -c "{1}"'.format(runas, cmd)
        # set runas to None, because if you try to run `su -l` as well as
        # simulate the environment macOS will prompt for the password of the
        # user and will cause salt to hang.
        runas = None

    if runas:
        # Save the original command before munging it
        try:
            pwd.getpwnam(runas)
        except KeyError:
            raise CommandExecutionError(
                'User \'{0}\' is not available'.format(runas)
            )

    if group:
        if salt.utils.platform.is_windows():
            msg = 'group is not currently available on Windows'
            raise SaltInvocationError(msg)
        if not which_bin(['sudo']):
            msg = 'group argument requires sudo but not found'
            raise CommandExecutionError(msg)
        try:
            grp.getgrnam(group)
        except KeyError:
            raise CommandExecutionError(
                'Group \'{0}\' is not available'.format(runas)
            )
        else:
            use_sudo = True

    if runas or group:
        try:
            # Getting the environment for the runas user
            # Use markers to thwart any stdout noise
            # There must be a better way to do this.
            import uuid
            marker = '<<<' + str(uuid.uuid4()) + '>>>'
            marker_b = marker.encode(__salt_system_encoding__)
            py_code = (
                'import sys, os, itertools; '
                'sys.stdout.write(\"' + marker + '\"); '
                'sys.stdout.write(\"\\0\".join(itertools.chain(*os.environ.items()))); '
                'sys.stdout.write(\"' + marker + '\");'
            )

            if use_sudo or __grains__['os'] in ['MacOS', 'Darwin']:
                env_cmd = ['sudo']
                # runas is optional if use_sudo is set.
                if runas:
                    env_cmd.extend(['-u', runas])
                if group:
                    env_cmd.extend(['-g', group])
                if shell != DEFAULT_SHELL:
                    env_cmd.extend(['-s', '--', shell, '-c'])
                else:
                    env_cmd.extend(['-i', '--'])
                env_cmd.extend([sys.executable])
            elif __grains__['os'] in ['FreeBSD']:
                env_cmd = ('su', '-', runas, '-c',
                           "{0} -c {1}".format(shell, sys.executable))
            elif __grains__['os_family'] in ['Solaris']:
                env_cmd = ('su', '-', runas, '-c', sys.executable)
            elif __grains__['os_family'] in ['AIX']:
                env_cmd = ('su', '-', runas, '-c', sys.executable)
            else:
                env_cmd = ('su', '-s', shell, '-', runas, '-c', sys.executable)
            msg = 'env command: {0}'.format(env_cmd)
            log.debug(log_callback(msg))

            env_bytes, env_encoded_err = subprocess.Popen(
                env_cmd,
                stderr=subprocess.PIPE,
                stdout=subprocess.PIPE,
                stdin=subprocess.PIPE
            ).communicate(salt.utils.stringutils.to_bytes(py_code))
            marker_count = env_bytes.count(marker_b)
            if marker_count == 0:
                # Possibly PAM prevented the login
                log.error(
                    'Environment could not be retrieved for user \'%s\': '
                    'stderr=%r stdout=%r',
                    runas, env_encoded_err, env_bytes
                )
                # Ensure that we get an empty env_runas dict below since we
                # were not able to get the environment.
                env_bytes = b''
            elif marker_count != 2:
                raise CommandExecutionError(
                    'Environment could not be retrieved for user \'{0}\'',
                    info={'stderr': repr(env_encoded_err),
                          'stdout': repr(env_bytes)}
                )
            else:
                # Strip the marker
                env_bytes = env_bytes.split(marker_b)[1]

            if six.PY2:
                import itertools
                env_runas = dict(itertools.izip(*[iter(env_bytes.split(b'\0'))]*2))
            elif six.PY3:
                env_runas = dict(list(zip(*[iter(env_bytes.split(b'\0'))]*2)))

            env_runas = dict(
                (salt.utils.stringutils.to_str(k),
                 salt.utils.stringutils.to_str(v))
                for k, v in six.iteritems(env_runas)
            )
            env_runas.update(env)

            # Fix platforms like Solaris that don't set a USER env var in the
            # user's default environment as obtained above.
            if env_runas.get('USER') != runas:
                env_runas['USER'] = runas

            # Fix some corner cases where shelling out to get the user's
            # environment returns the wrong home directory.
            runas_home = os.path.expanduser('~{0}'.format(runas))
            if env_runas.get('HOME') != runas_home:
                env_runas['HOME'] = runas_home

            env = env_runas
        except ValueError as exc:
            log.exception('Error raised retrieving environment for user %s', runas)
            raise CommandExecutionError(
                'Environment could not be retrieved for user \'{0}\': {1}'.format(
                    runas, exc
                )
            )

    if reset_system_locale is True:
        if not salt.utils.platform.is_windows():
            # Default to C!
            # Salt only knows how to parse English words
            # Don't override if the user has passed LC_ALL
            env.setdefault('LC_CTYPE', 'C')
            env.setdefault('LC_NUMERIC', 'C')
            env.setdefault('LC_TIME', 'C')
            env.setdefault('LC_COLLATE', 'C')
            env.setdefault('LC_MONETARY', 'C')
            env.setdefault('LC_MESSAGES', 'C')
            env.setdefault('LC_PAPER', 'C')
            env.setdefault('LC_NAME', 'C')
            env.setdefault('LC_ADDRESS', 'C')
            env.setdefault('LC_TELEPHONE', 'C')
            env.setdefault('LC_MEASUREMENT', 'C')
            env.setdefault('LC_IDENTIFICATION', 'C')
            env.setdefault('LANGUAGE', 'C')
        else:
            # On Windows set the codepage to US English.
            if python_shell:
                cmd = 'chcp 437 > nul & ' + cmd

    if clean_env:
        run_env = env

    else:
        run_env = os.environ.copy()
        run_env.update(env)

    if prepend_path:
        run_env['PATH'] = ':'.join((prepend_path, run_env['PATH']))

    if python_shell is None:
        python_shell = False

    new_kwargs = {'cwd': cwd,
                  'shell': python_shell,
                  'env': run_env if six.PY3 else salt.utils.data.encode(run_env),
                  'stdin': six.text_type(stdin) if stdin is not None else stdin,
                  'stdout': stdout,
                  'stderr': stderr,
                  'with_communicate': with_communicate,
                  'timeout': timeout,
                  'bg': bg,
                  }

    if 'stdin_raw_newlines' in kwargs:
        new_kwargs['stdin_raw_newlines'] = kwargs['stdin_raw_newlines']

    if umask is not None:
        _umask = six.text_type(umask).lstrip('0')

        if _umask == '':
            msg = 'Zero umask is not allowed.'
            raise CommandExecutionError(msg)

        try:
            _umask = int(_umask, 8)
        except ValueError:
            raise CommandExecutionError("Invalid umask: '{0}'".format(umask))
    else:
        _umask = None

    if runas or group or umask:
        new_kwargs['preexec_fn'] = functools.partial(
                salt.utils.user.chugid_and_umask,
                runas,
                _umask,
                group)

    if not salt.utils.platform.is_windows():
        # close_fds is not supported on Windows platforms if you redirect
        # stdin/stdout/stderr
        if new_kwargs['shell'] is True:
            new_kwargs['executable'] = shell
        new_kwargs['close_fds'] = True

    if not os.path.isabs(cwd) or not os.path.isdir(cwd):
        raise CommandExecutionError(
            'Specified cwd \'{0}\' either not absolute or does not exist'
            .format(cwd)
        )

    if python_shell is not True \
            and not salt.utils.platform.is_windows() \
            and not isinstance(cmd, list):
        cmd = salt.utils.args.shlex_split(cmd)

    if success_retcodes is None:
        success_retcodes = [0]
    else:
        try:
            success_retcodes = [int(i) for i in
                                salt.utils.args.split_input(
                                    success_retcodes
                                )]
        except ValueError:
            raise SaltInvocationError(
                'success_retcodes must be a list of integers'
            )
    if not use_vt:
        # This is where the magic happens
        try:
            proc = salt.utils.timed_subprocess.TimedProc(cmd, **new_kwargs)
        except (OSError, IOError) as exc:
            msg = (
                'Unable to run command \'{0}\' with the context \'{1}\', '
                'reason: '.format(
                    cmd if output_loglevel is not None else 'REDACTED',
                    new_kwargs
                )
            )
            try:
                if exc.filename is None:
                    msg += 'command not found'
                else:
                    msg += '{0}: {1}'.format(exc, exc.filename)
            except AttributeError:
                # Both IOError and OSError have the filename attribute, so this
                # is a precaution in case the exception classes in the previous
                # try/except are changed.
                msg += 'unknown'
            raise CommandExecutionError(msg)

        try:
            proc.run()
        except TimedProcTimeoutError as exc:
            ret['stdout'] = six.text_type(exc)
            ret['stderr'] = ''
            ret['retcode'] = None
            ret['pid'] = proc.process.pid
            # ok return code for timeouts?
            ret['retcode'] = 1
            return ret

        if output_loglevel != 'quiet' and output_encoding is not None:
            log.debug('Decoding output from command %s using %s encoding',
                      cmd, output_encoding)

        try:
            out = salt.utils.stringutils.to_unicode(
                proc.stdout,
                encoding=output_encoding)
        except TypeError:
            # stdout is None
            out = ''
        except UnicodeDecodeError:
            out = salt.utils.stringutils.to_unicode(
                proc.stdout,
                encoding=output_encoding,
                errors='replace')
            if output_loglevel != 'quiet':
                log.error(
                    'Failed to decode stdout from command %s, non-decodable '
                    'characters have been replaced', cmd
                )

        try:
            err = salt.utils.stringutils.to_unicode(
                proc.stderr,
                encoding=output_encoding)
        except TypeError:
            # stderr is None
            err = ''
        except UnicodeDecodeError:
            err = salt.utils.stringutils.to_unicode(
                proc.stderr,
                encoding=output_encoding,
                errors='replace')
            if output_loglevel != 'quiet':
                log.error(
                    'Failed to decode stderr from command %s, non-decodable '
                    'characters have been replaced', cmd
                )

        if rstrip:
            if out is not None:
                out = out.rstrip()
            if err is not None:
                err = err.rstrip()
        ret['pid'] = proc.process.pid
        ret['retcode'] = proc.process.returncode
        if ret['retcode'] in success_retcodes:
            ret['retcode'] = 0
        ret['stdout'] = out
        ret['stderr'] = err
    else:
        formatted_timeout = ''
        if timeout:
            formatted_timeout = ' (timeout: {0}s)'.format(timeout)
        if output_loglevel is not None:
            msg = 'Running {0} in VT{1}'.format(cmd, formatted_timeout)
            log.debug(log_callback(msg))
        stdout, stderr = '', ''
        now = time.time()
        if timeout:
            will_timeout = now + timeout
        else:
            will_timeout = -1
        try:
            proc = salt.utils.vt.Terminal(
                    cmd,
                    shell=True,
                    log_stdout=True,
                    log_stderr=True,
                    cwd=cwd,
                    preexec_fn=new_kwargs.get('preexec_fn', None),
                    env=run_env,
                    log_stdin_level=output_loglevel,
                    log_stdout_level=output_loglevel,
                    log_stderr_level=output_loglevel,
                    stream_stdout=True,
                    stream_stderr=True
            )
            ret['pid'] = proc.pid
            while proc.has_unread_data:
                try:
                    try:
                        time.sleep(0.5)
                        try:
                            cstdout, cstderr = proc.recv()
                        except IOError:
                            cstdout, cstderr = '', ''
                        if cstdout:
                            stdout += cstdout
                        else:
                            cstdout = ''
                        if cstderr:
                            stderr += cstderr
                        else:
                            cstderr = ''
                        if timeout and (time.time() > will_timeout):
                            ret['stderr'] = (
                                'SALT: Timeout after {0}s\n{1}').format(
                                    timeout, stderr)
                            ret['retcode'] = None
                            break
                    except KeyboardInterrupt:
                        ret['stderr'] = 'SALT: User break\n{0}'.format(stderr)
                        ret['retcode'] = 1
                        break
                except salt.utils.vt.TerminalException as exc:
                    log.error('VT: %s', exc,
                              exc_info_on_loglevel=logging.DEBUG)
                    ret = {'retcode': 1, 'pid': '2'}
                    break
                # only set stdout on success as we already mangled in other
                # cases
                ret['stdout'] = stdout
                if not proc.isalive():
                    # Process terminated, i.e., not canceled by the user or by
                    # the timeout
                    ret['stderr'] = stderr
                    ret['retcode'] = proc.exitstatus
                    if ret['retcode'] in success_retcodes:
                        ret['retcode'] = 0
                ret['pid'] = proc.pid
        finally:
            proc.close(terminate=True, kill=True)
    try:
        if ignore_retcode:
            __context__['retcode'] = 0
        else:
            __context__['retcode'] = ret['retcode']
    except NameError:
        # Ignore the context error during grain generation
        pass

    # Log the output
    if output_loglevel is not None:
        if not ignore_retcode and ret['retcode'] != 0:
            if output_loglevel < LOG_LEVELS['error']:
                output_loglevel = LOG_LEVELS['error']
            msg = (
                'Command \'{0}\' failed with return code: {1}'.format(
                    cmd,
                    ret['retcode']
                )
            )
            log.error(log_callback(msg))
        if ret['stdout']:
            log.log(output_loglevel, 'stdout: {0}'.format(log_callback(ret['stdout'])))
        if ret['stderr']:
            log.log(output_loglevel, 'stderr: {0}'.format(log_callback(ret['stderr'])))
        if ret['retcode']:
            log.log(output_loglevel, 'retcode: {0}'.format(ret['retcode']))

    return ret


def _run_quiet(cmd,
               cwd=None,
               stdin=None,
               output_encoding=None,
               runas=None,
               shell=DEFAULT_SHELL,
               python_shell=False,
               env=None,
               template=None,
               umask=None,
               timeout=None,
               reset_system_locale=True,
               saltenv='base',
               pillarenv=None,
               pillar_override=None,
               success_retcodes=None):
    '''
    Helper for running commands quietly for minion startup
    '''
    return _run(cmd,
                runas=runas,
                cwd=cwd,
                stdin=stdin,
                stderr=subprocess.STDOUT,
                output_encoding=output_encoding,
                output_loglevel='quiet',
                log_callback=None,
                shell=shell,
                python_shell=python_shell,
                env=env,
                template=template,
                umask=umask,
                timeout=timeout,
                reset_system_locale=reset_system_locale,
                saltenv=saltenv,
                pillarenv=pillarenv,
                pillar_override=pillar_override,
                success_retcodes=success_retcodes)['stdout']


def _run_all_quiet(cmd,
                   cwd=None,
                   stdin=None,
                   runas=None,
                   shell=DEFAULT_SHELL,
                   python_shell=False,
                   env=None,
                   template=None,
                   umask=None,
                   timeout=None,
                   reset_system_locale=True,
                   saltenv='base',
                   pillarenv=None,
                   pillar_override=None,
                   output_encoding=None,
                   success_retcodes=None):

    '''
    Helper for running commands quietly for minion startup.
    Returns a dict of return data.

    output_loglevel argument is ignored. This is here for when we alias
    cmd.run_all directly to _run_all_quiet in certain chicken-and-egg
    situations where modules need to work both before and after
    the __salt__ dictionary is populated (cf dracr.py)
    '''
    return _run(cmd,
                runas=runas,
                cwd=cwd,
                stdin=stdin,
                shell=shell,
                python_shell=python_shell,
                env=env,
                output_encoding=output_encoding,
                output_loglevel='quiet',
                log_callback=None,
                template=template,
                umask=umask,
                timeout=timeout,
                reset_system_locale=reset_system_locale,
                saltenv=saltenv,
                pillarenv=pillarenv,
                pillar_override=pillar_override,
                success_retcodes=success_retcodes)


def run(cmd,
        cwd=None,
        stdin=None,
        runas=None,
        group=None,
        shell=DEFAULT_SHELL,
        python_shell=None,
        env=None,
        clean_env=False,
        template=None,
        rstrip=True,
        umask=None,
        output_encoding=None,
        output_loglevel='debug',
        log_callback=None,
        hide_output=False,
        timeout=None,
        reset_system_locale=True,
        ignore_retcode=False,
        saltenv='base',
        use_vt=False,
        bg=False,
        password=None,
        encoded_cmd=False,
        raise_err=False,
        prepend_path=None,
        success_retcodes=None,
        **kwargs):
    r'''
    Execute the passed command and return the output as a string

    :param str cmd: The command to run. ex: ``ls -lart /home``

    :param str cwd: The directory from which to execute the command. Defaults
        to the home directory of the user specified by ``runas`` (or the user
        under which Salt is running if ``runas`` is not specified).

    :param str stdin: A string of standard input can be specified for the
        command to be run using the ``stdin`` parameter. This can be useful in
        cases where sensitive information must be read from standard input.

    :param str runas: Specify an alternate user to run the command. The default
        behavior is to run as the user under which Salt is running.

<<<<<<< HEAD
    :param str group: Group to run command as. Not currently supported
        on Windows.

    :param str password: Windows only. Only required when the minion proccess
        is running under a non-privileged account. This parameter will be
        ignored on non-Windows platforms.
=======
        .. warning::

            For versions 2018.3.3 and above on macosx while using runas,
            to pass special characters to the command you need to escape
            the characters on the shell.

            Example:

            .. code-block:: bash

                cmd.run 'echo '\''h=\"baz\"'\''' runas=macuser

    :param str password: Windows only. Required when specifying ``runas``. This
        parameter will be ignored on non-Windows platforms.
>>>>>>> 602fed78

        .. versionadded:: 2016.3.0

    :param str shell: Specify an alternate shell. Defaults to the system's
        default shell.

    :param bool python_shell: If ``False``, let python handle the positional
        arguments. Set to ``True`` to use shell features, such as pipes or
        redirection.

    :param bool bg: If ``True``, run command in background and do not await or
        deliver it's results

        .. versionadded:: 2016.3.0

    :param dict env: Environment variables to be set prior to execution.

        .. note::
            When passing environment variables on the CLI, they should be
            passed as the string representation of a dictionary.

            .. code-block:: bash

                salt myminion cmd.run 'some command' env='{"FOO": "bar"}'

    :param bool clean_env: Attempt to clean out all other shell environment
        variables and set only those provided in the 'env' argument to this
        function.

    :param str prepend_path: $PATH segment to prepend (trailing ':' not
        necessary) to $PATH

        .. versionadded:: 2018.3.0

    :param str template: If this setting is applied then the named templating
        engine will be used to render the downloaded file. Currently jinja,
        mako, and wempy are supported.

    :param bool rstrip: Strip all whitespace off the end of output before it is
        returned.

    :param str umask: The umask (in octal) to use when running the command.

    :param str output_encoding: Control the encoding used to decode the
        command's output.

        .. note::
            This should not need to be used in most cases. By default, Salt
            will try to use the encoding detected from the system locale, and
            will fall back to UTF-8 if this fails. This should only need to be
            used in cases where the output of the command is encoded in
            something other than the system locale or UTF-8.

            To see the encoding Salt has detected from the system locale, check
            the `locale` line in the output of :py:func:`test.versions_report
            <salt.modules.test.versions_report>`.

        .. versionadded:: 2018.3.0

    :param str output_loglevel: Control the loglevel at which the output from
        the command is logged to the minion log.

        .. note::
            The command being run will still be logged at the ``debug``
            loglevel regardless, unless ``quiet`` is used for this value.

    :param bool ignore_retcode: If the exit code of the command is nonzero,
        this is treated as an error condition, and the output from the command
        will be logged to the minion log. However, there are some cases where
        programs use the return code for signaling and a nonzero exit code
        doesn't necessarily mean failure. Pass this argument as ``True`` to
        skip logging the output if the command has a nonzero exit code.

    :param bool hide_output: If ``True``, suppress stdout and stderr in the
        return data.

        .. note::
            This is separate from ``output_loglevel``, which only handles how
            Salt logs to the minion log.

        .. versionadded:: 2018.3.0

    :param int timeout: A timeout in seconds for the executed process to return.

    :param bool use_vt: Use VT utils (saltstack) to stream the command output
        more interactively to the console and the logs. This is experimental.

    :param bool encoded_cmd: Specify if the supplied command is encoded.
        Only applies to shell 'powershell'.

    :param bool raise_err: If ``True`` and the command has a nonzero exit code,
        a CommandExecutionError exception will be raised.

    .. warning::
        This function does not process commands through a shell
        unless the python_shell flag is set to True. This means that any
        shell-specific functionality such as 'echo' or the use of pipes,
        redirection or &&, should either be migrated to cmd.shell or
        have the python_shell=True flag set here.

        The use of python_shell=True means that the shell will accept _any_ input
        including potentially malicious commands such as 'good_command;rm -rf /'.
        Be absolutely certain that you have sanitized your input prior to using
        python_shell=True

    :param list success_retcodes: This parameter will be allow a list of
        non-zero return codes that should be considered a success.  If the
        return code returned from the run matches any in the provided list,
        the return code will be overridden with zero.

      .. versionadded:: Fluorine

    :param bool stdin_raw_newlines: False
        If ``True``, Salt will not automatically convert the characters ``\\n``
        present in the ``stdin`` value to newlines.

      .. versionadded:: Fluorine

    CLI Example:

    .. code-block:: bash

        salt '*' cmd.run "ls -l | awk '/foo/{print \\$2}'"

    The template arg can be set to 'jinja' or another supported template
    engine to render the command arguments before execution.
    For example:

    .. code-block:: bash

        salt '*' cmd.run template=jinja "ls -l /tmp/{{grains.id}} | awk '/foo/{print \\$2}'"

    Specify an alternate shell with the shell parameter:

    .. code-block:: bash

        salt '*' cmd.run "Get-ChildItem C:\\ " shell='powershell'

    A string of standard input can be specified for the command to be run using
    the ``stdin`` parameter. This can be useful in cases where sensitive
    information must be read from standard input.

    .. code-block:: bash

        salt '*' cmd.run "grep f" stdin='one\\ntwo\\nthree\\nfour\\nfive\\n'

    If an equal sign (``=``) appears in an argument to a Salt command it is
    interpreted as a keyword argument in the format ``key=val``. That
    processing can be bypassed in order to pass an equal sign through to the
    remote shell command by manually specifying the kwarg:

    .. code-block:: bash

        salt '*' cmd.run cmd='sed -e s/=/:/g'
    '''
    python_shell = _python_shell_default(python_shell,
                                         kwargs.get('__pub_jid', ''))
    ret = _run(cmd,
               runas=runas,
               group=group,
               shell=shell,
               python_shell=python_shell,
               cwd=cwd,
               stdin=stdin,
               stderr=subprocess.STDOUT,
               env=env,
               clean_env=clean_env,
               prepend_path=prepend_path,
               template=template,
               rstrip=rstrip,
               umask=umask,
               output_encoding=output_encoding,
               output_loglevel=output_loglevel,
               log_callback=log_callback,
               timeout=timeout,
               reset_system_locale=reset_system_locale,
               ignore_retcode=ignore_retcode,
               saltenv=saltenv,
               use_vt=use_vt,
               bg=bg,
               password=password,
               encoded_cmd=encoded_cmd,
               success_retcodes=success_retcodes,
               **kwargs)

    log_callback = _check_cb(log_callback)

    lvl = _check_loglevel(output_loglevel)
    if lvl is not None:
        if not ignore_retcode and ret['retcode'] != 0:
            if lvl < LOG_LEVELS['error']:
                lvl = LOG_LEVELS['error']
            msg = (
                'Command \'{0}\' failed with return code: {1}'.format(
                    cmd,
                    ret['retcode']
                )
            )
            log.error(log_callback(msg))
            if raise_err:
                raise CommandExecutionError(
                    log_callback(ret['stdout'] if not hide_output else '')
                )
        log.log(lvl, 'output: %s', log_callback(ret['stdout']))
    return ret['stdout'] if not hide_output else ''


def shell(cmd,
          cwd=None,
          stdin=None,
          runas=None,
          group=None,
          shell=DEFAULT_SHELL,
          env=None,
          clean_env=False,
          template=None,
          rstrip=True,
          umask=None,
          output_encoding=None,
          output_loglevel='debug',
          log_callback=None,
          hide_output=False,
          timeout=None,
          reset_system_locale=True,
          ignore_retcode=False,
          saltenv='base',
          use_vt=False,
          bg=False,
          password=None,
          prepend_path=None,
          success_retcodes=None,
          **kwargs):
    '''
    Execute the passed command and return the output as a string.

    .. versionadded:: 2015.5.0

    :param str cmd: The command to run. ex: ``ls -lart /home``

    :param str cwd: The directory from which to execute the command. Defaults
        to the home directory of the user specified by ``runas`` (or the user
        under which Salt is running if ``runas`` is not specified).

    :param str stdin: A string of standard input can be specified for the
        command to be run using the ``stdin`` parameter. This can be useful in
        cases where sensitive information must be read from standard input.

    :param str runas: Specify an alternate user to run the command. The default
        behavior is to run as the user under which Salt is running. If running
        on a Windows minion you must also use the ``password`` argument, and
        the target user account must be in the Administrators group.

<<<<<<< HEAD
    :param str group: Group to run command as. Not currently supported
      on Windows.
=======
        .. warning::

            For versions 2018.3.3 and above on macosx while using runas,
            to pass special characters to the command you need to escape
            the characters on the shell.

            Example:

            .. code-block:: bash

                cmd.shell 'echo '\\''h=\\"baz\\"'\\\''' runas=macuser
>>>>>>> 602fed78

    :param str password: Windows only. Required when specifying ``runas``. This
        parameter will be ignored on non-Windows platforms.

        .. versionadded:: 2016.3.0

    :param int shell: Shell to execute under. Defaults to the system default
        shell.

    :param bool bg: If True, run command in background and do not await or
        deliver its results

    :param dict env: Environment variables to be set prior to execution.

        .. note::
            When passing environment variables on the CLI, they should be
            passed as the string representation of a dictionary.

            .. code-block:: bash

                salt myminion cmd.shell 'some command' env='{"FOO": "bar"}'

    :param bool clean_env: Attempt to clean out all other shell environment
        variables and set only those provided in the 'env' argument to this
        function.

    :param str prepend_path: $PATH segment to prepend (trailing ':' not necessary)
        to $PATH

        .. versionadded:: 2018.3.0

    :param str template: If this setting is applied then the named templating
        engine will be used to render the downloaded file. Currently jinja,
        mako, and wempy are supported.

    :param bool rstrip: Strip all whitespace off the end of output before it is
        returned.

    :param str umask: The umask (in octal) to use when running the command.

    :param str output_encoding: Control the encoding used to decode the
        command's output.

        .. note::
            This should not need to be used in most cases. By default, Salt
            will try to use the encoding detected from the system locale, and
            will fall back to UTF-8 if this fails. This should only need to be
            used in cases where the output of the command is encoded in
            something other than the system locale or UTF-8.

            To see the encoding Salt has detected from the system locale, check
            the `locale` line in the output of :py:func:`test.versions_report
            <salt.modules.test.versions_report>`.

        .. versionadded:: 2018.3.0

    :param str output_loglevel: Control the loglevel at which the output from
        the command is logged to the minion log.

        .. note::
            The command being run will still be logged at the ``debug``
            loglevel regardless, unless ``quiet`` is used for this value.

    :param bool ignore_retcode: If the exit code of the command is nonzero,
        this is treated as an error condition, and the output from the command
        will be logged to the minion log. However, there are some cases where
        programs use the return code for signaling and a nonzero exit code
        doesn't necessarily mean failure. Pass this argument as ``True`` to
        skip logging the output if the command has a nonzero exit code.

    :param bool hide_output: If ``True``, suppress stdout and stderr in the
        return data.

        .. note::
            This is separate from ``output_loglevel``, which only handles how
            Salt logs to the minion log.

        .. versionadded:: 2018.3.0

    :param int timeout: A timeout in seconds for the executed process to
        return.

    :param bool use_vt: Use VT utils (saltstack) to stream the command output
        more interactively to the console and the logs. This is experimental.

    .. warning::

        This passes the cmd argument directly to the shell without any further
        processing! Be absolutely sure that you have properly sanitized the
        command passed to this function and do not use untrusted inputs.

    :param list success_retcodes: This parameter will be allow a list of
        non-zero return codes that should be considered a success.  If the
        return code returned from the run matches any in the provided list,
        the return code will be overridden with zero.

      .. versionadded:: Fluorine

    :param bool stdin_raw_newlines: False
        If ``True``, Salt will not automatically convert the characters ``\\n``
        present in the ``stdin`` value to newlines.

      .. versionadded:: Fluorine

    CLI Example:

    .. code-block:: bash

        salt '*' cmd.shell "ls -l | awk '/foo/{print \\$2}'"

    The template arg can be set to 'jinja' or another supported template
    engine to render the command arguments before execution.
    For example:

    .. code-block:: bash

        salt '*' cmd.shell template=jinja "ls -l /tmp/{{grains.id}} | awk '/foo/{print \\$2}'"

    Specify an alternate shell with the shell parameter:

    .. code-block:: bash

        salt '*' cmd.shell "Get-ChildItem C:\\ " shell='powershell'

    A string of standard input can be specified for the command to be run using
    the ``stdin`` parameter. This can be useful in cases where sensitive
    information must be read from standard input.

    .. code-block:: bash

        salt '*' cmd.shell "grep f" stdin='one\\ntwo\\nthree\\nfour\\nfive\\n'

    If an equal sign (``=``) appears in an argument to a Salt command it is
    interpreted as a keyword argument in the format ``key=val``. That
    processing can be bypassed in order to pass an equal sign through to the
    remote shell command by manually specifying the kwarg:

    .. code-block:: bash

        salt '*' cmd.shell cmd='sed -e s/=/:/g'
    '''
    if 'python_shell' in kwargs:
        python_shell = kwargs.pop('python_shell')
    else:
        python_shell = True
    return run(cmd,
               cwd=cwd,
               stdin=stdin,
               runas=runas,
               group=group,
               shell=shell,
               env=env,
               clean_env=clean_env,
               prepend_path=prepend_path,
               template=template,
               rstrip=rstrip,
               umask=umask,
               output_encoding=output_encoding,
               output_loglevel=output_loglevel,
               log_callback=log_callback,
               hide_output=hide_output,
               timeout=timeout,
               reset_system_locale=reset_system_locale,
               ignore_retcode=ignore_retcode,
               saltenv=saltenv,
               use_vt=use_vt,
               python_shell=python_shell,
               bg=bg,
               password=password,
               success_retcodes=success_retcodes,
               **kwargs)


def run_stdout(cmd,
               cwd=None,
               stdin=None,
               runas=None,
               group=None,
               shell=DEFAULT_SHELL,
               python_shell=None,
               env=None,
               clean_env=False,
               template=None,
               rstrip=True,
               umask=None,
               output_encoding=None,
               output_loglevel='debug',
               log_callback=None,
               hide_output=False,
               timeout=None,
               reset_system_locale=True,
               ignore_retcode=False,
               saltenv='base',
               use_vt=False,
               password=None,
               prepend_path=None,
               success_retcodes=None,
               **kwargs):
    '''
    Execute a command, and only return the standard out

    :param str cmd: The command to run. ex: ``ls -lart /home``

    :param str cwd: The directory from which to execute the command. Defaults
        to the home directory of the user specified by ``runas`` (or the user
        under which Salt is running if ``runas`` is not specified).

    :param str stdin: A string of standard input can be specified for the
        command to be run using the ``stdin`` parameter. This can be useful in
        cases where sensitive information must be read from standard input.

    :param str runas: Specify an alternate user to run the command. The default
        behavior is to run as the user under which Salt is running. If running
        on a Windows minion you must also use the ``password`` argument, and
        the target user account must be in the Administrators group.

        .. warning::

            For versions 2018.3.3 and above on macosx while using runas,
            to pass special characters to the command you need to escape
            the characters on the shell.

            Example:

            .. code-block:: bash

                cmd.run_stdout 'echo '\\''h=\\"baz\\"'\\\''' runas=macuser

    :param str password: Windows only. Required when specifying ``runas``. This
        parameter will be ignored on non-Windows platforms.

        .. versionadded:: 2016.3.0

    :param str group: Group to run command as. Not currently supported
      on Windows.

    :param str shell: Specify an alternate shell. Defaults to the system's
        default shell.

    :param bool python_shell: If False, let python handle the positional
        arguments. Set to True to use shell features, such as pipes or
        redirection.

    :param dict env: Environment variables to be set prior to execution.

        .. note::
            When passing environment variables on the CLI, they should be
            passed as the string representation of a dictionary.

            .. code-block:: bash

                salt myminion cmd.run_stdout 'some command' env='{"FOO": "bar"}'

    :param bool clean_env: Attempt to clean out all other shell environment
        variables and set only those provided in the 'env' argument to this
        function.

    :param str prepend_path: $PATH segment to prepend (trailing ':' not necessary)
        to $PATH

        .. versionadded:: 2018.3.0

    :param str template: If this setting is applied then the named templating
        engine will be used to render the downloaded file. Currently jinja,
        mako, and wempy are supported.

    :param bool rstrip: Strip all whitespace off the end of output before it is
        returned.

    :param str umask: The umask (in octal) to use when running the command.

    :param str output_encoding: Control the encoding used to decode the
        command's output.

        .. note::
            This should not need to be used in most cases. By default, Salt
            will try to use the encoding detected from the system locale, and
            will fall back to UTF-8 if this fails. This should only need to be
            used in cases where the output of the command is encoded in
            something other than the system locale or UTF-8.

            To see the encoding Salt has detected from the system locale, check
            the `locale` line in the output of :py:func:`test.versions_report
            <salt.modules.test.versions_report>`.

        .. versionadded:: 2018.3.0

    :param str output_loglevel: Control the loglevel at which the output from
        the command is logged to the minion log.

        .. note::
            The command being run will still be logged at the ``debug``
            loglevel regardless, unless ``quiet`` is used for this value.

    :param bool ignore_retcode: If the exit code of the command is nonzero,
        this is treated as an error condition, and the output from the command
        will be logged to the minion log. However, there are some cases where
        programs use the return code for signaling and a nonzero exit code
        doesn't necessarily mean failure. Pass this argument as ``True`` to
        skip logging the output if the command has a nonzero exit code.

    :param bool hide_output: If ``True``, suppress stdout and stderr in the
        return data.

        .. note::
            This is separate from ``output_loglevel``, which only handles how
            Salt logs to the minion log.

        .. versionadded:: 2018.3.0

    :param int timeout: A timeout in seconds for the executed process to
        return.

    :param bool use_vt: Use VT utils (saltstack) to stream the command output
        more interactively to the console and the logs. This is experimental.

    :param list success_retcodes: This parameter will be allow a list of
        non-zero return codes that should be considered a success.  If the
        return code returned from the run matches any in the provided list,
        the return code will be overridden with zero.

      .. versionadded:: Fluorine

    :param bool stdin_raw_newlines: False
        If ``True``, Salt will not automatically convert the characters ``\\n``
        present in the ``stdin`` value to newlines.

      .. versionadded:: Fluorine

    CLI Example:

    .. code-block:: bash

        salt '*' cmd.run_stdout "ls -l | awk '/foo/{print \\$2}'"

    The template arg can be set to 'jinja' or another supported template
    engine to render the command arguments before execution.
    For example:

    .. code-block:: bash

        salt '*' cmd.run_stdout template=jinja "ls -l /tmp/{{grains.id}} | awk '/foo/{print \\$2}'"

    A string of standard input can be specified for the command to be run using
    the ``stdin`` parameter. This can be useful in cases where sensitive
    information must be read from standard input.

    .. code-block:: bash

        salt '*' cmd.run_stdout "grep f" stdin='one\\ntwo\\nthree\\nfour\\nfive\\n'
    '''
    python_shell = _python_shell_default(python_shell,
                                         kwargs.get('__pub_jid', ''))
    ret = _run(cmd,
               runas=runas,
               group=group,
               cwd=cwd,
               stdin=stdin,
               shell=shell,
               python_shell=python_shell,
               env=env,
               clean_env=clean_env,
               prepend_path=prepend_path,
               template=template,
               rstrip=rstrip,
               umask=umask,
               output_encoding=output_encoding,
               output_loglevel=output_loglevel,
               log_callback=log_callback,
               timeout=timeout,
               reset_system_locale=reset_system_locale,
               ignore_retcode=ignore_retcode,
               saltenv=saltenv,
               use_vt=use_vt,
               password=password,
               success_retcodes=success_retcodes,
               **kwargs)

    return ret['stdout'] if not hide_output else ''


def run_stderr(cmd,
               cwd=None,
               stdin=None,
               runas=None,
               group=None,
               shell=DEFAULT_SHELL,
               python_shell=None,
               env=None,
               clean_env=False,
               template=None,
               rstrip=True,
               umask=None,
               output_encoding=None,
               output_loglevel='debug',
               log_callback=None,
               hide_output=False,
               timeout=None,
               reset_system_locale=True,
               ignore_retcode=False,
               saltenv='base',
               use_vt=False,
               password=None,
               prepend_path=None,
               success_retcodes=None,
               **kwargs):
    '''
    Execute a command and only return the standard error

    :param str cmd: The command to run. ex: ``ls -lart /home``

    :param str cwd: The directory from which to execute the command. Defaults
        to the home directory of the user specified by ``runas`` (or the user
        under which Salt is running if ``runas`` is not specified).

    :param str stdin: A string of standard input can be specified for the
        command to be run using the ``stdin`` parameter. This can be useful in
        cases where sensitive information must be read from standard input.

    :param str runas: Specify an alternate user to run the command. The default
        behavior is to run as the user under which Salt is running. If running
        on a Windows minion you must also use the ``password`` argument, and
        the target user account must be in the Administrators group.

        .. warning::

            For versions 2018.3.3 and above on macosx while using runas,
            to pass special characters to the command you need to escape
            the characters on the shell.

            Example:

            .. code-block:: bash

                cmd.run_stderr 'echo '\\''h=\\"baz\\"'\\\''' runas=macuser

    :param str password: Windows only. Required when specifying ``runas``. This
        parameter will be ignored on non-Windows platforms.

        .. versionadded:: 2016.3.0

    :param str group: Group to run command as. Not currently supported
      on Windows.

    :param str shell: Specify an alternate shell. Defaults to the system's
        default shell.

    :param bool python_shell: If False, let python handle the positional
        arguments. Set to True to use shell features, such as pipes or
        redirection.

    :param dict env: Environment variables to be set prior to execution.

        .. note::
            When passing environment variables on the CLI, they should be
            passed as the string representation of a dictionary.

            .. code-block:: bash

                salt myminion cmd.run_stderr 'some command' env='{"FOO": "bar"}'

    :param bool clean_env: Attempt to clean out all other shell environment
        variables and set only those provided in the 'env' argument to this
        function.

    :param str prepend_path: $PATH segment to prepend (trailing ':' not
        necessary) to $PATH

        .. versionadded:: 2018.3.0

    :param str template: If this setting is applied then the named templating
        engine will be used to render the downloaded file. Currently jinja,
        mako, and wempy are supported.

    :param bool rstrip: Strip all whitespace off the end of output before it is
        returned.

    :param str umask: The umask (in octal) to use when running the command.

    :param str output_encoding: Control the encoding used to decode the
        command's output.

        .. note::
            This should not need to be used in most cases. By default, Salt
            will try to use the encoding detected from the system locale, and
            will fall back to UTF-8 if this fails. This should only need to be
            used in cases where the output of the command is encoded in
            something other than the system locale or UTF-8.

            To see the encoding Salt has detected from the system locale, check
            the `locale` line in the output of :py:func:`test.versions_report
            <salt.modules.test.versions_report>`.

        .. versionadded:: 2018.3.0

    :param str output_loglevel: Control the loglevel at which the output from
        the command is logged to the minion log.

        .. note::
            The command being run will still be logged at the ``debug``
            loglevel regardless, unless ``quiet`` is used for this value.

    :param bool ignore_retcode: If the exit code of the command is nonzero,
        this is treated as an error condition, and the output from the command
        will be logged to the minion log. However, there are some cases where
        programs use the return code for signaling and a nonzero exit code
        doesn't necessarily mean failure. Pass this argument as ``True`` to
        skip logging the output if the command has a nonzero exit code.

    :param bool hide_output: If ``True``, suppress stdout and stderr in the
        return data.

        .. note::
            This is separate from ``output_loglevel``, which only handles how
            Salt logs to the minion log.

        .. versionadded:: 2018.3.0

    :param int timeout: A timeout in seconds for the executed process to
        return.

    :param bool use_vt: Use VT utils (saltstack) to stream the command output
        more interactively to the console and the logs. This is experimental.

    :param list success_retcodes: This parameter will be allow a list of
        non-zero return codes that should be considered a success.  If the
        return code returned from the run matches any in the provided list,
        the return code will be overridden with zero.

      .. versionadded:: Fluorine

    :param bool stdin_raw_newlines: False
        If ``True``, Salt will not automatically convert the characters ``\\n``
        present in the ``stdin`` value to newlines.

      .. versionadded:: Fluorine

    CLI Example:

    .. code-block:: bash

        salt '*' cmd.run_stderr "ls -l | awk '/foo/{print \\$2}'"

    The template arg can be set to 'jinja' or another supported template
    engine to render the command arguments before execution.
    For example:

    .. code-block:: bash

        salt '*' cmd.run_stderr template=jinja "ls -l /tmp/{{grains.id}} | awk '/foo/{print \\$2}'"

    A string of standard input can be specified for the command to be run using
    the ``stdin`` parameter. This can be useful in cases where sensitive
    information must be read from standard input.

    .. code-block:: bash

        salt '*' cmd.run_stderr "grep f" stdin='one\\ntwo\\nthree\\nfour\\nfive\\n'
    '''
    python_shell = _python_shell_default(python_shell,
                                         kwargs.get('__pub_jid', ''))
    ret = _run(cmd,
               runas=runas,
               group=group,
               cwd=cwd,
               stdin=stdin,
               shell=shell,
               python_shell=python_shell,
               env=env,
               clean_env=clean_env,
               prepend_path=prepend_path,
               template=template,
               rstrip=rstrip,
               umask=umask,
               output_encoding=output_encoding,
               output_loglevel=output_loglevel,
               log_callback=log_callback,
               timeout=timeout,
               reset_system_locale=reset_system_locale,
               ignore_retcode=ignore_retcode,
               use_vt=use_vt,
               saltenv=saltenv,
               password=password,
               success_retcodes=success_retcodes,
               **kwargs)

    return ret['stderr'] if not hide_output else ''


def run_all(cmd,
            cwd=None,
            stdin=None,
            runas=None,
            group=None,
            shell=DEFAULT_SHELL,
            python_shell=None,
            env=None,
            clean_env=False,
            template=None,
            rstrip=True,
            umask=None,
            output_encoding=None,
            output_loglevel='debug',
            log_callback=None,
            hide_output=False,
            timeout=None,
            reset_system_locale=True,
            ignore_retcode=False,
            saltenv='base',
            use_vt=False,
            redirect_stderr=False,
            password=None,
            encoded_cmd=False,
            prepend_path=None,
            success_retcodes=None,
            **kwargs):
    '''
    Execute the passed command and return a dict of return data

    :param str cmd: The command to run. ex: ``ls -lart /home``

    :param str cwd: The directory from which to execute the command. Defaults
        to the home directory of the user specified by ``runas`` (or the user
        under which Salt is running if ``runas`` is not specified).

    :param str stdin: A string of standard input can be specified for the
        command to be run using the ``stdin`` parameter. This can be useful in
        cases where sensitive information must be read from standard input.

    :param str runas: Specify an alternate user to run the command. The default
        behavior is to run as the user under which Salt is running. If running
        on a Windows minion you must also use the ``password`` argument, and
        the target user account must be in the Administrators group.

        .. warning::

            For versions 2018.3.3 and above on macosx while using runas,
            to pass special characters to the command you need to escape
            the characters on the shell.

            Example:

            .. code-block:: bash

                cmd.run_all 'echo '\\''h=\\"baz\\"'\\\''' runas=macuser

    :param str password: Windows only. Required when specifying ``runas``. This
        parameter will be ignored on non-Windows platforms.

        .. versionadded:: 2016.3.0

    :param str group: Group to run command as. Not currently supported
      on Windows.

    :param str shell: Specify an alternate shell. Defaults to the system's
        default shell.

    :param bool python_shell: If False, let python handle the positional
        arguments. Set to True to use shell features, such as pipes or
        redirection.

    :param dict env: Environment variables to be set prior to execution.

        .. note::
            When passing environment variables on the CLI, they should be
            passed as the string representation of a dictionary.

            .. code-block:: bash

                salt myminion cmd.run_all 'some command' env='{"FOO": "bar"}'

    :param bool clean_env: Attempt to clean out all other shell environment
        variables and set only those provided in the 'env' argument to this
        function.

    :param str prepend_path: $PATH segment to prepend (trailing ':' not
        necessary) to $PATH

        .. versionadded:: 2018.3.0

    :param str template: If this setting is applied then the named templating
        engine will be used to render the downloaded file. Currently jinja,
        mako, and wempy are supported.

    :param bool rstrip: Strip all whitespace off the end of output before it is
        returned.

    :param str umask: The umask (in octal) to use when running the command.

    :param str output_encoding: Control the encoding used to decode the
        command's output.

        .. note::
            This should not need to be used in most cases. By default, Salt
            will try to use the encoding detected from the system locale, and
            will fall back to UTF-8 if this fails. This should only need to be
            used in cases where the output of the command is encoded in
            something other than the system locale or UTF-8.

            To see the encoding Salt has detected from the system locale, check
            the `locale` line in the output of :py:func:`test.versions_report
            <salt.modules.test.versions_report>`.

        .. versionadded:: 2018.3.0

    :param str output_loglevel: Control the loglevel at which the output from
        the command is logged to the minion log.

        .. note::
            The command being run will still be logged at the ``debug``
            loglevel regardless, unless ``quiet`` is used for this value.

    :param bool ignore_retcode: If the exit code of the command is nonzero,
        this is treated as an error condition, and the output from the command
        will be logged to the minion log. However, there are some cases where
        programs use the return code for signaling and a nonzero exit code
        doesn't necessarily mean failure. Pass this argument as ``True`` to
        skip logging the output if the command has a nonzero exit code.

    :param bool hide_output: If ``True``, suppress stdout and stderr in the
        return data.

        .. note::
            This is separate from ``output_loglevel``, which only handles how
            Salt logs to the minion log.

        .. versionadded:: 2018.3.0

    :param int timeout: A timeout in seconds for the executed process to
        return.

    :param bool use_vt: Use VT utils (saltstack) to stream the command output
        more interactively to the console and the logs. This is experimental.

    :param bool encoded_cmd: Specify if the supplied command is encoded.
       Only applies to shell 'powershell'.

       .. versionadded:: 2018.3.0

    :param bool redirect_stderr: If set to ``True``, then stderr will be
        redirected to stdout. This is helpful for cases where obtaining both
        the retcode and output is desired, but it is not desired to have the
        output separated into both stdout and stderr.

        .. versionadded:: 2015.8.2

    :param str password: Windows only. Required when specifying ``runas``. This
        parameter will be ignored on non-Windows platforms.

          .. versionadded:: 2016.3.0

    :param bool bg: If ``True``, run command in background and do not await or
        deliver its results

        .. versionadded:: 2016.3.6

    :param list success_retcodes: This parameter will be allow a list of
        non-zero return codes that should be considered a success.  If the
        return code returned from the run matches any in the provided list,
        the return code will be overridden with zero.

      .. versionadded:: Fluorine

    :param bool stdin_raw_newlines: False
        If ``True``, Salt will not automatically convert the characters ``\\n``
        present in the ``stdin`` value to newlines.

      .. versionadded:: Fluorine

    CLI Example:

    .. code-block:: bash

        salt '*' cmd.run_all "ls -l | awk '/foo/{print \\$2}'"

    The template arg can be set to 'jinja' or another supported template
    engine to render the command arguments before execution.
    For example:

    .. code-block:: bash

        salt '*' cmd.run_all template=jinja "ls -l /tmp/{{grains.id}} | awk '/foo/{print \\$2}'"

    A string of standard input can be specified for the command to be run using
    the ``stdin`` parameter. This can be useful in cases where sensitive
    information must be read from standard input.

    .. code-block:: bash

        salt '*' cmd.run_all "grep f" stdin='one\\ntwo\\nthree\\nfour\\nfive\\n'
    '''
    python_shell = _python_shell_default(python_shell,
                                         kwargs.get('__pub_jid', ''))
    stderr = subprocess.STDOUT if redirect_stderr else subprocess.PIPE
    ret = _run(cmd,
               runas=runas,
               group=group,
               cwd=cwd,
               stdin=stdin,
               stderr=stderr,
               shell=shell,
               python_shell=python_shell,
               env=env,
               clean_env=clean_env,
               prepend_path=prepend_path,
               template=template,
               rstrip=rstrip,
               umask=umask,
               output_encoding=output_encoding,
               output_loglevel=output_loglevel,
               log_callback=log_callback,
               timeout=timeout,
               reset_system_locale=reset_system_locale,
               ignore_retcode=ignore_retcode,
               saltenv=saltenv,
               use_vt=use_vt,
               password=password,
               encoded_cmd=encoded_cmd,
               success_retcodes=success_retcodes,
               **kwargs)

    if hide_output:
        ret['stdout'] = ret['stderr'] = ''
    return ret


def retcode(cmd,
            cwd=None,
            stdin=None,
            runas=None,
            group=None,
            shell=DEFAULT_SHELL,
            python_shell=None,
            env=None,
            clean_env=False,
            template=None,
            umask=None,
            output_encoding=None,
            output_loglevel='debug',
            log_callback=None,
            timeout=None,
            reset_system_locale=True,
            ignore_retcode=False,
            saltenv='base',
            use_vt=False,
            password=None,
            success_retcodes=None,
            **kwargs):
    '''
    Execute a shell command and return the command's return code.

    :param str cmd: The command to run. ex: ``ls -lart /home``

    :param str cwd: The directory from which to execute the command. Defaults
        to the home directory of the user specified by ``runas`` (or the user
        under which Salt is running if ``runas`` is not specified).

    :param str stdin: A string of standard input can be specified for the
        command to be run using the ``stdin`` parameter. This can be useful in
        cases where sensitive information must be read from standard input.

    :param str runas: Specify an alternate user to run the command. The default
        behavior is to run as the user under which Salt is running. If running
        on a Windows minion you must also use the ``password`` argument, and
        the target user account must be in the Administrators group.

        .. warning::

            For versions 2018.3.3 and above on macosx while using runas,
            to pass special characters to the command you need to escape
            the characters on the shell.

            Example:

            .. code-block:: bash

                cmd.retcode 'echo '\\''h=\\"baz\\"'\\\''' runas=macuser

    :param str password: Windows only. Required when specifying ``runas``. This
        parameter will be ignored on non-Windows platforms.

        .. versionadded:: 2016.3.0

    :param str group: Group to run command as. Not currently supported
      on Windows.

    :param str shell: Specify an alternate shell. Defaults to the system's
        default shell.

    :param bool python_shell: If False, let python handle the positional
        arguments. Set to True to use shell features, such as pipes or
        redirection.

    :param dict env: Environment variables to be set prior to execution.

        .. note::
            When passing environment variables on the CLI, they should be
            passed as the string representation of a dictionary.

            .. code-block:: bash

                salt myminion cmd.retcode 'some command' env='{"FOO": "bar"}'

    :param bool clean_env: Attempt to clean out all other shell environment
        variables and set only those provided in the 'env' argument to this
        function.

    :param str template: If this setting is applied then the named templating
        engine will be used to render the downloaded file. Currently jinja,
        mako, and wempy are supported.

    :param bool rstrip: Strip all whitespace off the end of output before it is
        returned.

    :param str umask: The umask (in octal) to use when running the command.

    :param str output_encoding: Control the encoding used to decode the
        command's output.

        .. note::
            This should not need to be used in most cases. By default, Salt
            will try to use the encoding detected from the system locale, and
            will fall back to UTF-8 if this fails. This should only need to be
            used in cases where the output of the command is encoded in
            something other than the system locale or UTF-8.

            To see the encoding Salt has detected from the system locale, check
            the `locale` line in the output of :py:func:`test.versions_report
            <salt.modules.test.versions_report>`.

        .. versionadded:: 2018.3.0

    :param str output_loglevel: Control the loglevel at which the output from
        the command is logged to the minion log.

        .. note::
            The command being run will still be logged at the ``debug``
            loglevel regardless, unless ``quiet`` is used for this value.

    :param bool ignore_retcode: If the exit code of the command is nonzero,
        this is treated as an error condition, and the output from the command
        will be logged to the minion log. However, there are some cases where
        programs use the return code for signaling and a nonzero exit code
        doesn't necessarily mean failure. Pass this argument as ``True`` to
        skip logging the output if the command has a nonzero exit code.

    :param int timeout: A timeout in seconds for the executed process to return.

    :param bool use_vt: Use VT utils (saltstack) to stream the command output
      more interactively to the console and the logs. This is experimental.

    :rtype: int
    :rtype: None
    :returns: Return Code as an int or None if there was an exception.

    :param list success_retcodes: This parameter will be allow a list of
        non-zero return codes that should be considered a success.  If the
        return code returned from the run matches any in the provided list,
        the return code will be overridden with zero.

      .. versionadded:: Fluorine

    :param bool stdin_raw_newlines: False
        If ``True``, Salt will not automatically convert the characters ``\\n``
        present in the ``stdin`` value to newlines.

      .. versionadded:: Fluorine

    CLI Example:

    .. code-block:: bash

        salt '*' cmd.retcode "file /bin/bash"

    The template arg can be set to 'jinja' or another supported template
    engine to render the command arguments before execution.
    For example:

    .. code-block:: bash

        salt '*' cmd.retcode template=jinja "file {{grains.pythonpath[0]}}/python"

    A string of standard input can be specified for the command to be run using
    the ``stdin`` parameter. This can be useful in cases where sensitive
    information must be read from standard input.

    .. code-block:: bash

        salt '*' cmd.retcode "grep f" stdin='one\\ntwo\\nthree\\nfour\\nfive\\n'
    '''
    python_shell = _python_shell_default(python_shell,
                                         kwargs.get('__pub_jid', ''))

    ret = _run(cmd,
               runas=runas,
               group=group,
               cwd=cwd,
               stdin=stdin,
               stderr=subprocess.STDOUT,
               shell=shell,
               python_shell=python_shell,
               env=env,
               clean_env=clean_env,
               template=template,
               umask=umask,
               output_encoding=output_encoding,
               output_loglevel=output_loglevel,
               log_callback=log_callback,
               timeout=timeout,
               reset_system_locale=reset_system_locale,
               ignore_retcode=ignore_retcode,
               saltenv=saltenv,
               use_vt=use_vt,
               password=password,
               success_retcodes=success_retcodes,
               **kwargs)
    return ret['retcode']


def _retcode_quiet(cmd,
                   cwd=None,
                   stdin=None,
                   runas=None,
                   group=None,
                   shell=DEFAULT_SHELL,
                   python_shell=False,
                   env=None,
                   clean_env=False,
                   template=None,
                   umask=None,
                   output_encoding=None,
                   log_callback=None,
                   timeout=None,
                   reset_system_locale=True,
                   ignore_retcode=False,
                   saltenv='base',
                   use_vt=False,
                   password=None,
                   success_retcodes=None,
                   **kwargs):
    '''
    Helper for running commands quietly for minion startup. Returns same as
    the retcode() function.
    '''
    return retcode(cmd,
                   cwd=cwd,
                   stdin=stdin,
                   runas=runas,
                   group=group,
                   shell=shell,
                   python_shell=python_shell,
                   env=env,
                   clean_env=clean_env,
                   template=template,
                   umask=umask,
                   output_encoding=output_encoding,
                   output_loglevel='quiet',
                   log_callback=log_callback,
                   timeout=timeout,
                   reset_system_locale=reset_system_locale,
                   ignore_retcode=ignore_retcode,
                   saltenv=saltenv,
                   use_vt=use_vt,
                   password=password,
                   success_retcodes=success_retcodes,
                   **kwargs)


def script(source,
           args=None,
           cwd=None,
           stdin=None,
           runas=None,
           group=None,
           shell=DEFAULT_SHELL,
           python_shell=None,
           env=None,
           template=None,
           umask=None,
           output_encoding=None,
           output_loglevel='debug',
           log_callback=None,
           hide_output=False,
           timeout=None,
           reset_system_locale=True,
           saltenv='base',
           use_vt=False,
           bg=False,
           password=None,
           success_retcodes=None,
           **kwargs):
    '''
    Download a script from a remote location and execute the script locally.
    The script can be located on the salt master file server or on an HTTP/FTP
    server.

    The script will be executed directly, so it can be written in any available
    programming language.

    :param str source: The location of the script to download. If the file is
        located on the master in the directory named spam, and is called eggs,
        the source string is salt://spam/eggs

    :param str args: String of command line args to pass to the script. Only
        used if no args are specified as part of the `name` argument. To pass a
        string containing spaces in YAML, you will need to doubly-quote it:

        .. code-block:: bash

            salt myminion cmd.script salt://foo.sh "arg1 'arg two' arg3"

    :param str cwd: The directory from which to execute the command. Defaults
        to the home directory of the user specified by ``runas`` (or the user
        under which Salt is running if ``runas`` is not specified).

    :param str stdin: A string of standard input can be specified for the
        command to be run using the ``stdin`` parameter. This can be useful in
        cases where sensitive information must be read from standard input.

    :param str runas: Specify an alternate user to run the command. The default
        behavior is to run as the user under which Salt is running. If running
        on a Windows minion you must also use the ``password`` argument, and
        the target user account must be in the Administrators group.

    :param str password: Windows only. Required when specifying ``runas``. This
        parameter will be ignored on non-Windows platforms.

        .. versionadded:: 2016.3.0

    :param str group: Group to run script as. Not currently supported
      on Windows.

    :param str shell: Specify an alternate shell. Defaults to the system's
        default shell.

    :param bool python_shell: If False, let python handle the positional
        arguments. Set to True to use shell features, such as pipes or
        redirection.

    :param bool bg: If True, run script in background and do not await or
        deliver it's results

    :param dict env: Environment variables to be set prior to execution.

        .. note::
            When passing environment variables on the CLI, they should be
            passed as the string representation of a dictionary.

            .. code-block:: bash

                salt myminion cmd.script 'some command' env='{"FOO": "bar"}'

    :param str template: If this setting is applied then the named templating
        engine will be used to render the downloaded file. Currently jinja,
        mako, and wempy are supported.

    :param str umask: The umask (in octal) to use when running the command.

    :param str output_encoding: Control the encoding used to decode the
        command's output.

        .. note::
            This should not need to be used in most cases. By default, Salt
            will try to use the encoding detected from the system locale, and
            will fall back to UTF-8 if this fails. This should only need to be
            used in cases where the output of the command is encoded in
            something other than the system locale or UTF-8.

            To see the encoding Salt has detected from the system locale, check
            the `locale` line in the output of :py:func:`test.versions_report
            <salt.modules.test.versions_report>`.

        .. versionadded:: 2018.3.0

    :param str output_loglevel: Control the loglevel at which the output from
        the command is logged to the minion log.

        .. note::
            The command being run will still be logged at the ``debug``
            loglevel regardless, unless ``quiet`` is used for this value.

    :param bool ignore_retcode: If the exit code of the command is nonzero,
        this is treated as an error condition, and the output from the command
        will be logged to the minion log. However, there are some cases where
        programs use the return code for signaling and a nonzero exit code
        doesn't necessarily mean failure. Pass this argument as ``True`` to
        skip logging the output if the command has a nonzero exit code.

    :param bool hide_output: If ``True``, suppress stdout and stderr in the
        return data.

        .. note::
            This is separate from ``output_loglevel``, which only handles how
            Salt logs to the minion log.

        .. versionadded:: 2018.3.0

    :param int timeout: If the command has not terminated after timeout
        seconds, send the subprocess sigterm, and if sigterm is ignored, follow
        up with sigkill

    :param bool use_vt: Use VT utils (saltstack) to stream the command output
        more interactively to the console and the logs. This is experimental.

    :param list success_retcodes: This parameter will be allow a list of
        non-zero return codes that should be considered a success.  If the
        return code returned from the run matches any in the provided list,
        the return code will be overridden with zero.

      .. versionadded:: Fluorine

    :param bool stdin_raw_newlines: False
        If ``True``, Salt will not automatically convert the characters ``\\n``
        present in the ``stdin`` value to newlines.

      .. versionadded:: Fluorine

    CLI Example:

    .. code-block:: bash

        salt '*' cmd.script salt://scripts/runme.sh
        salt '*' cmd.script salt://scripts/runme.sh 'arg1 arg2 "arg 3"'
        salt '*' cmd.script salt://scripts/windows_task.ps1 args=' -Input c:\\tmp\\infile.txt' shell='powershell'


    .. code-block:: bash

        salt '*' cmd.script salt://scripts/runme.sh stdin='one\\ntwo\\nthree\\nfour\\nfive\\n'
    '''
    python_shell = _python_shell_default(python_shell,
                                         kwargs.get('__pub_jid', ''))

    def _cleanup_tempfile(path):
        try:
            __salt__['file.remove'](path)
        except (SaltInvocationError, CommandExecutionError) as exc:
            log.error(
                'cmd.script: Unable to clean tempfile \'%s\': %s',
                path, exc, exc_info_on_loglevel=logging.DEBUG
            )

    if '__env__' in kwargs:
        # "env" is not supported; Use "saltenv".
        kwargs.pop('__env__')

    win_cwd = False
    if salt.utils.platform.is_windows() and runas and cwd is None:
        # Create a temp working directory
        cwd = tempfile.mkdtemp(dir=__opts__['cachedir'])
        win_cwd = True
        salt.utils.win_dacl.set_permissions(obj_name=cwd,
                                            principal=runas,
                                            permissions='full_control')

    path = salt.utils.files.mkstemp(dir=cwd, suffix=os.path.splitext(source)[1])

    if template:
        if 'pillarenv' in kwargs or 'pillar' in kwargs:
            pillarenv = kwargs.get('pillarenv', __opts__.get('pillarenv'))
            kwargs['pillar'] = _gather_pillar(pillarenv, kwargs.get('pillar'))
        fn_ = __salt__['cp.get_template'](source,
                                          path,
                                          template,
                                          saltenv,
                                          **kwargs)
        if not fn_:
            _cleanup_tempfile(path)
            # If a temp working directory was created (Windows), let's remove that
            if win_cwd:
                _cleanup_tempfile(cwd)
            return {'pid': 0,
                    'retcode': 1,
                    'stdout': '',
                    'stderr': '',
                    'cache_error': True}
    else:
        fn_ = __salt__['cp.cache_file'](source, saltenv)
        if not fn_:
            _cleanup_tempfile(path)
            # If a temp working directory was created (Windows), let's remove that
            if win_cwd:
                _cleanup_tempfile(cwd)
            return {'pid': 0,
                    'retcode': 1,
                    'stdout': '',
                    'stderr': '',
                    'cache_error': True}
        shutil.copyfile(fn_, path)
    if not salt.utils.platform.is_windows():
        os.chmod(path, 320)
        os.chown(path, __salt__['file.user_to_uid'](runas), -1)

    if salt.utils.platform.is_windows() and shell.lower() != 'powershell':
        cmd_path = _cmd_quote(path, escape=False)
    else:
        cmd_path = _cmd_quote(path)

    ret = _run(cmd_path + ' ' + six.text_type(args) if args else cmd_path,
               cwd=cwd,
               stdin=stdin,
               output_encoding=output_encoding,
               output_loglevel=output_loglevel,
               log_callback=log_callback,
               runas=runas,
               group=group,
               shell=shell,
               python_shell=python_shell,
               env=env,
               umask=umask,
               timeout=timeout,
               reset_system_locale=reset_system_locale,
               saltenv=saltenv,
               use_vt=use_vt,
               bg=bg,
               password=password,
               success_retcodes=success_retcodes,
               **kwargs)
    _cleanup_tempfile(path)
    # If a temp working directory was created (Windows), let's remove that
    if win_cwd:
        _cleanup_tempfile(cwd)

    if hide_output:
        ret['stdout'] = ret['stderr'] = ''
    return ret


def script_retcode(source,
                   args=None,
                   cwd=None,
                   stdin=None,
                   runas=None,
                   group=None,
                   shell=DEFAULT_SHELL,
                   python_shell=None,
                   env=None,
                   template='jinja',
                   umask=None,
                   timeout=None,
                   reset_system_locale=True,
                   saltenv='base',
                   output_encoding=None,
                   output_loglevel='debug',
                   log_callback=None,
                   use_vt=False,
                   password=None,
                   success_retcodes=None,
                   **kwargs):
    '''
    Download a script from a remote location and execute the script locally.
    The script can be located on the salt master file server or on an HTTP/FTP
    server.

    The script will be executed directly, so it can be written in any available
    programming language.

    The script can also be formatted as a template, the default is jinja.

    Only evaluate the script return code and do not block for terminal output

    :param str source: The location of the script to download. If the file is
        located on the master in the directory named spam, and is called eggs,
        the source string is salt://spam/eggs

    :param str args: String of command line args to pass to the script. Only
        used if no args are specified as part of the `name` argument. To pass a
        string containing spaces in YAML, you will need to doubly-quote it:
        "arg1 'arg two' arg3"

    :param str cwd: The directory from which to execute the command. Defaults
        to the home directory of the user specified by ``runas`` (or the user
        under which Salt is running if ``runas`` is not specified).

    :param str stdin: A string of standard input can be specified for the
        command to be run using the ``stdin`` parameter. This can be useful in
        cases where sensitive information must be read from standard input.

    :param str runas: Specify an alternate user to run the command. The default
        behavior is to run as the user under which Salt is running. If running
        on a Windows minion you must also use the ``password`` argument, and
        the target user account must be in the Administrators group.

    :param str password: Windows only. Required when specifying ``runas``. This
        parameter will be ignored on non-Windows platforms.

        .. versionadded:: 2016.3.0

    :param str group: Group to run script as. Not currently supported
      on Windows.

    :param str shell: Specify an alternate shell. Defaults to the system's
        default shell.

    :param bool python_shell: If False, let python handle the positional
        arguments. Set to True to use shell features, such as pipes or
        redirection.

    :param dict env: Environment variables to be set prior to execution.

        .. note::
            When passing environment variables on the CLI, they should be
            passed as the string representation of a dictionary.

            .. code-block:: bash

                salt myminion cmd.script_retcode 'some command' env='{"FOO": "bar"}'

    :param str template: If this setting is applied then the named templating
        engine will be used to render the downloaded file. Currently jinja,
        mako, and wempy are supported.

    :param str umask: The umask (in octal) to use when running the command.

    :param str output_encoding: Control the encoding used to decode the
        command's output.

        .. note::
            This should not need to be used in most cases. By default, Salt
            will try to use the encoding detected from the system locale, and
            will fall back to UTF-8 if this fails. This should only need to be
            used in cases where the output of the command is encoded in
            something other than the system locale or UTF-8.

            To see the encoding Salt has detected from the system locale, check
            the `locale` line in the output of :py:func:`test.versions_report
            <salt.modules.test.versions_report>`.

        .. versionadded:: 2018.3.0

    :param str output_loglevel: Control the loglevel at which the output from
        the command is logged to the minion log.

        .. note::
            The command being run will still be logged at the ``debug``
            loglevel regardless, unless ``quiet`` is used for this value.

    :param bool ignore_retcode: If the exit code of the command is nonzero,
        this is treated as an error condition, and the output from the command
        will be logged to the minion log. However, there are some cases where
        programs use the return code for signaling and a nonzero exit code
        doesn't necessarily mean failure. Pass this argument as ``True`` to
        skip logging the output if the command has a nonzero exit code.

    :param int timeout: If the command has not terminated after timeout
        seconds, send the subprocess sigterm, and if sigterm is ignored, follow
        up with sigkill

    :param bool use_vt: Use VT utils (saltstack) to stream the command output
        more interactively to the console and the logs. This is experimental.

    :param list success_retcodes: This parameter will be allow a list of
        non-zero return codes that should be considered a success.  If the
        return code returned from the run matches any in the provided list,
        the return code will be overridden with zero.

      .. versionadded:: Fluorine

    :param bool stdin_raw_newlines: False
        If ``True``, Salt will not automatically convert the characters ``\\n``
        present in the ``stdin`` value to newlines.

      .. versionadded:: Fluorine

    CLI Example:

    .. code-block:: bash

        salt '*' cmd.script_retcode salt://scripts/runme.sh
        salt '*' cmd.script_retcode salt://scripts/runme.sh 'arg1 arg2 "arg 3"'
        salt '*' cmd.script_retcode salt://scripts/windows_task.ps1 args=' -Input c:\\tmp\\infile.txt' shell='powershell'

    A string of standard input can be specified for the command to be run using
    the ``stdin`` parameter. This can be useful in cases where sensitive
    information must be read from standard input.

    .. code-block:: bash

        salt '*' cmd.script_retcode salt://scripts/runme.sh stdin='one\\ntwo\\nthree\\nfour\\nfive\\n'
    '''
    if '__env__' in kwargs:
        # "env" is not supported; Use "saltenv".
        kwargs.pop('__env__')

    return script(source=source,
                  args=args,
                  cwd=cwd,
                  stdin=stdin,
                  runas=runas,
                  group=group,
                  shell=shell,
                  python_shell=python_shell,
                  env=env,
                  template=template,
                  umask=umask,
                  timeout=timeout,
                  reset_system_locale=reset_system_locale,
                  saltenv=saltenv,
                  output_encoding=output_encoding,
                  output_loglevel=output_loglevel,
                  log_callback=log_callback,
                  use_vt=use_vt,
                  password=password,
                  success_retcodes=success_retcodes,
                  **kwargs)['retcode']


def which(cmd):
    '''
    Returns the path of an executable available on the minion, None otherwise

    CLI Example:

    .. code-block:: bash

        salt '*' cmd.which cat
    '''
    return salt.utils.path.which(cmd)


def which_bin(cmds):
    '''
    Returns the first command found in a list of commands

    CLI Example:

    .. code-block:: bash

        salt '*' cmd.which_bin '[pip2, pip, pip-python]'
    '''
    return salt.utils.path.which_bin(cmds)


def has_exec(cmd):
    '''
    Returns true if the executable is available on the minion, false otherwise

    CLI Example:

    .. code-block:: bash

        salt '*' cmd.has_exec cat
    '''
    return which(cmd) is not None


def exec_code(lang, code, cwd=None, args=None, **kwargs):
    '''
    Pass in two strings, the first naming the executable language, aka -
    python2, python3, ruby, perl, lua, etc. the second string containing
    the code you wish to execute. The stdout will be returned.

    All parameters from :mod:`cmd.run_all <salt.modules.cmdmod.run_all>` except python_shell can be used.

    CLI Example:

    .. code-block:: bash

        salt '*' cmd.exec_code ruby 'puts "cheese"'
        salt '*' cmd.exec_code ruby 'puts "cheese"' args='["arg1", "arg2"]' env='{"FOO": "bar"}'
    '''
    return exec_code_all(lang, code, cwd, args, **kwargs)['stdout']


def exec_code_all(lang, code, cwd=None, args=None, **kwargs):
    '''
    Pass in two strings, the first naming the executable language, aka -
    python2, python3, ruby, perl, lua, etc. the second string containing
    the code you wish to execute. All cmd artifacts (stdout, stderr, retcode, pid)
    will be returned.

    All parameters from :mod:`cmd.run_all <salt.modules.cmdmod.run_all>` except python_shell can be used.

    CLI Example:

    .. code-block:: bash

        salt '*' cmd.exec_code_all ruby 'puts "cheese"'
        salt '*' cmd.exec_code_all ruby 'puts "cheese"' args='["arg1", "arg2"]' env='{"FOO": "bar"}'
    '''
    powershell = lang.lower().startswith("powershell")

    if powershell:
        codefile = salt.utils.files.mkstemp(suffix=".ps1")
    else:
        codefile = salt.utils.files.mkstemp()

    with salt.utils.files.fopen(codefile, 'w+t', binary=False) as fp_:
        fp_.write(salt.utils.stringutils.to_str(code))

    if powershell:
        cmd = [lang, "-File", codefile]
    else:
        cmd = [lang, codefile]

    if isinstance(args, six.string_types):
        cmd.append(args)
    elif isinstance(args, list):
        cmd += args

    ret = run_all(cmd, cwd=cwd, python_shell=False, **kwargs)
    os.remove(codefile)
    return ret


def tty(device, echo=''):
    '''
    Echo a string to a specific tty

    CLI Example:

    .. code-block:: bash

        salt '*' cmd.tty tty0 'This is a test'
        salt '*' cmd.tty pts3 'This is a test'
    '''
    if device.startswith('tty'):
        teletype = '/dev/{0}'.format(device)
    elif device.startswith('pts'):
        teletype = '/dev/{0}'.format(device.replace('pts', 'pts/'))
    else:
        return {'Error': 'The specified device is not a valid TTY'}
    try:
        with salt.utils.files.fopen(teletype, 'wb') as tty_device:
            tty_device.write(salt.utils.stringutils.to_bytes(echo))
        return {
            'Success': 'Message was successfully echoed to {0}'.format(teletype)
        }
    except IOError:
        return {
            'Error': 'Echoing to {0} returned error'.format(teletype)
        }


def run_chroot(root,
               cmd,
               cwd=None,
               stdin=None,
               runas=None,
               group=None,
               shell=DEFAULT_SHELL,
               python_shell=True,
               env=None,
               clean_env=False,
               template=None,
               rstrip=True,
               umask=None,
               output_encoding=None,
               output_loglevel='quiet',
               log_callback=None,
               hide_output=False,
               timeout=None,
               reset_system_locale=True,
               ignore_retcode=False,
               saltenv='base',
               use_vt=False,
               bg=False,
               success_retcodes=None,
               **kwargs):
    '''
    .. versionadded:: 2014.7.0

    This function runs :mod:`cmd.run_all <salt.modules.cmdmod.run_all>` wrapped
    within a chroot, with dev and proc mounted in the chroot

    :param str root: Path to the root of the jail to use.

    stdin
        A string of standard input can be specified for the command to be run using
        the ``stdin`` parameter. This can be useful in cases where sensitive
        information must be read from standard input.:

    runas
        User to run script as.

    group
        Group to run script as.

    shell
        Shell to execute under. Defaults to the system default shell.

    :param str cmd: The command to run. ex: ``ls -lart /home``

    :param str cwd: The directory from which to execute the command. Defaults
        to the home directory of the user specified by ``runas`` (or the user
        under which Salt is running if ``runas`` is not specified).

    :parar str stdin: A string of standard input can be specified for the
        command to be run using the ``stdin`` parameter. This can be useful in
        cases where sensitive information must be read from standard input.

    :param str runas: Specify an alternate user to run the command. The default
        behavior is to run as the user under which Salt is running. If running
        on a Windows minion you must also use the ``password`` argument, and
        the target user account must be in the Administrators group.

    :param str shell: Specify an alternate shell. Defaults to the system's
        default shell.

    :param bool python_shell: If False, let python handle the positional
        arguments. Set to True to use shell features, such as pipes or
        redirection.

    :param dict env: Environment variables to be set prior to execution.

        .. note::
            When passing environment variables on the CLI, they should be
            passed as the string representation of a dictionary.

            .. code-block:: bash

                salt myminion cmd.run_chroot 'some command' env='{"FOO": "bar"}'

    :param dict clean_env: Attempt to clean out all other shell environment
        variables and set only those provided in the 'env' argument to this
        function.

    :param str template: If this setting is applied then the named templating
        engine will be used to render the downloaded file. Currently jinja,
        mako, and wempy are supported.

    :param bool rstrip:
        Strip all whitespace off the end of output before it is returned.

    :param str umask:
         The umask (in octal) to use when running the command.

    :param str output_encoding: Control the encoding used to decode the
        command's output.

        .. note::
            This should not need to be used in most cases. By default, Salt
            will try to use the encoding detected from the system locale, and
            will fall back to UTF-8 if this fails. This should only need to be
            used in cases where the output of the command is encoded in
            something other than the system locale or UTF-8.

            To see the encoding Salt has detected from the system locale, check
            the `locale` line in the output of :py:func:`test.versions_report
            <salt.modules.test.versions_report>`.

        .. versionadded:: 2018.3.0

    :param str output_loglevel: Control the loglevel at which the output from
        the command is logged to the minion log.

        .. note::
            The command being run will still be logged at the ``debug``
            loglevel regardless, unless ``quiet`` is used for this value.

    :param bool ignore_retcode: If the exit code of the command is nonzero,
        this is treated as an error condition, and the output from the command
        will be logged to the minion log. However, there are some cases where
        programs use the return code for signaling and a nonzero exit code
        doesn't necessarily mean failure. Pass this argument as ``True`` to
        skip logging the output if the command has a nonzero exit code.

    :param bool hide_output: If ``True``, suppress stdout and stderr in the
        return data.

        .. note::
            This is separate from ``output_loglevel``, which only handles how
            Salt logs to the minion log.

        .. versionadded:: 2018.3.0

    :param int timeout:
        A timeout in seconds for the executed process to return.

    :param bool use_vt:
        Use VT utils (saltstack) to stream the command output more
        interactively to the console and the logs. This is experimental.

    success_retcodes: This parameter will be allow a list of
        non-zero return codes that should be considered a success.  If the
        return code returned from the run matches any in the provided list,
        the return code will be overridden with zero.

      .. versionadded:: Fluorine

    CLI Example:

    .. code-block:: bash

        salt '*' cmd.run_chroot /var/lib/lxc/container_name/rootfs 'sh /tmp/bootstrap.sh'
    '''
    __salt__['mount.mount'](
        os.path.join(root, 'dev'),
        'udev',
        fstype='devtmpfs')
    __salt__['mount.mount'](
        os.path.join(root, 'proc'),
        'proc',
        fstype='proc')

    # Execute chroot routine
    sh_ = '/bin/sh'
    if os.path.isfile(os.path.join(root, 'bin/bash')):
        sh_ = '/bin/bash'

    if isinstance(cmd, (list, tuple)):
        cmd = ' '.join([six.text_type(i) for i in cmd])
    cmd = 'chroot {0} {1} -c {2}'.format(root, sh_, _cmd_quote(cmd))

    run_func = __context__.pop('cmd.run_chroot.func', run_all)

    ret = run_func(cmd,
                   runas=runas,
                   group=group,
                   cwd=cwd,
                   stdin=stdin,
                   shell=shell,
                   python_shell=python_shell,
                   env=env,
                   clean_env=clean_env,
                   template=template,
                   rstrip=rstrip,
                   umask=umask,
                   output_encoding=output_encoding,
                   output_loglevel=output_loglevel,
                   log_callback=log_callback,
                   timeout=timeout,
                   reset_system_locale=reset_system_locale,
                   ignore_retcode=ignore_retcode,
                   saltenv=saltenv,
                   pillarenv=kwargs.get('pillarenv'),
                   pillar=kwargs.get('pillar'),
                   use_vt=use_vt,
                   success_retcodes=success_retcodes,
                   bg=bg)

    # Kill processes running in the chroot
    for i in range(6):
        pids = _chroot_pids(root)
        if not pids:
            break
        for pid in pids:
            # use sig 15 (TERM) for first 3 attempts, then 9 (KILL)
            sig = 15 if i < 3 else 9
            os.kill(pid, sig)

    if _chroot_pids(root):
        log.error('Processes running in chroot could not be killed, '
                  'filesystem will remain mounted')

    __salt__['mount.umount'](os.path.join(root, 'proc'))
    __salt__['mount.umount'](os.path.join(root, 'dev'))
    if hide_output:
        ret['stdout'] = ret['stderr'] = ''
    return ret


def _is_valid_shell(shell):
    '''
    Attempts to search for valid shells on a system and
    see if a given shell is in the list
    '''
    if salt.utils.platform.is_windows():
        return True  # Don't even try this for Windows
    shells = '/etc/shells'
    available_shells = []
    if os.path.exists(shells):
        try:
            with salt.utils.files.fopen(shells, 'r') as shell_fp:
                lines = [salt.utils.stringutils.to_unicode(x)
                         for x in shell_fp.read().splitlines()]
            for line in lines:
                if line.startswith('#'):
                    continue
                else:
                    available_shells.append(line)
        except OSError:
            return True
    else:
        # No known method of determining available shells
        return None
    if shell in available_shells:
        return True
    else:
        return False


def shells():
    '''
    Lists the valid shells on this system via the /etc/shells file

    .. versionadded:: 2015.5.0

    CLI Example::

        salt '*' cmd.shells
    '''
    shells_fn = '/etc/shells'
    ret = []
    if os.path.exists(shells_fn):
        try:
            with salt.utils.files.fopen(shells_fn, 'r') as shell_fp:
                lines = [salt.utils.stringutils.to_unicode(x)
                         for x in shell_fp.read().splitlines()]
            for line in lines:
                line = line.strip()
                if line.startswith('#'):
                    continue
                elif not line:
                    continue
                else:
                    ret.append(line)
        except OSError:
            log.error("File '%s' was not found", shells_fn)
    return ret


def shell_info(shell, list_modules=False):
    '''
    .. versionadded:: 2016.11.0

    Provides information about a shell or script languages which often use
    ``#!``. The values returned are dependent on the shell or scripting
    languages all return the ``installed``, ``path``, ``version``,
    ``version_raw``

    Args:
        shell (str): Name of the shell. Support shells/script languages include
        bash, cmd, perl, php, powershell, python, ruby and zsh

        list_modules (bool): True to list modules available to the shell.
        Currently only lists powershell modules.

    Returns:
        dict: A dictionary of information about the shell

    .. code-block:: python

        {'version': '<2 or 3 numeric components dot-separated>',
         'version_raw': '<full version string>',
         'path': '<full path to binary>',
         'installed': <True, False or None>,
         '<attribute>': '<attribute value>'}

    .. note::
        - ``installed`` is always returned, if ``None`` or ``False`` also
          returns error and may also return ``stdout`` for diagnostics.
        - ``version`` is for use in determine if a shell/script language has a
          particular feature set, not for package management.
        - The shell must be within the executable search path.

    CLI Example:

    .. code-block:: bash

        salt '*' cmd.shell_info bash
        salt '*' cmd.shell_info powershell

    :codeauthor: Damon Atkins <https://github.com/damon-atkins>
    '''
    regex_shells = {
        'bash': [r'version (\d\S*)', 'bash', '--version'],
        'bash-test-error': [r'versioZ ([-\w.]+)', 'bash', '--version'],  # used to test an error result
        'bash-test-env': [r'(HOME=.*)', 'bash', '-c', 'declare'],  # used to test an error result
        'zsh': [r'^zsh (\d\S*)', 'zsh', '--version'],
        'tcsh': [r'^tcsh (\d\S*)', 'tcsh', '--version'],
        'cmd': [r'Version ([\d.]+)', 'cmd.exe', '/C', 'ver'],
        'powershell': [r'PSVersion\s+(\d\S*)', 'powershell', '-NonInteractive', '$PSVersionTable'],
        'perl': [r'^(\d\S*)', 'perl', '-e', 'printf "%vd\n", $^V;'],
        'python': [r'^Python (\d\S*)', 'python', '-V'],
        'ruby': [r'^ruby (\d\S*)', 'ruby', '-v'],
        'php': [r'^PHP (\d\S*)', 'php', '-v']
    }
    # Ensure ret['installed'] always as a value of True, False or None (not sure)
    ret = {'installed': False}
    if salt.utils.platform.is_windows() and shell == 'powershell':
        pw_keys = salt.utils.win_reg.list_keys(
            hive='HKEY_LOCAL_MACHINE',
            key='Software\\Microsoft\\PowerShell')
        pw_keys.sort(key=int)
        if len(pw_keys) == 0:
            return {
                'error': 'Unable to locate \'powershell\' Reason: Cannot be '
                         'found in registry.',
                'installed': False,
            }
        for reg_ver in pw_keys:
            install_data = salt.utils.win_reg.read_value(
                hive='HKEY_LOCAL_MACHINE',
                key='Software\\Microsoft\\PowerShell\\{0}'.format(reg_ver),
                vname='Install')
            if install_data.get('vtype') == 'REG_DWORD' and \
                    install_data.get('vdata') == 1:
                details = salt.utils.win_reg.list_values(
                    hive='HKEY_LOCAL_MACHINE',
                    key='Software\\Microsoft\\PowerShell\\{0}\\'
                        'PowerShellEngine'.format(reg_ver))

                # reset data, want the newest version details only as powershell
                # is backwards compatible
                ret = {}

                # if all goes well this will become True
                ret['installed'] = None
                ret['path'] = which('powershell.exe')
                for attribute in details:
                    if attribute['vname'].lower() == '(default)':
                        continue
                    elif attribute['vname'].lower() == 'powershellversion':
                        ret['psversion'] = attribute['vdata']
                        ret['version_raw'] = attribute['vdata']
                    elif attribute['vname'].lower() == 'runtimeversion':
                        ret['crlversion'] = attribute['vdata']
                        if ret['crlversion'][0].lower() == 'v':
                            ret['crlversion'] = ret['crlversion'][1::]
                    elif attribute['vname'].lower() == 'pscompatibleversion':
                        # reg attribute does not end in s, the powershell
                        # attribute does
                        ret['pscompatibleversions'] = \
                            attribute['vdata'].replace(' ', '').split(',')
                    else:
                        # keys are lower case as python is case sensitive the
                        # registry is not
                        ret[attribute['vname'].lower()] = attribute['vdata']
    else:
        if shell not in regex_shells:
            return {
                'error': 'Salt does not know how to get the version number for '
                         '{0}'.format(shell),
                'installed': None
            }
        shell_data = regex_shells[shell]
        pattern = shell_data.pop(0)
        # We need to make sure HOME set, so shells work correctly
        # salt-call will general have home set, the salt-minion service may not
        # We need to assume ports of unix shells to windows will look after
        # themselves in setting HOME as they do it in many different ways
        newenv = os.environ
        if ('HOME' not in newenv) and (not salt.utils.platform.is_windows()):
            newenv['HOME'] = os.path.expanduser('~')
            log.debug('HOME environment set to %s', newenv['HOME'])
        try:
            proc = salt.utils.timed_subprocess.TimedProc(
                shell_data,
                stdin=None,
                stdout=subprocess.PIPE,
                stderr=subprocess.STDOUT,
                timeout=10,
                env=newenv
                )
        except (OSError, IOError) as exc:
            return {
                'error': 'Unable to run command \'{0}\' Reason: {1}'.format(' '.join(shell_data), exc),
                'installed': False,
            }
        try:
            proc.run()
        except TimedProcTimeoutError as exc:
            return {
                'error': 'Unable to run command \'{0}\' Reason: Timed out.'.format(' '.join(shell_data)),
                'installed': False,
            }

        ret['path'] = which(shell_data[0])
        pattern_result = re.search(pattern, proc.stdout, flags=re.IGNORECASE)
        # only set version if we find it, so code later on can deal with it
        if pattern_result:
            ret['version_raw'] = pattern_result.group(1)

    if 'version_raw' in ret:
        version_results = re.match(r'(\d[\d.]*)', ret['version_raw'])
        if version_results:
            ret['installed'] = True
            ver_list = version_results.group(1).split('.')[:3]
            if len(ver_list) == 1:
                ver_list.append('0')
            ret['version'] = '.'.join(ver_list[:3])
    else:
        ret['installed'] = None  # Have an unexpected result

    # Get a list of the PowerShell modules which are potentially available
    # to be imported
    if shell == 'powershell' and ret['installed'] and list_modules:
        ret['modules'] = salt.utils.powershell.get_modules()

    if 'version' not in ret:
        ret['error'] = 'The version regex pattern for shell {0}, could not ' \
                       'find the version string'.format(shell)
        ret['stdout'] = proc.stdout  # include stdout so they can see the issue
        log.error(ret['error'])

    return ret


def powershell(cmd,
               cwd=None,
               stdin=None,
               runas=None,
               shell=DEFAULT_SHELL,
               env=None,
               clean_env=False,
               template=None,
               rstrip=True,
               umask=None,
               output_encoding=None,
               output_loglevel='debug',
               hide_output=False,
               timeout=None,
               reset_system_locale=True,
               ignore_retcode=False,
               saltenv='base',
               use_vt=False,
               password=None,
               depth=None,
               encode_cmd=False,
               success_retcodes=None,
               **kwargs):
    '''
    Execute the passed PowerShell command and return the output as a dictionary.

    Other ``cmd.*`` functions (besides ``cmd.powershell_all``)
    return the raw text output of the command. This
    function appends ``| ConvertTo-JSON`` to the command and then parses the
    JSON into a Python dictionary. If you want the raw textual result of your
    PowerShell command you should use ``cmd.run`` with the ``shell=powershell``
    option.

    For example:

    .. code-block:: bash

        salt '*' cmd.run '$PSVersionTable.CLRVersion' shell=powershell
        salt '*' cmd.run 'Get-NetTCPConnection' shell=powershell

    .. versionadded:: 2016.3.0

    .. warning::

        This passes the cmd argument directly to PowerShell
        without any further processing! Be absolutely sure that you
        have properly sanitized the command passed to this function
        and do not use untrusted inputs.

    In addition to the normal ``cmd.run`` parameters, this command offers the
    ``depth`` parameter to change the Windows default depth for the
    ``ConvertTo-JSON`` powershell command. The Windows default is 2. If you need
    more depth, set that here.

    .. note::
        For some commands, setting the depth to a value greater than 4 greatly
        increases the time it takes for the command to return and in many cases
        returns useless data.

    :param str cmd: The powershell command to run.

    :param str cwd: The directory from which to execute the command. Defaults
        to the home directory of the user specified by ``runas`` (or the user
        under which Salt is running if ``runas`` is not specified).

    :param str stdin: A string of standard input can be specified for the
      command to be run using the ``stdin`` parameter. This can be useful in cases
      where sensitive information must be read from standard input.

    :param str runas: Specify an alternate user to run the command. The default
        behavior is to run as the user under which Salt is running. If running
        on a Windows minion you must also use the ``password`` argument, and
        the target user account must be in the Administrators group.

    :param str password: Windows only. Required when specifying ``runas``. This
      parameter will be ignored on non-Windows platforms.

      .. versionadded:: 2016.3.0

    :param str shell: Specify an alternate shell. Defaults to the system's
        default shell.

    :param bool python_shell: If False, let python handle the positional
      arguments. Set to True to use shell features, such as pipes or
      redirection.

    :param dict env: Environment variables to be set prior to execution.

        .. note::
            When passing environment variables on the CLI, they should be
            passed as the string representation of a dictionary.

            .. code-block:: bash

                salt myminion cmd.powershell 'some command' env='{"FOO": "bar"}'

    :param bool clean_env: Attempt to clean out all other shell environment
        variables and set only those provided in the 'env' argument to this
        function.

    :param str template: If this setting is applied then the named templating
        engine will be used to render the downloaded file. Currently jinja,
        mako, and wempy are supported.

    :param bool rstrip: Strip all whitespace off the end of output before it is
        returned.

    :param str umask: The umask (in octal) to use when running the command.

    :param str output_encoding: Control the encoding used to decode the
        command's output.

        .. note::
            This should not need to be used in most cases. By default, Salt
            will try to use the encoding detected from the system locale, and
            will fall back to UTF-8 if this fails. This should only need to be
            used in cases where the output of the command is encoded in
            something other than the system locale or UTF-8.

            To see the encoding Salt has detected from the system locale, check
            the `locale` line in the output of :py:func:`test.versions_report
            <salt.modules.test.versions_report>`.

        .. versionadded:: 2018.3.0

    :param str output_loglevel: Control the loglevel at which the output from
        the command is logged to the minion log.

        .. note::
            The command being run will still be logged at the ``debug``
            loglevel regardless, unless ``quiet`` is used for this value.

    :param bool ignore_retcode: If the exit code of the command is nonzero,
        this is treated as an error condition, and the output from the command
        will be logged to the minion log. However, there are some cases where
        programs use the return code for signaling and a nonzero exit code
        doesn't necessarily mean failure. Pass this argument as ``True`` to
        skip logging the output if the command has a nonzero exit code.

    :param bool hide_output: If ``True``, suppress stdout and stderr in the
        return data.

        .. note::
            This is separate from ``output_loglevel``, which only handles how
            Salt logs to the minion log.

        .. versionadded:: 2018.3.0

    :param int timeout: A timeout in seconds for the executed process to return.

    :param bool use_vt: Use VT utils (saltstack) to stream the command output
        more interactively to the console and the logs. This is experimental.

    :param bool reset_system_locale: Resets the system locale

    :param str saltenv: The salt environment to use. Default is 'base'

    :param int depth: The number of levels of contained objects to be included.
        Default is 2. Values greater than 4 seem to greatly increase the time
        it takes for the command to complete for some commands. eg: ``dir``

        .. versionadded:: 2016.3.4

    :param bool encode_cmd: Encode the command before executing. Use in cases
        where characters may be dropped or incorrectly converted when executed.
        Default is False.

    :param list success_retcodes: This parameter will be allow a list of
        non-zero return codes that should be considered a success.  If the
        return code returned from the run matches any in the provided list,
        the return code will be overridden with zero.

      .. versionadded:: Fluorine

    :param bool stdin_raw_newlines: False
        If ``True``, Salt will not automatically convert the characters ``\\n``
        present in the ``stdin`` value to newlines.

      .. versionadded:: Fluorine

    :returns:
        :dict: A dictionary of data returned by the powershell command.

    CLI Example:

    .. code-block:: powershell

        salt '*' cmd.powershell "$PSVersionTable.CLRVersion"
    '''
    if 'python_shell' in kwargs:
        python_shell = kwargs.pop('python_shell')
    else:
        python_shell = True

    # Append PowerShell Object formatting
    # ConvertTo-JSON is only available on PowerShell 3.0 and later
    psversion = shell_info('powershell')['psversion']
    if salt.utils.versions.version_cmp(psversion, '2.0') == 1:
        cmd += ' | ConvertTo-JSON'
        if depth is not None:
            cmd += ' -Depth {0}'.format(depth)

    if encode_cmd:
        # Convert the cmd to UTF-16LE without a BOM and base64 encode.
        # Just base64 encoding UTF-8 or including a BOM is not valid.
        log.debug('Encoding PowerShell command \'%s\'', cmd)
        cmd_utf16 = cmd.decode('utf-8').encode('utf-16le')
        cmd = base64.standard_b64encode(cmd_utf16)
        encoded_cmd = True
    else:
        encoded_cmd = False

    # Put the whole command inside a try / catch block
    # Some errors in PowerShell are not "Terminating Errors" and will not be
    # caught in a try/catch block. For example, the `Get-WmiObject` command will
    # often return a "Non Terminating Error". To fix this, make sure
    # `-ErrorAction Stop` is set in the powershell command
    cmd = 'try {' + cmd + '} catch { "{}" }'

    # Retrieve the response, while overriding shell with 'powershell'
    response = run(cmd,
                   cwd=cwd,
                   stdin=stdin,
                   runas=runas,
                   shell='powershell',
                   env=env,
                   clean_env=clean_env,
                   template=template,
                   rstrip=rstrip,
                   umask=umask,
                   output_encoding=output_encoding,
                   output_loglevel=output_loglevel,
                   hide_output=hide_output,
                   timeout=timeout,
                   reset_system_locale=reset_system_locale,
                   ignore_retcode=ignore_retcode,
                   saltenv=saltenv,
                   use_vt=use_vt,
                   python_shell=python_shell,
                   password=password,
                   encoded_cmd=encoded_cmd,
                   success_retcodes=success_retcodes,
                   **kwargs)

    try:
        return salt.utils.json.loads(response)
    except Exception:
        log.error("Error converting PowerShell JSON return", exc_info=True)
        return {}


def powershell_all(cmd,
                   cwd=None,
                   stdin=None,
                   runas=None,
                   shell=DEFAULT_SHELL,
                   env=None,
                   clean_env=False,
                   template=None,
                   rstrip=True,
                   umask=None,
                   output_encoding=None,
                   output_loglevel='debug',
                   quiet=False,
                   timeout=None,
                   reset_system_locale=True,
                   ignore_retcode=False,
                   saltenv='base',
                   use_vt=False,
                   password=None,
                   depth=None,
                   encode_cmd=False,
                   force_list=False,
                   success_retcodes=None,
                   **kwargs):
    '''
    Execute the passed PowerShell command and return a dictionary with a result
    field representing the output of the command, as well as other fields
    showing us what the PowerShell invocation wrote to ``stderr``, the process
    id, and the exit code of the invocation.

    This function appends ``| ConvertTo-JSON`` to the command before actually
    invoking powershell.

    An unquoted empty string is not valid JSON, but it's very normal for the
    Powershell output to be exactly that. Therefore, we do not attempt to parse
    empty Powershell output (which would result in an exception). Instead we
    treat this as a special case and one of two things will happen:

    - If the value of the ``force_list`` parameter is ``True``, then the
      ``result`` field of the return dictionary will be an empty list.

    - If the value of the ``force_list`` parameter is ``False``, then the
      return dictionary **will not have a result key added to it**. We aren't
      setting ``result`` to ``None`` in this case, because ``None`` is the
      Python representation of "null" in JSON. (We likewise can't use ``False``
      for the equivalent reason.)

    If Powershell's output is not an empty string and Python cannot parse its
    content, then a ``CommandExecutionError`` exception will be raised.

    If Powershell's output is not an empty string, Python is able to parse its
    content, and the type of the resulting Python object is other than ``list``
    then one of two things will happen:

    - If the value of the ``force_list`` parameter is ``True``, then the
      ``result`` field will be a singleton list with the Python object as its
      sole member.

    - If the value of the ``force_list`` parameter is ``False``, then the value
      of ``result`` will be the unmodified Python object.

    If Powershell's output is not an empty string, Python is able to parse its
    content, and the type of the resulting Python object is ``list``, then the
    value of ``result`` will be the unmodified Python object. The
    ``force_list`` parameter has no effect in this case.

    .. note::
         An example of why the ``force_list`` parameter is useful is as
         follows: The Powershell command ``dir x | Convert-ToJson`` results in

         - no output when x is an empty directory.
         - a dictionary object when x contains just one item.
         - a list of dictionary objects when x contains multiple items.

         By setting ``force_list`` to ``True`` we will always end up with a
         list of dictionary items, representing files, no matter how many files
         x contains.  Conversely, if ``force_list`` is ``False``, we will end
         up with no ``result`` key in our return dictionary when x is an empty
         directory, and a dictionary object when x contains just one file.

    If you want a similar function but with a raw textual result instead of a
    Python dictionary, you should use ``cmd.run_all`` in combination with
    ``shell=powershell``.

    The remaining fields in the return dictionary are described in more detail
    in the ``Returns`` section.

    Example:

    .. code-block:: bash

        salt '*' cmd.run_all '$PSVersionTable.CLRVersion' shell=powershell
        salt '*' cmd.run_all 'Get-NetTCPConnection' shell=powershell

    .. versionadded:: 2018.3.0

    .. warning::

        This passes the cmd argument directly to PowerShell without any further
        processing! Be absolutely sure that you have properly sanitized the
        command passed to this function and do not use untrusted inputs.

    In addition to the normal ``cmd.run`` parameters, this command offers the
    ``depth`` parameter to change the Windows default depth for the
    ``ConvertTo-JSON`` powershell command. The Windows default is 2. If you need
    more depth, set that here.

    .. note::
        For some commands, setting the depth to a value greater than 4 greatly
        increases the time it takes for the command to return and in many cases
        returns useless data.

    :param str cmd: The powershell command to run.

    :param str cwd: The directory from which to execute the command. Defaults
        to the home directory of the user specified by ``runas`` (or the user
        under which Salt is running if ``runas`` is not specified).

    :param str stdin: A string of standard input can be specified for the
        command to be run using the ``stdin`` parameter. This can be useful in
        cases where sensitive information must be read from standard input.

    :param str runas: Specify an alternate user to run the command. The default
        behavior is to run as the user under which Salt is running. If running
        on a Windows minion you must also use the ``password`` argument, and
        the target user account must be in the Administrators group.

    :param str password: Windows only. Required when specifying ``runas``. This
        parameter will be ignored on non-Windows platforms.

    :param str shell: Specify an alternate shell. Defaults to the system's
        default shell.

    :param bool python_shell: If False, let python handle the positional
        arguments. Set to True to use shell features, such as pipes or
        redirection.

    :param dict env: Environment variables to be set prior to execution.

        .. note::
            When passing environment variables on the CLI, they should be
            passed as the string representation of a dictionary.

            .. code-block:: bash

                salt myminion cmd.powershell_all 'some command' env='{"FOO": "bar"}'

    :param bool clean_env: Attempt to clean out all other shell environment
        variables and set only those provided in the 'env' argument to this
        function.

    :param str template: If this setting is applied then the named templating
        engine will be used to render the downloaded file. Currently jinja,
        mako, and wempy are supported.

    :param bool rstrip: Strip all whitespace off the end of output before it is
        returned.

    :param str umask: The umask (in octal) to use when running the command.

    :param str output_encoding: Control the encoding used to decode the
        command's output.

        .. note::
            This should not need to be used in most cases. By default, Salt
            will try to use the encoding detected from the system locale, and
            will fall back to UTF-8 if this fails. This should only need to be
            used in cases where the output of the command is encoded in
            something other than the system locale or UTF-8.

            To see the encoding Salt has detected from the system locale, check
            the `locale` line in the output of :py:func:`test.versions_report
            <salt.modules.test.versions_report>`.

        .. versionadded:: 2018.3.0

    :param str output_loglevel: Control the loglevel at which the output from
        the command is logged to the minion log.

        .. note::
            The command being run will still be logged at the ``debug``
            loglevel regardless, unless ``quiet`` is used for this value.

    :param bool ignore_retcode: If the exit code of the command is nonzero,
        this is treated as an error condition, and the output from the command
        will be logged to the minion log. However, there are some cases where
        programs use the return code for signaling and a nonzero exit code
        doesn't necessarily mean failure. Pass this argument as ``True`` to
        skip logging the output if the command has a nonzero exit code.

    :param int timeout: A timeout in seconds for the executed process to
        return.

    :param bool use_vt: Use VT utils (saltstack) to stream the command output
        more interactively to the console and the logs. This is experimental.

    :param bool reset_system_locale: Resets the system locale

    :param bool ignore_retcode: If the exit code of the command is nonzero,
        this is treated as an error condition, and the output from the command
        will be logged to the minion log. However, there are some cases where
        programs use the return code for signaling and a nonzero exit code
        doesn't necessarily mean failure. Pass this argument as ``True`` to
        skip logging the output if the command has a nonzero exit code.

    :param str saltenv: The salt environment to use. Default is 'base'

    :param int depth: The number of levels of contained objects to be included.
        Default is 2. Values greater than 4 seem to greatly increase the time
        it takes for the command to complete for some commands. eg: ``dir``

    :param bool encode_cmd: Encode the command before executing. Use in cases
        where characters may be dropped or incorrectly converted when executed.
        Default is False.

    :param bool force_list: The purpose of this parameter is described in the
        preamble of this function's documentation. Default value is False.

    :param list success_retcodes: This parameter will be allow a list of
        non-zero return codes that should be considered a success.  If the
        return code returned from the run matches any in the provided list,
        the return code will be overridden with zero.

      .. versionadded:: Fluorine

    :param bool stdin_raw_newlines: False
        If ``True``, Salt will not automatically convert the characters ``\\n``
        present in the ``stdin`` value to newlines.

      .. versionadded:: Fluorine

    :return: A dictionary with the following entries:

        result
            For a complete description of this field, please refer to this
            function's preamble. **This key will not be added to the dictionary
            when force_list is False and Powershell's output is the empty
            string.**
        stderr
            What the PowerShell invocation wrote to ``stderr``.
        pid
            The process id of the PowerShell invocation
        retcode
            This is the exit code of the invocation of PowerShell.
            If the final execution status (in PowerShell) of our command
            (with ``| ConvertTo-JSON`` appended) is ``False`` this should be non-0.
            Likewise if PowerShell exited with ``$LASTEXITCODE`` set to some
            non-0 value, then ``retcode`` will end up with this value.

    :rtype: dict

    CLI Example:

    .. code-block:: bash

        salt '*' cmd.powershell_all "$PSVersionTable.CLRVersion"

    CLI Example:

    .. code-block:: bash

        salt '*' cmd.powershell_all "dir mydirectory" force_list=True
    '''
    if 'python_shell' in kwargs:
        python_shell = kwargs.pop('python_shell')
    else:
        python_shell = True

    # Append PowerShell Object formatting
    cmd += ' | ConvertTo-JSON'
    if depth is not None:
        cmd += ' -Depth {0}'.format(depth)

    if encode_cmd:
        # Convert the cmd to UTF-16LE without a BOM and base64 encode.
        # Just base64 encoding UTF-8 or including a BOM is not valid.
        log.debug('Encoding PowerShell command \'%s\'', cmd)
        cmd_utf16 = cmd.decode('utf-8').encode('utf-16le')
        cmd = base64.standard_b64encode(cmd_utf16)
        encoded_cmd = True
    else:
        encoded_cmd = False

    # Retrieve the response, while overriding shell with 'powershell'
    response = run_all(cmd,
                       cwd=cwd,
                       stdin=stdin,
                       runas=runas,
                       shell='powershell',
                       env=env,
                       clean_env=clean_env,
                       template=template,
                       rstrip=rstrip,
                       umask=umask,
                       output_encoding=output_encoding,
                       output_loglevel=output_loglevel,
                       quiet=quiet,
                       timeout=timeout,
                       reset_system_locale=reset_system_locale,
                       ignore_retcode=ignore_retcode,
                       saltenv=saltenv,
                       use_vt=use_vt,
                       python_shell=python_shell,
                       password=password,
                       encoded_cmd=encoded_cmd,
                       success_retcodes=success_retcodes,
                       **kwargs)
    stdoutput = response['stdout']

    # if stdoutput is the empty string and force_list is True we return an empty list
    # Otherwise we return response with no result key
    if not stdoutput:
        response.pop('stdout')
        if force_list:
            response['result'] = []
        return response

    # If we fail to parse stdoutput we will raise an exception
    try:
        result = salt.utils.json.loads(stdoutput)
    except Exception:
        err_msg = "cmd.powershell_all " + \
                  "cannot parse the Powershell output."
        response["cmd"] = cmd
        raise CommandExecutionError(
            message=err_msg,
            info=response
        )

    response.pop("stdout")

    if type(result) is not list:
        if force_list:
            response['result'] = [result]
        else:
            response['result'] = result
    else:
        # result type is list so the force_list param has no effect
        response['result'] = result
    return response


def run_bg(cmd,
           cwd=None,
           runas=None,
           group=None,
           shell=DEFAULT_SHELL,
           python_shell=None,
           env=None,
           clean_env=False,
           template=None,
           umask=None,
           timeout=None,
           output_encoding=None,
           output_loglevel='debug',
           log_callback=None,
           reset_system_locale=True,
           ignore_retcode=False,
           saltenv='base',
           password=None,
           prepend_path=None,
           success_retcodes=None,
           **kwargs):
    r'''
    .. versionadded: 2016.3.0

    Execute the passed command in the background and return it's PID

    .. note::

        If the init system is systemd and the backgrounded task should run even
        if the salt-minion process is restarted, prepend ``systemd-run
        --scope`` to the command. This will reparent the process in its own
        scope separate from salt-minion, and will not be affected by restarting
        the minion service.

    :param str cmd: The command to run. ex: ``ls -lart /home``

    :param str cwd: The directory from which to execute the command. Defaults
        to the home directory of the user specified by ``runas`` (or the user
        under which Salt is running if ``runas`` is not specified).

    :param str group: Group to run command as. Not currently supported
      on Windows.

    :param str shell: Shell to execute under. Defaults to the system default
      shell.

    :param str output_encoding: Control the encoding used to decode the
        command's output.

        .. note::
            This should not need to be used in most cases. By default, Salt
            will try to use the encoding detected from the system locale, and
            will fall back to UTF-8 if this fails. This should only need to be
            used in cases where the output of the command is encoded in
            something other than the system locale or UTF-8.

            To see the encoding Salt has detected from the system locale, check
            the `locale` line in the output of :py:func:`test.versions_report
            <salt.modules.test.versions_report>`.

        .. versionadded:: 2018.3.0

    :param str output_loglevel: Control the loglevel at which the output from
        the command is logged to the minion log.

        .. note::
            The command being run will still be logged at the ``debug``
            loglevel regardless, unless ``quiet`` is used for this value.

    :param bool ignore_retcode: If the exit code of the command is nonzero,
        this is treated as an error condition, and the output from the command
        will be logged to the minion log. However, there are some cases where
        programs use the return code for signaling and a nonzero exit code
        doesn't necessarily mean failure. Pass this argument as ``True`` to
        skip logging the output if the command has a nonzero exit code.

    :param str runas: Specify an alternate user to run the command. The default
        behavior is to run as the user under which Salt is running. If running
        on a Windows minion you must also use the ``password`` argument, and
        the target user account must be in the Administrators group.

        .. warning::

            For versions 2018.3.3 and above on macosx while using runas,
            to pass special characters to the command you need to escape
            the characters on the shell.

            Example:

            .. code-block:: bash

                cmd.run_bg 'echo '\''h=\"baz\"'\''' runas=macuser

    :param str password: Windows only. Required when specifying ``runas``. This
        parameter will be ignored on non-Windows platforms.

        .. versionadded:: 2016.3.0

    :param str shell: Specify an alternate shell. Defaults to the system's
        default shell.

    :param bool python_shell: If False, let python handle the positional
        arguments. Set to True to use shell features, such as pipes or
        redirection.

    :param dict env: Environment variables to be set prior to execution.

        .. note::
            When passing environment variables on the CLI, they should be
            passed as the string representation of a dictionary.

            .. code-block:: bash

                salt myminion cmd.run_bg 'some command' env='{"FOO": "bar"}'

    :param bool clean_env: Attempt to clean out all other shell environment
        variables and set only those provided in the 'env' argument to this
        function.

    :param str prepend_path: $PATH segment to prepend (trailing ':' not
        necessary) to $PATH

        .. versionadded:: 2018.3.0

    :param str template: If this setting is applied then the named templating
        engine will be used to render the downloaded file. Currently jinja,
        mako, and wempy are supported.

    :param str umask: The umask (in octal) to use when running the command.

    :param int timeout: A timeout in seconds for the executed process to return.

    .. warning::

        This function does not process commands through a shell unless the
        ``python_shell`` argument is set to ``True``. This means that any
        shell-specific functionality such as 'echo' or the use of pipes,
        redirection or &&, should either be migrated to cmd.shell or have the
        python_shell=True flag set here.

        The use of ``python_shell=True`` means that the shell will accept _any_
        input including potentially malicious commands such as 'good_command;rm
        -rf /'.  Be absolutely certain that you have sanitized your input prior
        to using ``python_shell=True``.

    :param list success_retcodes: This parameter will be allow a list of
        non-zero return codes that should be considered a success.  If the
        return code returned from the run matches any in the provided list,
        the return code will be overridden with zero.

      .. versionadded:: Fluorine

    :param bool stdin_raw_newlines: False
        If ``True``, Salt will not automatically convert the characters ``\\n``
        present in the ``stdin`` value to newlines.

      .. versionadded:: Fluorine

    CLI Example:

    .. code-block:: bash

        salt '*' cmd.run_bg "fstrim-all"

    The template arg can be set to 'jinja' or another supported template
    engine to render the command arguments before execution.
    For example:

    .. code-block:: bash

        salt '*' cmd.run_bg template=jinja "ls -l /tmp/{{grains.id}} | awk '/foo/{print \\$2}'"

    Specify an alternate shell with the shell parameter:

    .. code-block:: bash

        salt '*' cmd.run_bg "Get-ChildItem C:\\ " shell='powershell'

    If an equal sign (``=``) appears in an argument to a Salt command it is
    interpreted as a keyword argument in the format ``key=val``. That
    processing can be bypassed in order to pass an equal sign through to the
    remote shell command by manually specifying the kwarg:

    .. code-block:: bash

        salt '*' cmd.run_bg cmd='ls -lR / | sed -e s/=/:/g > /tmp/dontwait'
    '''

    python_shell = _python_shell_default(python_shell,
                                         kwargs.get('__pub_jid', ''))
    res = _run(cmd,
               stdin=None,
               stderr=None,
               stdout=None,
               output_encoding=output_encoding,
               output_loglevel=output_loglevel,
               use_vt=None,
               bg=True,
               with_communicate=False,
               rstrip=False,
               runas=runas,
               group=group,
               shell=shell,
               python_shell=python_shell,
               cwd=cwd,
               env=env,
               clean_env=clean_env,
               prepend_path=prepend_path,
               template=template,
               umask=umask,
               log_callback=log_callback,
               timeout=timeout,
               reset_system_locale=reset_system_locale,
               saltenv=saltenv,
               password=password,
               success_retcodes=success_retcodes,
               **kwargs
               )

    return {
        'pid': res['pid']
    }<|MERGE_RESOLUTION|>--- conflicted
+++ resolved
@@ -964,14 +964,6 @@
     :param str runas: Specify an alternate user to run the command. The default
         behavior is to run as the user under which Salt is running.
 
-<<<<<<< HEAD
-    :param str group: Group to run command as. Not currently supported
-        on Windows.
-
-    :param str password: Windows only. Only required when the minion proccess
-        is running under a non-privileged account. This parameter will be
-        ignored on non-Windows platforms.
-=======
         .. warning::
 
             For versions 2018.3.3 and above on macosx while using runas,
@@ -984,9 +976,11 @@
 
                 cmd.run 'echo '\''h=\"baz\"'\''' runas=macuser
 
+    :param str group: Group to run command as. Not currently supported
+        on Windows.
+
     :param str password: Windows only. Required when specifying ``runas``. This
         parameter will be ignored on non-Windows platforms.
->>>>>>> 602fed78
 
         .. versionadded:: 2016.3.0
 
@@ -1239,10 +1233,6 @@
         on a Windows minion you must also use the ``password`` argument, and
         the target user account must be in the Administrators group.
 
-<<<<<<< HEAD
-    :param str group: Group to run command as. Not currently supported
-      on Windows.
-=======
         .. warning::
 
             For versions 2018.3.3 and above on macosx while using runas,
@@ -1254,7 +1244,9 @@
             .. code-block:: bash
 
                 cmd.shell 'echo '\\''h=\\"baz\\"'\\\''' runas=macuser
->>>>>>> 602fed78
+
+    :param str group: Group to run command as. Not currently supported
+      on Windows.
 
     :param str password: Windows only. Required when specifying ``runas``. This
         parameter will be ignored on non-Windows platforms.
