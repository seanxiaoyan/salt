--- conflicted
+++ resolved
@@ -47,31 +47,16 @@
 
 
 def __virtual__():
-<<<<<<< HEAD
-    '''Only load if grafana4 module is available'''
-    if 'grafana4.get_user' in __salt__:
+    """Only load if grafana4 module is available"""
+    if "grafana4.get_user" in __salt__:
         return True
-    return (False, 'grafana4 module could not be loaded')
-
-
-def present(name,
-            password,
-            email,
-            is_admin=False,
-            fullname=None,
-            theme=None,
-            profile='grafana'):
-    '''
-=======
-    """Only load if grafana4 module is available"""
-    return "grafana4.get_user" in __salt__
+    return (False, "grafana4 module could not be loaded")
 
 
 def present(
     name, password, email, is_admin=False, fullname=None, theme=None, profile="grafana"
 ):
     """
->>>>>>> a670b4ae
     Ensure that a user is present.
 
     name
