# -*- coding: utf-8 -*-
'''
This module contains all of the routines needed to set up a master server, this
involves preparing the three listeners and the workers needed by the master.
'''

# Import python libs
from __future__ import absolute_import, with_statement, print_function, unicode_literals
import copy
import ctypes
import os
import re
import sys
import time
import errno
import signal
import stat
import logging
import collections
import multiprocessing
import threading
import salt.serializers.msgpack

# pylint: disable=import-error,no-name-in-module,redefined-builtin
from salt.ext import six
from salt.ext.six.moves import range
from salt.utils.zeromq import zmq, ZMQDefaultLoop, install_zmq, ZMQ_VERSION_INFO
# pylint: enable=import-error,no-name-in-module,redefined-builtin

import tornado.gen  # pylint: disable=F0401

# Import salt libs
import salt.crypt
import salt.client
import salt.client.ssh.client
import salt.exceptions
import salt.payload
import salt.pillar
import salt.state
import salt.runner
import salt.auth
import salt.wheel
import salt.minion
import salt.key
import salt.acl
import salt.engines
import salt.daemons.masterapi
import salt.defaults.exitcodes
import salt.transport.server
import salt.log.setup
import salt.utils.args
import salt.utils.atomicfile
import salt.utils.crypt
import salt.utils.event
import salt.utils.files
import salt.utils.gitfs
import salt.utils.gzip_util
import salt.utils.jid
import salt.utils.job
import salt.utils.master
import salt.utils.minions
import salt.utils.platform
import salt.utils.process
import salt.utils.schedule
import salt.utils.ssdp
import salt.utils.stringutils
import salt.utils.user
import salt.utils.verify
import salt.utils.zeromq
from salt.config import DEFAULT_INTERVAL
from salt.defaults import DEFAULT_TARGET_DELIM
from salt.transport import iter_transport_opts
from salt.utils.debug import (
    enable_sigusr1_handler, enable_sigusr2_handler, inspect_stack
)
from salt.utils.event import tagify
from salt.utils.odict import OrderedDict

try:
    import resource
    HAS_RESOURCE = True
except ImportError:
    # resource is not available on windows
    HAS_RESOURCE = False

# Import halite libs
try:
    import halite  # pylint: disable=import-error
    HAS_HALITE = True
except ImportError:
    HAS_HALITE = False


log = logging.getLogger(__name__)


class SMaster(object):
    '''
    Create a simple salt-master, this will generate the top-level master
    '''
    secrets = {}  # mapping of key -> {'secret': multiprocessing type, 'reload': FUNCTION}

    def __init__(self, opts):
        '''
        Create a salt master server instance

        :param dict opts: The salt options dictionary
        '''
        self.opts = opts
        self.master_key = salt.crypt.MasterKeys(self.opts)
        self.key = self.__prep_key()

    # We need __setstate__ and __getstate__ to also pickle 'SMaster.secrets'.
    # Otherwise, 'SMaster.secrets' won't be copied over to the spawned process
    # on Windows since spawning processes on Windows requires pickling.
    # These methods are only used when pickling so will not be used on
    # non-Windows platforms.
    def __setstate__(self, state):
        self.opts = state['opts']
        self.master_key = state['master_key']
        self.key = state['key']
        SMaster.secrets = state['secrets']

    def __getstate__(self):
        return {'opts': self.opts,
                'master_key': self.master_key,
                'key': self.key,
                'secrets': SMaster.secrets}

    def __prep_key(self):
        '''
        A key needs to be placed in the filesystem with permissions 0400 so
        clients are required to run as root.
        '''
        return salt.daemons.masterapi.access_keys(self.opts)


class Maintenance(salt.utils.process.SignalHandlingMultiprocessingProcess):
    '''
    A generalized maintenance process which performs maintenance routines.
    '''
    def __init__(self, opts, log_queue=None):
        '''
        Create a maintenance instance

        :param dict opts: The salt options
        '''
        super(Maintenance, self).__init__(log_queue=log_queue)
        self.opts = opts
        # How often do we perform the maintenance tasks
        self.loop_interval = int(self.opts['loop_interval'])
        # Track key rotation intervals
        self.rotate = int(time.time())
        # A serializer for general maint operations
        self.serial = salt.payload.Serial(self.opts)

    # __setstate__ and __getstate__ are only used on Windows.
    # We do this so that __init__ will be invoked on Windows in the child
    # process so that a register_after_fork() equivalent will work on Windows.
    def __setstate__(self, state):
        self._is_child = True
        self.__init__(state['opts'], log_queue=state['log_queue'])

    def __getstate__(self):
        return {'opts': self.opts,
                'log_queue': self.log_queue}

    def _post_fork_init(self):
        '''
        Some things need to be init'd after the fork has completed
        The easiest example is that one of these module types creates a thread
        in the parent process, then once the fork happens you'll start getting
        errors like "WARNING: Mixing fork() and threads detected; memory leaked."
        '''
        # Load Runners
        ropts = dict(self.opts)
        ropts['quiet'] = True
        runner_client = salt.runner.RunnerClient(ropts)
        # Load Returners
        self.returners = salt.loader.returners(self.opts, {})

        # Init Scheduler
        self.schedule = salt.utils.schedule.Schedule(self.opts,
                                                     runner_client.functions_dict(),
                                                     returners=self.returners)
        self.ckminions = salt.utils.minions.CkMinions(self.opts)
        # Make Event bus for firing
        self.event = salt.utils.event.get_master_event(self.opts, self.opts['sock_dir'], listen=False)
        # Init any values needed by the git ext pillar
        self.git_pillar = salt.daemons.masterapi.init_git_pillar(self.opts)

        self.presence_events = False
        if self.opts.get('presence_events', False):
            tcp_only = True
            for transport, _ in iter_transport_opts(self.opts):
                if transport != 'tcp':
                    tcp_only = False
            if not tcp_only:
                # For a TCP only transport, the presence events will be
                # handled in the transport code.
                self.presence_events = True

    def run(self):
        '''
        This is the general passive maintenance process controller for the Salt
        master.

        This is where any data that needs to be cleanly maintained from the
        master is maintained.
        '''
        salt.utils.process.appendproctitle(self.__class__.__name__)

        # init things that need to be done after the process is forked
        self._post_fork_init()

        # Make Start Times
        last = int(time.time())

        old_present = set()
        while True:
            now = int(time.time())
            if (now - last) >= self.loop_interval:
                salt.daemons.masterapi.clean_old_jobs(self.opts)
                salt.daemons.masterapi.clean_expired_tokens(self.opts)
                salt.daemons.masterapi.clean_pub_auth(self.opts)
            self.handle_git_pillar()
            self.handle_schedule()
            self.handle_key_cache()
            self.handle_presence(old_present)
            self.handle_key_rotate(now)
            salt.utils.verify.check_max_open_files(self.opts)
            last = now
            time.sleep(self.loop_interval)

    def handle_key_cache(self):
        '''
        Evaluate accepted keys and create a msgpack file
        which contains a list
        '''
        if self.opts['key_cache'] == 'sched':
            keys = []
            #TODO DRY from CKMinions
            if self.opts['transport'] in ('zeromq', 'tcp'):
                acc = 'minions'
            else:
                acc = 'accepted'

            for fn_ in os.listdir(os.path.join(self.opts['pki_dir'], acc)):
                if not fn_.startswith('.') and os.path.isfile(os.path.join(self.opts['pki_dir'], acc, fn_)):
                    keys.append(fn_)
            log.debug('Writing master key cache')
            # Write a temporary file securely
            with salt.utils.atomicfile.atomic_open(os.path.join(self.opts['pki_dir'], acc, '.key_cache')) as cache_file:
                self.serial.dump(keys, cache_file)

    def handle_key_rotate(self, now):
        '''
        Rotate the AES key rotation
        '''
        to_rotate = False
        dfn = os.path.join(self.opts['cachedir'], '.dfn')
        try:
            stats = os.stat(dfn)
            # Basic Windows permissions don't distinguish between
            # user/group/all. Check for read-only state instead.
            if salt.utils.platform.is_windows() and not os.access(dfn, os.W_OK):
                to_rotate = True
                # Cannot delete read-only files on Windows.
                os.chmod(dfn, stat.S_IRUSR | stat.S_IWUSR)
            elif stats.st_mode == 0o100400:
                to_rotate = True
            else:
                log.error('Found dropfile with incorrect permissions, ignoring...')
            os.remove(dfn)
        except os.error:
            pass

        if self.opts.get('publish_session'):
            if now - self.rotate >= self.opts['publish_session']:
                to_rotate = True

        if to_rotate:
            log.info('Rotating master AES key')
            for secret_key, secret_map in six.iteritems(SMaster.secrets):
                # should be unnecessary-- since no one else should be modifying
                with secret_map['secret'].get_lock():
                    secret_map['secret'].value = salt.utils.stringutils.to_bytes(secret_map['reload']())
                self.event.fire_event({'rotate_{0}_key'.format(secret_key): True}, tag='key')
            self.rotate = now
            if self.opts.get('ping_on_rotate'):
                # Ping all minions to get them to pick up the new key
                log.debug('Pinging all connected minions '
                          'due to key rotation')
                salt.utils.master.ping_all_connected_minions(self.opts)

    def handle_git_pillar(self):
        '''
        Update git pillar
        '''
        try:
            for pillar in self.git_pillar:
                pillar.fetch_remotes()
        except Exception as exc:
            log.error('Exception caught while updating git_pillar',
                      exc_info=True)

    def handle_schedule(self):
        '''
        Evaluate the scheduler
        '''
        try:
            self.schedule.eval()
            # Check if scheduler requires lower loop interval than
            # the loop_interval setting
            if self.schedule.loop_interval < self.loop_interval:
                self.loop_interval = self.schedule.loop_interval
        except Exception as exc:
            log.error('Exception %s occurred in scheduled job', exc)

    def handle_presence(self, old_present):
        '''
        Fire presence events if enabled
        '''
        if self.presence_events:
            present = self.ckminions.connected_ids()
            new = present.difference(old_present)
            lost = old_present.difference(present)
            if new or lost:
                # Fire new minions present event
                data = {'new': list(new),
                        'lost': list(lost)}
                self.event.fire_event(data, tagify('change', 'presence'))
            data = {'present': list(present)}
            # On the first run it may need more time for the EventPublisher
            # to come up and be ready. Set the timeout to account for this.
            self.event.fire_event(data, tagify('present', 'presence'), timeout=3)
            old_present.clear()
            old_present.update(present)


class FileserverUpdate(salt.utils.process.SignalHandlingMultiprocessingProcess):
    '''
    A process from which to update any dynamic fileserver backends
    '''
    def __init__(self, opts, log_queue=None):
        super(FileserverUpdate, self).__init__(log_queue=log_queue)
        self.opts = opts
        self.update_threads = {}
        # Avoid circular import
        import salt.fileserver
        self.fileserver = salt.fileserver.Fileserver(self.opts)
        self.fill_buckets()

    # __setstate__ and __getstate__ are only used on Windows.
    # We do this so that __init__ will be invoked on Windows in the child
    # process so that a register_after_fork() equivalent will work on Windows.
    def __setstate__(self, state):
        self._is_child = True
        self.__init__(state['opts'], log_queue=state['log_queue'])

    def __getstate__(self):
        return {'opts': self.opts,
                'log_queue': self.log_queue}

    def fill_buckets(self):
        '''
        Get the configured backends and the intervals for any backend which
        supports them, and set up the update "buckets". There will be one
        bucket for each thing being updated at a given interval.
        '''
        update_intervals = self.fileserver.update_intervals()
        self.buckets = {}
        for backend in self.fileserver.backends():
            fstr = '{0}.update'.format(backend)
            try:
                update_func = self.fileserver.servers[fstr]
            except KeyError:
                log.debug(
                    'No update function for the %s filserver backend',
                    backend
                )
                continue
            if backend in update_intervals:
                # Variable intervals are supported for this backend
                for id_, interval in six.iteritems(update_intervals[backend]):
                    if not interval:
                        # Don't allow an interval of 0
                        interval = DEFAULT_INTERVAL
                        log.debug(
                            'An update_interval of 0 is not supported, '
                            'falling back to %s', interval
                        )
                    i_ptr = self.buckets.setdefault(interval, OrderedDict())
                    # Backend doesn't technically need to be present in the
                    # key, all we *really* need is the function reference, but
                    # having it there makes it easier to provide meaningful
                    # debug logging in the update threads.
                    i_ptr.setdefault((backend, update_func), []).append(id_)
            else:
                # Variable intervals are not supported for this backend, so
                # fall back to the global interval for that fileserver. Since
                # this backend doesn't support variable updates, we have
                # nothing to pass to the backend's update func, so we'll just
                # set the value to None.
                try:
                    interval_key = '{0}_update_interval'.format(backend)
                    interval = self.opts[interval_key]
                except KeyError:
                    interval = DEFAULT_INTERVAL
                    log.error(
                        '%s key missing from master configuration. This is '
                        'a bug, please report it. Falling back to default '
                        'interval of %d seconds', interval_key, interval
                    )
                self.buckets.setdefault(
                    interval, OrderedDict())[(backend, update_func)] = None

    def update_fileserver(self, interval, backends):
        '''
        Threading target which handles all updates for a given wait interval
        '''
        def _do_update():
            log.debug(
                'Performing fileserver updates for items with an update '
                'interval of %d', interval
            )
            for backend, update_args in six.iteritems(backends):
                backend_name, update_func = backend
                try:
                    if update_args:
                        log.debug(
                            'Updating %s fileserver cache for the following '
                            'targets: %s', backend_name, update_args
                        )
                        args = (update_args,)
                    else:
                        log.debug('Updating %s fileserver cache', backend_name)
                        args = ()

                    update_func(*args)
                except Exception as exc:
                    log.exception(
                        'Uncaught exception while updating %s fileserver '
                        'cache', backend_name
                    )

            log.debug(
                'Completed fileserver updates for items with an update '
                'interval of %d, waiting %d seconds', interval, interval
            )

        condition = threading.Condition()
        _do_update()
        while True:
            with condition:
                condition.wait(interval)
            _do_update()

    def run(self):
        '''
        Start the update threads
        '''
        salt.utils.process.appendproctitle(self.__class__.__name__)
        # Clean out the fileserver backend cache
        salt.daemons.masterapi.clean_fsbackend(self.opts)

        for interval in self.buckets:
            self.update_threads[interval] = threading.Thread(
                target=self.update_fileserver,
                args=(interval, self.buckets[interval]),
            )
            self.update_threads[interval].start()

        # Keep the process alive
        while True:
            time.sleep(60)


class Master(SMaster):
    '''
    The salt master server
    '''
    def __init__(self, opts):
        '''
        Create a salt master server instance

        :param dict: The salt options
        '''
        if zmq and ZMQ_VERSION_INFO < (3, 2):
            log.warning(
                'You have a version of ZMQ less than ZMQ 3.2! There are '
                'known connection keep-alive issues with ZMQ < 3.2 which '
                'may result in loss of contact with minions. Please '
                'upgrade your ZMQ!'
            )
        SMaster.__init__(self, opts)

    def __set_max_open_files(self):
        if not HAS_RESOURCE:
            return
        # Let's check to see how our max open files(ulimit -n) setting is
        mof_s, mof_h = resource.getrlimit(resource.RLIMIT_NOFILE)
        if mof_h == resource.RLIM_INFINITY:
            # Unclear what to do with infinity... macOS reports RLIM_INFINITY as
            # hard limit,but raising to anything above soft limit fails...
            mof_h = mof_s
        log.info(
            'Current values for max open files soft/hard setting: %s/%s',
            mof_s, mof_h
        )
        # Let's grab, from the configuration file, the value to raise max open
        # files to
        mof_c = self.opts['max_open_files']
        if mof_c > mof_h:
            # The configured value is higher than what's allowed
            log.info(
                'The value for the \'max_open_files\' setting, %s, is higher '
                'than the highest value the user running salt is allowed to '
                'set (%s). Defaulting to %s.', mof_c, mof_h, mof_h
            )
            mof_c = mof_h

        if mof_s < mof_c:
            # There's room to raise the value. Raise it!
            log.info('Raising max open files value to %s', mof_c)
            resource.setrlimit(resource.RLIMIT_NOFILE, (mof_c, mof_h))
            try:
                mof_s, mof_h = resource.getrlimit(resource.RLIMIT_NOFILE)
                log.info(
                    'New values for max open files soft/hard values: %s/%s',
                    mof_s, mof_h
                )
            except ValueError:
                # https://github.com/saltstack/salt/issues/1991#issuecomment-13025595
                # A user under macOS reported that our 100000 default value is
                # still too high.
                log.critical(
                    'Failed to raise max open files setting to %s. If this '
                    'value is too low, the salt-master will most likely fail '
                    'to run properly.', mof_c
                )

    def _pre_flight(self):
        '''
        Run pre flight checks. If anything in this method fails then the master
        should not start up.
        '''
        errors = []
        critical_errors = []

        try:
            os.chdir('/')
        except OSError as err:
            errors.append(
                'Cannot change to root directory ({0})'.format(err)
            )

        if self.opts.get('fileserver_verify_config', True):
            # Avoid circular import
            import salt.fileserver
            fileserver = salt.fileserver.Fileserver(self.opts)
            if not fileserver.servers:
                errors.append(
                    'Failed to load fileserver backends, the configured backends '
                    'are: {0}'.format(', '.join(self.opts['fileserver_backend']))
                )
            else:
                # Run init() for all backends which support the function, to
                # double-check configuration
                try:
                    fileserver.init()
                except salt.exceptions.FileserverConfigError as exc:
                    critical_errors.append('{0}'.format(exc))

        if not self.opts['fileserver_backend']:
            errors.append('No fileserver backends are configured')

        # Check to see if we need to create a pillar cache dir
        if self.opts['pillar_cache'] and not os.path.isdir(os.path.join(self.opts['cachedir'], 'pillar_cache')):
            try:
                prev_umask = os.umask(0o077)
                os.mkdir(os.path.join(self.opts['cachedir'], 'pillar_cache'))
                os.umask(prev_umask)
            except OSError:
                pass

        if self.opts.get('git_pillar_verify_config', True):
            git_pillars = [
                x for x in self.opts.get('ext_pillar', [])
                if 'git' in x
                and not isinstance(x['git'], six.string_types)
            ]
            if git_pillars:
                try:
                    new_opts = copy.deepcopy(self.opts)
                    import salt.pillar.git_pillar
                    for repo in git_pillars:
                        new_opts['ext_pillar'] = [repo]
                        try:
                            git_pillar = salt.utils.gitfs.GitPillar(
                                new_opts,
                                repo['git'],
<<<<<<< HEAD
                                per_remote_overrides=salt.pillar.git_pillar.PER_REMOTE_OVERRIDES,
                                per_remote_only=salt.pillar.git_pillar.PER_REMOTE_ONLY)
                        except salt.exceptions.FileserverConfigError as exc:
=======
                                salt.pillar.git_pillar.PER_REMOTE_OVERRIDES,
                                salt.pillar.git_pillar.PER_REMOTE_ONLY,
                                salt.pillar.git_pillar.GLOBAL_ONLY)
                        except FileserverConfigError as exc:
>>>>>>> 88a31665
                            critical_errors.append(exc.strerror)
                finally:
                    del new_opts

        if errors or critical_errors:
            for error in errors:
                log.error(error)
            for error in critical_errors:
                log.critical(error)
            log.critical('Master failed pre flight checks, exiting\n')
            sys.exit(salt.defaults.exitcodes.EX_GENERIC)

    def start(self):
        '''
        Turn on the master server components
        '''
        self._pre_flight()
        log.info('salt-master is starting as user \'%s\'', salt.utils.user.get_user())

        enable_sigusr1_handler()
        enable_sigusr2_handler()

        self.__set_max_open_files()

        # Reset signals to default ones before adding processes to the process
        # manager. We don't want the processes being started to inherit those
        # signal handlers
        with salt.utils.process.default_signals(signal.SIGINT, signal.SIGTERM):

            # Setup the secrets here because the PubServerChannel may need
            # them as well.
            SMaster.secrets['aes'] = {
                'secret': multiprocessing.Array(
                    ctypes.c_char,
                    salt.utils.stringutils.to_bytes(
                        salt.crypt.Crypticle.generate_key_string()
                    )
                ),
                'reload': salt.crypt.Crypticle.generate_key_string
            }
            log.info('Creating master process manager')
            # Since there are children having their own ProcessManager we should wait for kill more time.
            self.process_manager = salt.utils.process.ProcessManager(wait_for_kill=5)
            pub_channels = []
            log.info('Creating master publisher process')
            for transport, opts in iter_transport_opts(self.opts):
                chan = salt.transport.server.PubServerChannel.factory(opts)
                chan.pre_fork(self.process_manager)
                pub_channels.append(chan)

            log.info('Creating master event publisher process')
            self.process_manager.add_process(salt.utils.event.EventPublisher, args=(self.opts,))

            if self.opts.get('reactor'):
                if isinstance(self.opts['engines'], list):
                    rine = False
                    for item in self.opts['engines']:
                        if 'reactor' in item:
                            rine = True
                            break
                    if not rine:
                        self.opts['engines'].append({'reactor': {}})
                else:
                    if 'reactor' not in self.opts['engines']:
                        log.info('Enabling the reactor engine')
                        self.opts['engines']['reactor'] = {}

            salt.engines.start_engines(self.opts, self.process_manager)

            # must be after channels
            log.info('Creating master maintenance process')
            self.process_manager.add_process(Maintenance, args=(self.opts,))

            if self.opts.get('event_return'):
                log.info('Creating master event return process')
                self.process_manager.add_process(salt.utils.event.EventReturn, args=(self.opts,))

            ext_procs = self.opts.get('ext_processes', [])
            for proc in ext_procs:
                log.info('Creating ext_processes process: %s', proc)
                try:
                    mod = '.'.join(proc.split('.')[:-1])
                    cls = proc.split('.')[-1]
                    _tmp = __import__(mod, globals(), locals(), [cls], -1)
                    cls = _tmp.__getattribute__(cls)
                    self.process_manager.add_process(cls, args=(self.opts,))
                except Exception:
                    log.error('Error creating ext_processes process: %s', proc)

            if HAS_HALITE and 'halite' in self.opts:
                log.info('Creating master halite process')
                self.process_manager.add_process(Halite, args=(self.opts['halite'],))

            # TODO: remove, or at least push into the transport stuff (pre-fork probably makes sense there)
            if self.opts['con_cache']:
                log.info('Creating master concache process')
                self.process_manager.add_process(salt.utils.master.ConnectedCache, args=(self.opts,))
                # workaround for issue #16315, race condition
                log.debug('Sleeping for two seconds to let concache rest')
                time.sleep(2)

            log.info('Creating master request server process')
            kwargs = {}
            if salt.utils.platform.is_windows():
                kwargs['log_queue'] = salt.log.setup.get_multiprocessing_logging_queue()
                kwargs['secrets'] = SMaster.secrets

            self.process_manager.add_process(
                ReqServer,
                args=(self.opts, self.key, self.master_key),
                kwargs=kwargs,
                name='ReqServer')

            self.process_manager.add_process(
                FileserverUpdate,
                args=(self.opts,))

            # Fire up SSDP discovery publisher
            if self.opts['discovery']:
                if salt.utils.ssdp.SSDPDiscoveryServer.is_available():
                    self.process_manager.add_process(salt.utils.ssdp.SSDPDiscoveryServer(
                        port=self.opts['discovery']['port'],
                        listen_ip=self.opts['interface'],
                        answer={'mapping': self.opts['discovery'].get('mapping', {})}).run)
                else:
                    log.error('Unable to load SSDP: asynchronous IO is not available.')
                    if sys.version_info.major == 2:
                        log.error('You are using Python 2, please install "trollius" module to enable SSDP discovery.')

        # Install the SIGINT/SIGTERM handlers if not done so far
        if signal.getsignal(signal.SIGINT) is signal.SIG_DFL:
            # No custom signal handling was added, install our own
            signal.signal(signal.SIGINT, self._handle_signals)

        if signal.getsignal(signal.SIGTERM) is signal.SIG_DFL:
            # No custom signal handling was added, install our own
            signal.signal(signal.SIGTERM, self._handle_signals)

        self.process_manager.run()

    def _handle_signals(self, signum, sigframe):  # pylint: disable=unused-argument
        # escalate the signals to the process manager
        self.process_manager.stop_restarting()
        self.process_manager.send_signal_to_processes(signum)
        # kill any remaining processes
        self.process_manager.kill_children()
        time.sleep(1)
        sys.exit(0)


class Halite(salt.utils.process.SignalHandlingMultiprocessingProcess):
    '''
    Manage the Halite server
    '''
    def __init__(self, hopts, log_queue=None):
        '''
        Create a halite instance

        :param dict hopts: The halite options
        '''
        super(Halite, self).__init__(log_queue=log_queue)
        self.hopts = hopts

    # __setstate__ and __getstate__ are only used on Windows.
    # We do this so that __init__ will be invoked on Windows in the child
    # process so that a register_after_fork() equivalent will work on Windows.
    def __setstate__(self, state):
        self._is_child = True
        self.__init__(state['hopts'], log_queue=state['log_queue'])

    def __getstate__(self):
        return {'hopts': self.hopts,
                'log_queue': self.log_queue}

    def run(self):
        '''
        Fire up halite!
        '''
        salt.utils.process.appendproctitle(self.__class__.__name__)
        halite.start(self.hopts)


class ReqServer(salt.utils.process.SignalHandlingMultiprocessingProcess):
    '''
    Starts up the master request server, minions send results to this
    interface.
    '''
    def __init__(self, opts, key, mkey, log_queue=None, secrets=None):
        '''
        Create a request server

        :param dict opts: The salt options dictionary
        :key dict: The user starting the server and the AES key
        :mkey dict: The user starting the server and the RSA key

        :rtype: ReqServer
        :returns: Request server
        '''
        super(ReqServer, self).__init__(log_queue=log_queue)
        self.opts = opts
        self.master_key = mkey
        # Prepare the AES key
        self.key = key
        self.secrets = secrets

    # __setstate__ and __getstate__ are only used on Windows.
    # We do this so that __init__ will be invoked on Windows in the child
    # process so that a register_after_fork() equivalent will work on Windows.
    def __setstate__(self, state):
        self._is_child = True
        self.__init__(state['opts'], state['key'], state['mkey'],
                      log_queue=state['log_queue'], secrets=state['secrets'])

    def __getstate__(self):
        return {'opts': self.opts,
                'key': self.key,
                'mkey': self.master_key,
                'log_queue': self.log_queue,
                'secrets': self.secrets}

    def _handle_signals(self, signum, sigframe):  # pylint: disable=unused-argument
        self.destroy(signum)
        super(ReqServer, self)._handle_signals(signum, sigframe)

    def __bind(self):
        '''
        Binds the reply server
        '''
        if self.log_queue is not None:
            salt.log.setup.set_multiprocessing_logging_queue(self.log_queue)
        salt.log.setup.setup_multiprocessing_logging(self.log_queue)
        if self.secrets is not None:
            SMaster.secrets = self.secrets

        dfn = os.path.join(self.opts['cachedir'], '.dfn')
        if os.path.isfile(dfn):
            try:
                if salt.utils.platform.is_windows() and not os.access(dfn, os.W_OK):
                    # Cannot delete read-only files on Windows.
                    os.chmod(dfn, stat.S_IRUSR | stat.S_IWUSR)
                os.remove(dfn)
            except os.error:
                pass

        # Wait for kill should be less then parent's ProcessManager.
        self.process_manager = salt.utils.process.ProcessManager(name='ReqServer_ProcessManager',
                                                                 wait_for_kill=1)

        req_channels = []
        tcp_only = True
        for transport, opts in iter_transport_opts(self.opts):
            chan = salt.transport.server.ReqServerChannel.factory(opts)
            chan.pre_fork(self.process_manager)
            req_channels.append(chan)
            if transport != 'tcp':
                tcp_only = False

        kwargs = {}
        if salt.utils.platform.is_windows():
            kwargs['log_queue'] = self.log_queue
            # Use one worker thread if only the TCP transport is set up on
            # Windows and we are using Python 2. There is load balancer
            # support on Windows for the TCP transport when using Python 3.
            if tcp_only and six.PY2 and int(self.opts['worker_threads']) != 1:
                log.warning('TCP transport supports only 1 worker on Windows '
                            'when using Python 2.')
                self.opts['worker_threads'] = 1

        # Reset signals to default ones before adding processes to the process
        # manager. We don't want the processes being started to inherit those
        # signal handlers
        with salt.utils.process.default_signals(signal.SIGINT, signal.SIGTERM):
            for ind in range(int(self.opts['worker_threads'])):
                name = 'MWorker-{0}'.format(ind)
                self.process_manager.add_process(MWorker,
                                                 args=(self.opts,
                                                       self.master_key,
                                                       self.key,
                                                       req_channels,
                                                       name),
                                                 kwargs=kwargs,
                                                 name=name)
        self.process_manager.run()

    def run(self):
        '''
        Start up the ReqServer
        '''
        self.__bind()

    def destroy(self, signum=signal.SIGTERM):
        if hasattr(self, 'process_manager'):
            self.process_manager.stop_restarting()
            self.process_manager.send_signal_to_processes(signum)
            self.process_manager.kill_children()

    def __del__(self):
        self.destroy()


class MWorker(salt.utils.process.SignalHandlingMultiprocessingProcess):
    '''
    The worker multiprocess instance to manage the backend operations for the
    salt master.
    '''
    def __init__(self,
                 opts,
                 mkey,
                 key,
                 req_channels,
                 name,
                 **kwargs):
        '''
        Create a salt master worker process

        :param dict opts: The salt options
        :param dict mkey: The user running the salt master and the AES key
        :param dict key: The user running the salt master and the RSA key

        :rtype: MWorker
        :return: Master worker
        '''
        kwargs['name'] = name
        self.name = name
        super(MWorker, self).__init__(**kwargs)
        self.opts = opts
        self.req_channels = req_channels

        self.mkey = mkey
        self.key = key
        self.k_mtime = 0
        self.stats = collections.defaultdict(lambda: {'mean': 0, 'runs': 0})
        self.stat_clock = time.time()

    # We need __setstate__ and __getstate__ to also pickle 'SMaster.secrets'.
    # Otherwise, 'SMaster.secrets' won't be copied over to the spawned process
    # on Windows since spawning processes on Windows requires pickling.
    # These methods are only used when pickling so will not be used on
    # non-Windows platforms.
    def __setstate__(self, state):
        self._is_child = True
        super(MWorker, self).__init__(log_queue=state['log_queue'])
        self.opts = state['opts']
        self.req_channels = state['req_channels']
        self.mkey = state['mkey']
        self.key = state['key']
        self.k_mtime = state['k_mtime']
        SMaster.secrets = state['secrets']

    def __getstate__(self):
        return {'opts': self.opts,
                'req_channels': self.req_channels,
                'mkey': self.mkey,
                'key': self.key,
                'k_mtime': self.k_mtime,
                'log_queue': self.log_queue,
                'secrets': SMaster.secrets}

    def _handle_signals(self, signum, sigframe):
        for channel in getattr(self, 'req_channels', ()):
            channel.close()
        super(MWorker, self)._handle_signals(signum, sigframe)

    def __bind(self):
        '''
        Bind to the local port
        '''
        # using ZMQIOLoop since we *might* need zmq in there
        install_zmq()
        self.io_loop = ZMQDefaultLoop()
        self.io_loop.make_current()
        for req_channel in self.req_channels:
            req_channel.post_fork(self._handle_payload, io_loop=self.io_loop)  # TODO: cleaner? Maybe lazily?
        try:
            self.io_loop.start()
        except (KeyboardInterrupt, SystemExit):
            # Tornado knows what to do
            pass

    @tornado.gen.coroutine
    def _handle_payload(self, payload):
        '''
        The _handle_payload method is the key method used to figure out what
        needs to be done with communication to the server

        Example cleartext payload generated for 'salt myminion test.ping':

        {'enc': 'clear',
         'load': {'arg': [],
                  'cmd': 'publish',
                  'fun': 'test.ping',
                  'jid': '',
                  'key': 'alsdkjfa.,maljf-==adflkjadflkjalkjadfadflkajdflkj',
                  'kwargs': {'show_jid': False, 'show_timeout': False},
                  'ret': '',
                  'tgt': 'myminion',
                  'tgt_type': 'glob',
                  'user': 'root'}}

        :param dict payload: The payload route to the appropriate handler
        '''
        key = payload['enc']
        load = payload['load']
        ret = {'aes': self._handle_aes,
               'clear': self._handle_clear}[key](load)
        raise tornado.gen.Return(ret)

    def _post_stats(self, start, cmd):
        '''
        Calculate the master stats and fire events with stat info
        '''
        end = time.time()
        duration = end - start
        self.stats[cmd]['mean'] = (self.stats[cmd]['mean'] * (self.stats[cmd]['runs'] - 1) + duration) / self.stats[cmd]['runs']
        if end - self.stat_clock > self.opts['master_stats_event_iter']:
            # Fire the event with the stats and wipe the tracker
            self.aes_funcs.event.fire_event({'time': end - self.stat_clock, 'worker': self.name, 'stats': self.stats}, tagify(self.name, 'stats'))
            self.stats = collections.defaultdict(lambda: {'mean': 0, 'runs': 0})
            self.stat_clock = end

    def _handle_clear(self, load):
        '''
        Process a cleartext command

        :param dict load: Cleartext payload
        :return: The result of passing the load to a function in ClearFuncs corresponding to
                 the command specified in the load's 'cmd' key.
        '''
        log.trace('Clear payload received with command %s', load['cmd'])
        cmd = load['cmd']
        if cmd.startswith('__'):
            return False
        if self.opts['master_stats']:
            start = time.time()
            self.stats[cmd]['runs'] += 1
        ret = getattr(self.clear_funcs, cmd)(load), {'fun': 'send_clear'}
        if self.opts['master_stats']:
            self._post_stats(start, cmd)
        return ret

    def _handle_aes(self, data):
        '''
        Process a command sent via an AES key

        :param str load: Encrypted payload
        :return: The result of passing the load to a function in AESFuncs corresponding to
                 the command specified in the load's 'cmd' key.
        '''
        if 'cmd' not in data:
            log.error('Received malformed command %s', data)
            return {}
        cmd = data['cmd']
        log.trace('AES payload received with command %s', data['cmd'])
        if cmd.startswith('__'):
            return False
        if self.opts['master_stats']:
            start = time.time()
            self.stats[cmd]['runs'] += 1
        ret = self.aes_funcs.run_func(data['cmd'], data)
        if self.opts['master_stats']:
            self._post_stats(start, cmd)
        return ret

    def run(self):
        '''
        Start a Master Worker
        '''
        salt.utils.process.appendproctitle(self.name)
        self.clear_funcs = ClearFuncs(
           self.opts,
           self.key,
           )
        self.aes_funcs = AESFuncs(self.opts)
        salt.utils.crypt.reinit_crypto()
        self.__bind()


# TODO: rename? No longer tied to "AES", just "encrypted" or "private" requests
class AESFuncs(object):
    '''
    Set up functions that are available when the load is encrypted with AES
    '''
    # The AES Functions:
    #
    def __init__(self, opts):
        '''
        Create a new AESFuncs

        :param dict opts: The salt options

        :rtype: AESFuncs
        :returns: Instance for handling AES operations
        '''
        self.opts = opts
        self.event = salt.utils.event.get_master_event(self.opts, self.opts['sock_dir'], listen=False)
        self.serial = salt.payload.Serial(opts)
        self.ckminions = salt.utils.minions.CkMinions(opts)
        # Make a client
        self.local = salt.client.get_local_client(self.opts['conf_file'])
        # Create the master minion to access the external job cache
        self.mminion = salt.minion.MasterMinion(
            self.opts,
            states=False,
            rend=False,
            ignore_config_errors=True
        )
        self.__setup_fileserver()
        self.masterapi = salt.daemons.masterapi.RemoteFuncs(opts)

    def __setup_fileserver(self):
        '''
        Set the local file objects from the file server interface
        '''
        # Avoid circular import
        import salt.fileserver
        self.fs_ = salt.fileserver.Fileserver(self.opts)
        self._serve_file = self.fs_.serve_file
        self._file_find = self.fs_._find_file
        self._file_hash = self.fs_.file_hash
        self._file_hash_and_stat = self.fs_.file_hash_and_stat
        self._file_list = self.fs_.file_list
        self._file_list_emptydirs = self.fs_.file_list_emptydirs
        self._dir_list = self.fs_.dir_list
        self._symlink_list = self.fs_.symlink_list
        self._file_envs = self.fs_.envs

    def __verify_minion(self, id_, token):
        '''
        Take a minion id and a string signed with the minion private key
        The string needs to verify as 'salt' with the minion public key

        :param str id_: A minion ID
        :param str token: A string signed with the minion private key

        :rtype: bool
        :return: Boolean indicating whether or not the token can be verified.
        '''
        if not salt.utils.verify.valid_id(self.opts, id_):
            return False
        pub_path = os.path.join(self.opts['pki_dir'], 'minions', id_)

        try:
            pub = salt.crypt.get_rsa_pub_key(pub_path)
        except (IOError, OSError):
            log.warning(
                'Salt minion claiming to be %s attempted to communicate with '
                'master, but key could not be read and verification was denied.',
                id_
            )
            return False
        except (ValueError, IndexError, TypeError) as err:
            log.error('Unable to load public key "%s": %s', pub_path, err)
        try:
            if salt.crypt.public_decrypt(pub, token) == b'salt':
                return True
        except ValueError as err:
            log.error('Unable to decrypt token: %s', err)

        log.error(
            'Salt minion claiming to be %s has attempted to communicate with '
            'the master and could not be verified', id_
        )
        return False

    def verify_minion(self, id_, token):
        '''
        Take a minion id and a string signed with the minion private key
        The string needs to verify as 'salt' with the minion public key

        :param str id_: A minion ID
        :param str token: A string signed with the minion private key

        :rtype: bool
        :return: Boolean indicating whether or not the token can be verified.
        '''
        return self.__verify_minion(id_, token)

    def __verify_minion_publish(self, clear_load):
        '''
        Verify that the passed information authorized a minion to execute

        :param dict clear_load: A publication load from a minion

        :rtype: bool
        :return: A boolean indicating if the minion is allowed to publish the command in the load
        '''
        # Verify that the load is valid
        if 'peer' not in self.opts:
            return False
        if not isinstance(self.opts['peer'], dict):
            return False
        if any(key not in clear_load for key in ('fun', 'arg', 'tgt', 'ret', 'tok', 'id')):
            return False
        # If the command will make a recursive publish don't run
        if clear_load['fun'].startswith('publish.'):
            return False
        # Check the permissions for this minion
        if not self.__verify_minion(clear_load['id'], clear_load['tok']):
            # The minion is not who it says it is!
            # We don't want to listen to it!
            log.warning(
                'Minion id %s is not who it says it is and is attempting '
                'to issue a peer command', clear_load['id']
            )
            return False
        clear_load.pop('tok')
        perms = []
        for match in self.opts['peer']:
            if re.match(match, clear_load['id']):
                # This is the list of funcs/modules!
                if isinstance(self.opts['peer'][match], list):
                    perms.extend(self.opts['peer'][match])
        if ',' in clear_load['fun']:
            # 'arg': [['cat', '/proc/cpuinfo'], [], ['foo']]
            clear_load['fun'] = clear_load['fun'].split(',')
            arg_ = []
            for arg in clear_load['arg']:
                arg_.append(arg.split())
            clear_load['arg'] = arg_

        # finally, check the auth of the load
        return self.ckminions.auth_check(
            perms,
            clear_load['fun'],
            clear_load['arg'],
            clear_load['tgt'],
            clear_load.get('tgt_type', 'glob'),
            publish_validate=True)

    def __verify_load(self, load, verify_keys):
        '''
        A utility function to perform common verification steps.

        :param dict load: A payload received from a minion
        :param list verify_keys: A list of strings that should be present in a
        given load

        :rtype: bool
        :rtype: dict
        :return: The original load (except for the token) if the load can be
        verified. False if the load is invalid.
        '''
        if any(key not in load for key in verify_keys):
            return False
        if 'tok' not in load:
            log.error(
                'Received incomplete call from %s for \'%s\', missing \'%s\'',
                load['id'], inspect_stack()['co_name'], 'tok'
            )
            return False
        if not self.__verify_minion(load['id'], load['tok']):
            # The minion is not who it says it is!
            # We don't want to listen to it!
            log.warning('Minion id %s is not who it says it is!', load['id'])
            return False

        if 'tok' in load:
            load.pop('tok')

        return load

    def _master_tops(self, load):
        '''
        Return the results from an external node classifier if one is
        specified

        :param dict load: A payload received from a minion
        :return: The results from an external node classifier
        '''
        load = self.__verify_load(load, ('id', 'tok'))
        if load is False:
            return {}
        return self.masterapi._master_tops(load, skip_verify=True)

    # Needed so older minions can request master_tops
    _ext_nodes = _master_tops

    def _master_opts(self, load):
        '''
        Return the master options to the minion

        :param dict load: A payload received from a minion

        :rtype: dict
        :return: The master options
        '''
        mopts = {}
        file_roots = {}
        envs = self._file_envs()
        for saltenv in envs:
            if saltenv not in file_roots:
                file_roots[saltenv] = []
        mopts['file_roots'] = file_roots
        mopts['top_file_merging_strategy'] = self.opts['top_file_merging_strategy']
        mopts['env_order'] = self.opts['env_order']
        mopts['default_top'] = self.opts['default_top']
        if load.get('env_only'):
            return mopts
        mopts['renderer'] = self.opts['renderer']
        mopts['failhard'] = self.opts['failhard']
        mopts['state_top'] = self.opts['state_top']
        mopts['state_top_saltenv'] = self.opts['state_top_saltenv']
        mopts['nodegroups'] = self.opts['nodegroups']
        mopts['state_auto_order'] = self.opts['state_auto_order']
        mopts['state_events'] = self.opts['state_events']
        mopts['state_aggregate'] = self.opts['state_aggregate']
        mopts['jinja_env'] = self.opts['jinja_env']
        mopts['jinja_sls_env'] = self.opts['jinja_sls_env']
        mopts['jinja_lstrip_blocks'] = self.opts['jinja_lstrip_blocks']
        mopts['jinja_trim_blocks'] = self.opts['jinja_trim_blocks']
        return mopts

    def _mine_get(self, load):
        '''
        Gathers the data from the specified minions' mine

        :param dict load: A payload received from a minion

        :rtype: dict
        :return: Mine data from the specified minions
        '''
        load = self.__verify_load(load, ('id', 'tgt', 'fun', 'tok'))
        if load is False:
            return {}
        else:
            return self.masterapi._mine_get(load, skip_verify=True)

    def _mine(self, load):
        '''
        Store the mine data

        :param dict load: A payload received from a minion

        :rtype: bool
        :return: True if the data has been stored in the mine
        '''
        load = self.__verify_load(load, ('id', 'data', 'tok'))
        if load is False:
            return {}
        return self.masterapi._mine(load, skip_verify=True)

    def _mine_delete(self, load):
        '''
        Allow the minion to delete a specific function from its own mine

        :param dict load: A payload received from a minion

        :rtype: bool
        :return: Boolean indicating whether or not the given function was deleted from the mine
        '''
        load = self.__verify_load(load, ('id', 'fun', 'tok'))
        if load is False:
            return {}
        else:
            return self.masterapi._mine_delete(load)

    def _mine_flush(self, load):
        '''
        Allow the minion to delete all of its own mine contents

        :param dict load: A payload received from a minion
        '''
        load = self.__verify_load(load, ('id', 'tok'))
        if load is False:
            return {}
        else:
            return self.masterapi._mine_flush(load, skip_verify=True)

    def _file_recv(self, load):
        '''
        Allows minions to send files to the master, files are sent to the
        master file cache
        '''
        if any(key not in load for key in ('id', 'path', 'loc')):
            return False
        if not isinstance(load['path'], list):
            return False
        if not self.opts['file_recv']:
            return False
        if not salt.utils.verify.valid_id(self.opts, load['id']):
            return False
        file_recv_max_size = 1024*1024 * self.opts['file_recv_max_size']

        if 'loc' in load and load['loc'] < 0:
            log.error('Invalid file pointer: load[loc] < 0')
            return False

        if len(load['data']) + load.get('loc', 0) > file_recv_max_size:
            log.error(
                'file_recv_max_size limit of %d MB exceeded! %s will be '
                'truncated. To successfully push this file, adjust '
                'file_recv_max_size to an integer (in MB) large enough to '
                'accommodate it.', file_recv_max_size, load['path']
            )
            return False
        if 'tok' not in load:
            log.error(
                'Received incomplete call from %s for \'%s\', missing \'%s\'',
                load['id'], inspect_stack()['co_name'], 'tok'
            )
            return False
        if not self.__verify_minion(load['id'], load['tok']):
            # The minion is not who it says it is!
            # We don't want to listen to it!
            log.warning('Minion id %s is not who it says it is!', load['id'])
            return {}
        load.pop('tok')

        # Join path
        sep_path = os.sep.join(load['path'])

        # Path normalization should have been done by the sending
        # minion but we can't guarantee it. Re-do it here.
        normpath = os.path.normpath(sep_path)

        # Ensure that this safety check is done after the path
        # have been normalized.
        if os.path.isabs(normpath) or '../' in load['path']:
            # Can overwrite master files!!
            return False

        cpath = os.path.join(
            self.opts['cachedir'],
            'minions',
            load['id'],
            'files',
            normpath)
        # One last safety check here
        if not os.path.normpath(cpath).startswith(self.opts['cachedir']):
            log.warning(
                'Attempt to write received file outside of master cache '
                'directory! Requested path: %s. Access denied.', cpath
            )
            return False
        cdir = os.path.dirname(cpath)
        if not os.path.isdir(cdir):
            try:
                os.makedirs(cdir)
            except os.error:
                pass
        if os.path.isfile(cpath) and load['loc'] != 0:
            mode = 'ab'
        else:
            mode = 'wb'
        with salt.utils.files.fopen(cpath, mode) as fp_:
            if load['loc']:
                fp_.seek(load['loc'])

            fp_.write(load['data'])
        return True

    def _pillar(self, load):
        '''
        Return the pillar data for the minion

        :param dict load: Minion payload

        :rtype: dict
        :return: The pillar data for the minion
        '''
        if any(key not in load for key in ('id', 'grains')):
            return False
        if not salt.utils.verify.valid_id(self.opts, load['id']):
            return False
        load['grains']['id'] = load['id']

        pillar = salt.pillar.get_pillar(
            self.opts,
            load['grains'],
            load['id'],
            load.get('saltenv', load.get('env')),
            ext=load.get('ext'),
            pillar_override=load.get('pillar_override', {}),
            pillarenv=load.get('pillarenv'),
            extra_minion_data=load.get('extra_minion_data'))
        data = pillar.compile_pillar()
        self.fs_.update_opts()
        if self.opts.get('minion_data_cache', False):
            self.masterapi.cache.store('minions/{0}'.format(load['id']),
                                       'data',
                                       {'grains': load['grains'],
                                        'pillar': data})
            if self.opts.get('minion_data_cache_events') is True:
                self.event.fire_event({'Minion data cache refresh': load['id']}, tagify(load['id'], 'refresh', 'minion'))
        return data

    def _minion_event(self, load):
        '''
        Receive an event from the minion and fire it on the master event
        interface

        :param dict load: The minion payload
        '''
        load = self.__verify_load(load, ('id', 'tok'))
        if load is False:
            return {}
        # Route to master event bus
        self.masterapi._minion_event(load)
        # Process locally
        self._handle_minion_event(load)

    def _handle_minion_event(self, load):
        '''
        Act on specific events from minions
        '''
        id_ = load['id']
        if load.get('tag', '') == '_salt_error':
            log.error(
                'Received minion error from [%s]: %s',
                id_, load['data']['message']
            )

        for event in load.get('events', []):
            event_data = event.get('data', {})
            if 'minions' in event_data:
                jid = event_data.get('jid')
                if not jid:
                    continue
                minions = event_data['minions']
                try:
                    salt.utils.job.store_minions(
                        self.opts,
                        jid,
                        minions,
                        mminion=self.mminion,
                        syndic_id=id_)
                except (KeyError, salt.exceptions.SaltCacheError) as exc:
                    log.error(
                        'Could not add minion(s) %s for job %s: %s',
                        minions, jid, exc
                    )

    def _return(self, load):
        '''
        Handle the return data sent from the minions.

        Takes the return, verifies it and fires it on the master event bus.
        Typically, this event is consumed by the Salt CLI waiting on the other
        end of the event bus but could be heard by any listener on the bus.

        :param dict load: The minion payload
        '''
        if self.opts['require_minion_sign_messages'] and 'sig' not in load:
            log.critical(
                '_return: Master is requiring minions to sign their '
                'messages, but there is no signature in this payload from '
                '%s.', load['id']
            )
            return False

        if 'sig' in load:
            log.trace('Verifying signed event publish from minion')
            sig = load.pop('sig')
            this_minion_pubkey = os.path.join(self.opts['pki_dir'], 'minions/{0}'.format(load['id']))
            serialized_load = salt.serializers.msgpack.serialize(load)
            if not salt.crypt.verify_signature(this_minion_pubkey, serialized_load, sig):
                log.info('Failed to verify event signature from minion %s.', load['id'])
                if self.opts['drop_messages_signature_fail']:
                    log.critical(
                        'Drop_messages_signature_fail is enabled, dropping '
                        'message from %s', load['id']
                    )
                    return False
                else:
                    log.info('But \'drop_message_signature_fail\' is disabled, so message is still accepted.')
            load['sig'] = sig

        try:
            salt.utils.job.store_job(
                self.opts, load, event=self.event, mminion=self.mminion)
        except salt.exceptions.SaltCacheError:
            log.error('Could not store job information for load: %s', load)

    def _syndic_return(self, load):
        '''
        Receive a syndic minion return and format it to look like returns from
        individual minions.

        :param dict load: The minion payload
        '''
        loads = load.get('load')
        if not isinstance(loads, list):
            loads = [load]  # support old syndics not aggregating returns
        for load in loads:
            # Verify the load
            if any(key not in load for key in ('return', 'jid', 'id')):
                continue
            # if we have a load, save it
            if load.get('load'):
                fstr = '{0}.save_load'.format(self.opts['master_job_cache'])
                self.mminion.returners[fstr](load['jid'], load['load'])

            # Register the syndic
            syndic_cache_path = os.path.join(self.opts['cachedir'], 'syndics', load['id'])
            if not os.path.exists(syndic_cache_path):
                path_name = os.path.split(syndic_cache_path)[0]
                if not os.path.exists(path_name):
                    os.makedirs(path_name)
                with salt.utils.files.fopen(syndic_cache_path, 'w') as wfh:
                    wfh.write('')

            # Format individual return loads
            for key, item in six.iteritems(load['return']):
                ret = {'jid': load['jid'],
                       'id': key}
                ret.update(item)
                if 'master_id' in load:
                    ret['master_id'] = load['master_id']
                if 'fun' in load:
                    ret['fun'] = load['fun']
                if 'arg' in load:
                    ret['fun_args'] = load['arg']
                if 'out' in load:
                    ret['out'] = load['out']
                if 'sig' in load:
                    ret['sig'] = load['sig']
                self._return(ret)

    def minion_runner(self, clear_load):
        '''
        Execute a runner from a minion, return the runner's function data

        :param dict clear_load: The minion payload

        :rtype: dict
        :return: The runner function data
        '''
        load = self.__verify_load(clear_load, ('fun', 'arg', 'id', 'tok'))
        if load is False:
            return {}
        else:
            return self.masterapi.minion_runner(clear_load)

    def pub_ret(self, load):
        '''
        Request the return data from a specific jid, only allowed
        if the requesting minion also initialted the execution.

        :param dict load: The minion payload

        :rtype: dict
        :return: Return data corresponding to a given JID
        '''
        load = self.__verify_load(load, ('jid', 'id', 'tok'))
        if load is False:
            return {}
        # Check that this minion can access this data
        auth_cache = os.path.join(
            self.opts['cachedir'],
            'publish_auth')
        if not os.path.isdir(auth_cache):
            os.makedirs(auth_cache)
        jid_fn = os.path.join(auth_cache, six.text_type(load['jid']))
        with salt.utils.files.fopen(jid_fn, 'r') as fp_:
            if not load['id'] == fp_.read():
                return {}
        # Grab the latest and return
        return self.local.get_cache_returns(load['jid'])

    def minion_pub(self, clear_load):
        '''
        Publish a command initiated from a minion, this method executes minion
        restrictions so that the minion publication will only work if it is
        enabled in the config.

        The configuration on the master allows minions to be matched to
        salt functions, so the minions can only publish allowed salt functions

        The config will look like this:

        .. code-block:: bash

            peer:
                .*:
                    - .*

        This configuration will enable all minions to execute all commands:

        .. code-block:: bash

            peer:
                foo.example.com:
                    - test.*

        The above configuration will only allow the minion foo.example.com to
        execute commands from the test module.

        :param dict clear_load: The minion pay
        '''
        if not self.__verify_minion_publish(clear_load):
            return {}
        else:
            return self.masterapi.minion_pub(clear_load)

    def minion_publish(self, clear_load):
        '''
        Publish a command initiated from a minion, this method executes minion
        restrictions so that the minion publication will only work if it is
        enabled in the config.

        The configuration on the master allows minions to be matched to
        salt functions, so the minions can only publish allowed salt functions

        The config will look like this:

        .. code-block:: bash

            peer:
                .*:
                    - .*

        This configuration will enable all minions to execute all commands.
        peer:

        .. code-block:: bash

            foo.example.com:
                - test.*

        The above configuration will only allow the minion foo.example.com to
        execute commands from the test module.

        :param dict clear_load: The minion payload
        '''
        if not self.__verify_minion_publish(clear_load):
            return {}
        else:
            return self.masterapi.minion_publish(clear_load)

    def revoke_auth(self, load):
        '''
        Allow a minion to request revocation of its own key

        :param dict load: The minion payload

        :rtype: dict
        :return: If the load is invalid, it may be returned. No key operation is performed.

        :rtype: bool
        :return: True if key was revoked, False if not
        '''
        load = self.__verify_load(load, ('id', 'tok'))

        if not self.opts.get('allow_minion_key_revoke', False):
            log.warning(
                'Minion %s requested key revoke, but allow_minion_key_revoke '
                'is set to False', load['id']
            )
            return load

        if load is False:
            return load
        else:
            return self.masterapi.revoke_auth(load)

    def run_func(self, func, load):
        '''
        Wrapper for running functions executed with AES encryption

        :param function func: The function to run
        :return: The result of the master function that was called
        '''
        # Don't honor private functions
        if func.startswith('__'):
            # TODO: return some error? Seems odd to return {}
            return {}, {'fun': 'send'}
        # Run the func
        if hasattr(self, func):
            try:
                start = time.time()
                ret = getattr(self, func)(load)
                log.trace(
                    'Master function call %s took %s seconds',
                    func, time.time() - start
                )
            except Exception:
                ret = ''
                log.error('Error in function %s:\n', func, exc_info=True)
        else:
            log.error(
                'Received function %s which is unavailable on the master, '
                'returning False', func
            )
            return False, {'fun': 'send'}
        # Don't encrypt the return value for the _return func
        # (we don't care about the return value, so why encrypt it?)
        if func == '_return':
            return ret, {'fun': 'send'}
        if func == '_pillar' and 'id' in load:
            if load.get('ver') != '2' and self.opts['pillar_version'] == 1:
                # Authorized to return old pillar proto
                return ret, {'fun': 'send'}
            return ret, {'fun': 'send_private', 'key': 'pillar', 'tgt': load['id']}
        # Encrypt the return
        return ret, {'fun': 'send'}


class ClearFuncs(object):
    '''
    Set up functions that are safe to execute when commands sent to the master
    without encryption and authentication
    '''
    # The ClearFuncs object encapsulates the functions that can be executed in
    # the clear:
    # publish (The publish from the LocalClient)
    # _auth
    def __init__(self, opts, key):
        self.opts = opts
        self.key = key
        # Create the event manager
        self.event = salt.utils.event.get_master_event(self.opts, self.opts['sock_dir'], listen=False)
        # Make a client
        self.local = salt.client.get_local_client(self.opts['conf_file'])
        # Make an minion checker object
        self.ckminions = salt.utils.minions.CkMinions(opts)
        # Make an Auth object
        self.loadauth = salt.auth.LoadAuth(opts)
        # Stand up the master Minion to access returner data
        self.mminion = salt.minion.MasterMinion(
            self.opts,
            states=False,
            rend=False,
            ignore_config_errors=True
        )
        # Make a wheel object
        self.wheel_ = salt.wheel.Wheel(opts)
        # Make a masterapi object
        self.masterapi = salt.daemons.masterapi.LocalFuncs(opts, key)

    def runner(self, clear_load):
        '''
        Send a master control function back to the runner system
        '''
        # All runner ops pass through eauth
        auth_type, err_name, key, sensitive_load_keys = self._prep_auth_info(clear_load)

        # Authenticate
        auth_check = self.loadauth.check_authentication(clear_load, auth_type, key=key)
        error = auth_check.get('error')

        if error:
            # Authentication error occurred: do not continue.
            return {'error': error}

        # Authorize
        username = auth_check.get('username')
        if auth_type != 'user':
            runner_check = self.ckminions.runner_check(
                auth_check.get('auth_list', []),
                clear_load['fun'],
                clear_load.get('kwarg', {})
            )
            if not runner_check:
                return {'error': {'name': err_name,
                                   'message': 'Authentication failure of type "{0}" occurred for '
                                             'user {1}.'.format(auth_type, username)}}
            elif isinstance(runner_check, dict) and 'error' in runner_check:
                # A dictionary with an error name/message was handled by ckminions.runner_check
                return runner_check

            # No error occurred, consume sensitive settings from the clear_load if passed.
            for item in sensitive_load_keys:
                clear_load.pop(item, None)
        else:
            if 'user' in clear_load:
                username = clear_load['user']
                if salt.auth.AuthUser(username).is_sudo():
                    username = self.opts.get('user', 'root')
            else:
                username = salt.utils.user.get_user()

        # Authorized. Do the job!
        try:
            fun = clear_load.pop('fun')
            runner_client = salt.runner.RunnerClient(self.opts)
            return runner_client.async(fun,
                                       clear_load.get('kwarg', {}),
                                       username)
        except Exception as exc:
            log.error('Exception occurred while introspecting %s: %s', fun, exc)
            return {'error': {'name': exc.__class__.__name__,
                              'args': exc.args,
                              'message': six.text_type(exc)}}

    def wheel(self, clear_load):
        '''
        Send a master control function back to the wheel system
        '''
        # All wheel ops pass through eauth
        auth_type, err_name, key, sensitive_load_keys = self._prep_auth_info(clear_load)

        # Authenticate
        auth_check = self.loadauth.check_authentication(clear_load, auth_type, key=key)
        error = auth_check.get('error')

        if error:
            # Authentication error occurred: do not continue.
            return {'error': error}

        # Authorize
        username = auth_check.get('username')
        if auth_type != 'user':
            wheel_check = self.ckminions.wheel_check(
                auth_check.get('auth_list', []),
                clear_load['fun'],
                clear_load.get('kwarg', {})
            )
            if not wheel_check:
                return {'error': {'name': err_name,
                                  'message': 'Authentication failure of type "{0}" occurred for '
                                             'user {1}.'.format(auth_type, username)}}
            elif isinstance(wheel_check, dict) and 'error' in wheel_check:
                # A dictionary with an error name/message was handled by ckminions.wheel_check
                return wheel_check

            # No error occurred, consume sensitive settings from the clear_load if passed.
            for item in sensitive_load_keys:
                clear_load.pop(item, None)
        else:
            if 'user' in clear_load:
                username = clear_load['user']
                if salt.auth.AuthUser(username).is_sudo():
                    username = self.opts.get('user', 'root')
            else:
                username = salt.utils.user.get_user()

        # Authorized. Do the job!
        try:
            jid = salt.utils.jid.gen_jid(self.opts)
            fun = clear_load.pop('fun')
            tag = tagify(jid, prefix='wheel')
            data = {'fun': "wheel.{0}".format(fun),
                    'jid': jid,
                    'tag': tag,
                    'user': username}

            self.event.fire_event(data, tagify([jid, 'new'], 'wheel'))
            ret = self.wheel_.call_func(fun, full_return=True, **clear_load)
            data['return'] = ret['return']
            data['success'] = ret['success']
            self.event.fire_event(data, tagify([jid, 'ret'], 'wheel'))
            return {'tag': tag,
                    'data': data}
        except Exception as exc:
            log.error('Exception occurred while introspecting %s: %s', fun, exc)
            data['return'] = 'Exception occurred in wheel {0}: {1}: {2}'.format(
                             fun,
                             exc.__class__.__name__,
                             exc,
            )
            data['success'] = False
            self.event.fire_event(data, tagify([jid, 'ret'], 'wheel'))
            return {'tag': tag,
                    'data': data}

    def mk_token(self, clear_load):
        '''
        Create and return an authentication token, the clear load needs to
        contain the eauth key and the needed authentication creds.
        '''
        token = self.loadauth.mk_token(clear_load)
        if not token:
            log.warning('Authentication failure of type "eauth" occurred.')
            return ''
        return token

    def get_token(self, clear_load):
        '''
        Return the name associated with a token or False if the token is invalid
        '''
        if 'token' not in clear_load:
            return False
        return self.loadauth.get_tok(clear_load['token'])

    def publish(self, clear_load):
        '''
        This method sends out publications to the minions, it can only be used
        by the LocalClient.
        '''
        extra = clear_load.get('kwargs', {})

        publisher_acl = salt.acl.PublisherACL(self.opts['publisher_acl_blacklist'])

        if publisher_acl.user_is_blacklisted(clear_load['user']) or \
                publisher_acl.cmd_is_blacklisted(clear_load['fun']):
            log.error(
                '%s does not have permissions to run %s. Please contact '
                'your local administrator if you believe this is in '
                'error.\n', clear_load['user'], clear_load['fun']
            )
            return {'error': {'name': 'AuthorizationError',
                              'message': 'Authorization error occurred.'}}

        # Retrieve the minions list
        delimiter = clear_load.get('kwargs', {}).get('delimiter', DEFAULT_TARGET_DELIM)
        _res = self.ckminions.check_minions(
            clear_load['tgt'],
            clear_load.get('tgt_type', 'glob'),
            delimiter
        )
        minions = _res.get('minions', list())
        missing = _res.get('missing', list())
        ssh_minions = _res.get('ssh_minions', False)

        # Check for external auth calls and authenticate
        auth_type, err_name, key, sensitive_load_keys = self._prep_auth_info(extra)
        if auth_type == 'user':
            auth_check = self.loadauth.check_authentication(clear_load, auth_type, key=key)
        else:
            auth_check = self.loadauth.check_authentication(extra, auth_type)

        # Setup authorization list variable and error information
        auth_list = auth_check.get('auth_list', [])
        err_msg = 'Authentication failure of type "{0}" occurred.'.format(auth_type)

        if auth_check.get('error'):
            # Authentication error occurred: do not continue.
            log.warning(err_msg)
            return {'error': {'name': 'AuthenticationError',
                              'message': 'Authentication error occurred.'}}

        # All Token, Eauth, and non-root users must pass the authorization check
        if auth_type != 'user' or (auth_type == 'user' and auth_list):
            # Authorize the request
            authorized = self.ckminions.auth_check(
                auth_list,
                clear_load['fun'],
                clear_load['arg'],
                clear_load['tgt'],
                clear_load.get('tgt_type', 'glob'),
                minions=minions,
                # always accept find_job
                whitelist=['saltutil.find_job'],
            )

            if not authorized:
                # Authorization error occurred. Do not continue.
                log.warning(err_msg)
                return {'error': {'name': 'AuthorizationError',
                                  'message': 'Authorization error occurred.'}}

            # Perform some specific auth_type tasks after the authorization check
            if auth_type == 'token':
                username = auth_check.get('username')
                clear_load['user'] = username
                log.debug('Minion tokenized user = "%s"', username)
            elif auth_type == 'eauth':
                # The username we are attempting to auth with
                clear_load['user'] = self.loadauth.load_name(extra)

        # If we order masters (via a syndic), don't short circuit if no minions
        # are found
        if not self.opts.get('order_masters'):
            # Check for no minions
            if not minions:
                return {
                    'enc': 'clear',
                    'load': {
                        'jid': None,
                        'minions': minions,
                        'error': 'Master could not resolve minions for target {0}'.format(clear_load['tgt'])
                    }
                }
        jid = self._prep_jid(clear_load, extra)
        if jid is None:
            return {'enc': 'clear',
                    'load': {'error': 'Master failed to assign jid'}}
        payload = self._prep_pub(minions, jid, clear_load, extra, missing)

        # Send it!
        self._send_ssh_pub(payload, ssh_minions=ssh_minions)
        self._send_pub(payload)

        return {
            'enc': 'clear',
            'load': {
                'jid': clear_load['jid'],
                'minions': minions,
                'missing': missing
            }
        }

    def _prep_auth_info(self, clear_load):
        sensitive_load_keys = []
        key = None
        if 'token' in clear_load:
            auth_type = 'token'
            err_name = 'TokenAuthenticationError'
            sensitive_load_keys = ['token']
        elif 'eauth' in clear_load:
            auth_type = 'eauth'
            err_name = 'EauthAuthenticationError'
            sensitive_load_keys = ['username', 'password']
        else:
            auth_type = 'user'
            err_name = 'UserAuthenticationError'
            key = self.key

        return auth_type, err_name, key, sensitive_load_keys

    def _prep_jid(self, clear_load, extra):
        '''
        Return a jid for this publication
        '''
        # the jid in clear_load can be None, '', or something else. this is an
        # attempt to clean up the value before passing to plugins
        passed_jid = clear_load['jid'] if clear_load.get('jid') else None
        nocache = extra.get('nocache', False)

        # Retrieve the jid
        fstr = '{0}.prep_jid'.format(self.opts['master_job_cache'])
        try:
            # Retrieve the jid
            jid = self.mminion.returners[fstr](nocache=nocache,
                                               passed_jid=passed_jid)
        except (KeyError, TypeError):
            # The returner is not present
            msg = (
                'Failed to allocate a jid. The requested returner \'{0}\' '
                'could not be loaded.'.format(fstr.split('.')[0])
            )
            log.error(msg)
            return {'error': msg}
        return jid

    def _send_pub(self, load):
        '''
        Take a load and send it across the network to connected minions
        '''
        for transport, opts in iter_transport_opts(self.opts):
            chan = salt.transport.server.PubServerChannel.factory(opts)
            chan.publish(load)

    @property
    def ssh_client(self):
        if not hasattr(self, '_ssh_client'):
            self._ssh_client = salt.client.ssh.client.SSHClient(mopts=self.opts)
        return self._ssh_client

    def _send_ssh_pub(self, load, ssh_minions=False):
        '''
        Take a load and send it across the network to ssh minions
        '''
        if self.opts['enable_ssh_minions'] is True and ssh_minions is True:
            log.debug('Send payload to ssh minions')
            threading.Thread(target=self.ssh_client.cmd, kwargs=load).start()

    def _prep_pub(self, minions, jid, clear_load, extra, missing):
        '''
        Take a given load and perform the necessary steps
        to prepare a publication.

        TODO: This is really only bound by temporal cohesion
        and thus should be refactored even further.
        '''
        clear_load['jid'] = jid
        delimiter = clear_load.get('kwargs', {}).get('delimiter', DEFAULT_TARGET_DELIM)

        # TODO Error reporting over the master event bus
        self.event.fire_event({'minions': minions}, clear_load['jid'])
        new_job_load = {
            'jid': clear_load['jid'],
            'tgt_type': clear_load['tgt_type'],
            'tgt': clear_load['tgt'],
            'user': clear_load['user'],
            'fun': clear_load['fun'],
            'arg': clear_load['arg'],
            'minions': minions,
            'missing': missing,
            }

        # Announce the job on the event bus
        self.event.fire_event(new_job_load, tagify([clear_load['jid'], 'new'], 'job'))

        if self.opts['ext_job_cache']:
            fstr = '{0}.save_load'.format(self.opts['ext_job_cache'])
            save_load_func = True

            # Get the returner's save_load arg_spec.
            try:
                arg_spec = salt.utils.args.get_function_argspec(self.mminion.returners[fstr])

                # Check if 'minions' is included in returner's save_load arg_spec.
                # This may be missing in custom returners, which we should warn about.
                if 'minions' not in arg_spec.args:
                    log.critical(
                        'The specified returner used for the external job cache '
                        '\'%s\' does not have a \'minions\' kwarg in the returner\'s '
                        'save_load function.', self.opts['ext_job_cache']
                    )
            except (AttributeError, KeyError):
                save_load_func = False
                log.critical(
                    'The specified returner used for the external job cache '
                    '"%s" does not have a save_load function!',
                    self.opts['ext_job_cache']
                )

            if save_load_func:
                try:
                    self.mminion.returners[fstr](clear_load['jid'], clear_load, minions=minions)
                except Exception:
                    log.critical(
                        'The specified returner threw a stack trace:\n',
                        exc_info=True
                    )

        # always write out to the master job caches
        try:
            fstr = '{0}.save_load'.format(self.opts['master_job_cache'])
            self.mminion.returners[fstr](clear_load['jid'], clear_load, minions)
        except KeyError:
            log.critical(
                'The specified returner used for the master job cache '
                '"%s" does not have a save_load function!',
                self.opts['master_job_cache']
            )
        except Exception:
            log.critical(
                'The specified returner threw a stack trace:\n',
                exc_info=True
            )
        # Set up the payload
        payload = {'enc': 'aes'}
        # Altering the contents of the publish load is serious!! Changes here
        # break compatibility with minion/master versions and even tiny
        # additions can have serious implications on the performance of the
        # publish commands.
        #
        # In short, check with Thomas Hatch before you even think about
        # touching this stuff, we can probably do what you want to do another
        # way that won't have a negative impact.
        load = {
            'fun': clear_load['fun'],
            'arg': clear_load['arg'],
            'tgt': clear_load['tgt'],
            'jid': clear_load['jid'],
            'ret': clear_load['ret'],
        }
        # if you specified a master id, lets put that in the load
        if 'master_id' in self.opts:
            load['master_id'] = self.opts['master_id']
        # if someone passed us one, use that
        if 'master_id' in extra:
            load['master_id'] = extra['master_id']
        # Only add the delimiter to the pub data if it is non-default
        if delimiter != DEFAULT_TARGET_DELIM:
            load['delimiter'] = delimiter

        if 'id' in extra:
            load['id'] = extra['id']
        if 'tgt_type' in clear_load:
            load['tgt_type'] = clear_load['tgt_type']
        if 'to' in clear_load:
            load['to'] = clear_load['to']

        if 'kwargs' in clear_load:
            if 'ret_config' in clear_load['kwargs']:
                load['ret_config'] = clear_load['kwargs'].get('ret_config')

            if 'metadata' in clear_load['kwargs']:
                load['metadata'] = clear_load['kwargs'].get('metadata')

            if 'module_executors' in clear_load['kwargs']:
                load['module_executors'] = clear_load['kwargs'].get('module_executors')

            if 'executor_opts' in clear_load['kwargs']:
                load['executor_opts'] = clear_load['kwargs'].get('executor_opts')

            if 'ret_kwargs' in clear_load['kwargs']:
                load['ret_kwargs'] = clear_load['kwargs'].get('ret_kwargs')

        if 'user' in clear_load:
            log.info(
                'User %s Published command %s with jid %s',
                clear_load['user'], clear_load['fun'], clear_load['jid']
            )
            load['user'] = clear_load['user']
        else:
            log.info(
                'Published command %s with jid %s',
                clear_load['fun'], clear_load['jid']
            )
        log.debug('Published command details %s', load)
        return load

    def ping(self, clear_load):
        '''
        Send the load back to the sender.
        '''
        return clear_load


class FloMWorker(MWorker):
    '''
    Change the run and bind to be ioflo friendly
    '''
    def __init__(self,
                 opts,
                 key,
                 ):
        MWorker.__init__(self, opts, key)

    def setup(self):
        '''
        Prepare the needed objects and socket for iteration within ioflo
        '''
        salt.utils.crypt.appendproctitle(self.__class__.__name__)
        self.clear_funcs = salt.master.ClearFuncs(
                self.opts,
                self.key,
                )
        self.aes_funcs = salt.master.AESFuncs(self.opts)
        self.context = zmq.Context(1)
        self.socket = self.context.socket(zmq.REP)
        if self.opts.get('ipc_mode', '') == 'tcp':
            self.w_uri = 'tcp://127.0.0.1:{0}'.format(
                self.opts.get('tcp_master_workers', 4515)
                )
        else:
            self.w_uri = 'ipc://{0}'.format(
                os.path.join(self.opts['sock_dir'], 'workers.ipc')
                )
        log.info('ZMQ Worker binding to socket %s', self.w_uri)
        self.poller = zmq.Poller()
        self.poller.register(self.socket, zmq.POLLIN)
        self.socket.connect(self.w_uri)

    def handle_request(self):
        '''
        Handle a single request
        '''
        try:
            polled = self.poller.poll(1)
            if polled:
                package = self.socket.recv()
                self._update_aes()
                payload = self.serial.loads(package)
                ret = self.serial.dumps(self._handle_payload(payload))
                self.socket.send(ret)
        except KeyboardInterrupt:
            raise
        except Exception as exc:
            # Properly handle EINTR from SIGUSR1
            if isinstance(exc, zmq.ZMQError) and exc.errno == errno.EINTR:
                return<|MERGE_RESOLUTION|>--- conflicted
+++ resolved
@@ -600,16 +600,10 @@
                             git_pillar = salt.utils.gitfs.GitPillar(
                                 new_opts,
                                 repo['git'],
-<<<<<<< HEAD
                                 per_remote_overrides=salt.pillar.git_pillar.PER_REMOTE_OVERRIDES,
-                                per_remote_only=salt.pillar.git_pillar.PER_REMOTE_ONLY)
+                                per_remote_only=salt.pillar.git_pillar.PER_REMOTE_ONLY,
+                                global_only=salt.pillar.git_pillar.GLOBAL_ONLY)
                         except salt.exceptions.FileserverConfigError as exc:
-=======
-                                salt.pillar.git_pillar.PER_REMOTE_OVERRIDES,
-                                salt.pillar.git_pillar.PER_REMOTE_ONLY,
-                                salt.pillar.git_pillar.GLOBAL_ONLY)
-                        except FileserverConfigError as exc:
->>>>>>> 88a31665
                             critical_errors.append(exc.strerror)
                 finally:
                     del new_opts
