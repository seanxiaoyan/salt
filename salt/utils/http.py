# -*- coding: utf-8 -*-
'''
Utils for making various web calls. Primarily designed for REST, SOAP, webhooks
and the like, but also useful for basic HTTP testing.
'''

# Import python libs
from __future__ import absolute_import
import pprint
import os.path
import json
import logging
from salt._compat import ElementTree as ET

import ssl
try:
    from ssl import CertificateError  # pylint: disable=E0611
    from ssl import match_hostname  # pylint: disable=E0611
    HAS_MATCHHOSTNAME = True
except ImportError:
    try:
        from backports.ssl_match_hostname import CertificateError
        from backports.ssl_match_hostname import match_hostname
        HAS_MATCHHOSTNAME = True
    except ImportError:
        try:
            from salt.ext.ssl_match_hostname import CertificateError
            from salt.ext.ssl_match_hostname import match_hostname
            HAS_MATCHHOSTNAME = True
        except ImportError:
            HAS_MATCHHOSTNAME = False
import socket
import urllib2

# Import salt libs
import salt.utils
import salt.utils.xmlutil as xml
import salt.loader
import salt.config
import salt.version
from salt.template import compile_template
from salt import syspaths

# Import 3rd party libs
import salt.ext.six as six
# pylint: disable=import-error,no-name-in-module
import salt.ext.six.moves.http_client
import salt.ext.six.moves.http_cookiejar
# pylint: enable=import-error,no-name-in-module
try:
    import requests
    HAS_REQUESTS = True
except ImportError:
    HAS_REQUESTS = False

try:
    import msgpack
    HAS_MSGPACK = True
except ImportError:
    HAS_MSGPACK = False

log = logging.getLogger(__name__)
JARFILE = os.path.join(syspaths.CACHE_DIR, 'cookies.txt')
SESSIONJARFILE = os.path.join(syspaths.CACHE_DIR, 'cookies.session.p')
USERAGENT = 'Salt/{0}'.format(salt.version.__version__)


def query(url,
          method='GET',
          params=None,
          data=None,
          data_file=None,
          header_dict=None,
          header_list=None,
          header_file=None,
          username=None,
          password=None,
          decode=False,
          decode_type='auto',
          status=False,
          headers=False,
          text=False,
          cookies=None,
          cookie_jar=JARFILE,
          cookie_format='lwp',
          persist_session=False,
          session_cookie_jar=SESSIONJARFILE,
          data_render=False,
          data_renderer=None,
          header_render=False,
          header_renderer=None,
          template_dict=None,
          test=False,
          test_url=None,
          node='minion',
          port=80,
          opts=None,
          requests_lib=None,
          ca_bundle=None,
          verify_ssl=None,
          cert=None,
          text_out=None,
          headers_out=None,
          decode_out=None,
          stream=False,
          handle=False,
          agent=USERAGENT,
          **kwargs):
    '''
    Query a resource, and decode the return data
    '''
    ret = {}

    if opts is None:
        if node == 'master':
            opts = salt.config.master_config(
                os.path.join(syspaths.CONFIG_DIR, 'master')
            )
        elif node == 'minion':
            opts = salt.config.master_config(
                os.path.join(syspaths.CONFIG_DIR, 'minion')
            )
        else:
            opts = {}

    if requests_lib is None:
        requests_lib = opts.get('requests_lib', False)

    if requests_lib is True:
        if HAS_REQUESTS is False:
            ret['error'] = ('http.query has been set to use requests, but the '
                            'requests library does not seem to be installed')
            log.error(ret['error'])
            return ret
    else:
        requests_log = logging.getLogger('requests')
        requests_log.setLevel(logging.WARNING)

    if ca_bundle is None:
        ca_bundle = get_ca_bundle(opts)

    if verify_ssl is None:
        verify_ssl = opts.get('verify_ssl', True)

    if cert is None:
        cert = opts.get('cert', None)

    if data_file is not None:
        data = _render(
            data_file, data_render, data_renderer, template_dict, opts
        )

    log.debug('Using {0} Method'.format(method))
    if method == 'POST':
        log.trace('POST Data: {0}'.format(pprint.pformat(data)))

    if header_file is not None:
        header_tpl = _render(
            header_file, header_render, header_renderer, template_dict, opts
        )
        if isinstance(header_tpl, dict):
            header_dict = header_tpl
        else:
            header_list = header_tpl.splitlines()

    if header_dict is None:
        header_dict = {}

    if header_list is None:
        header_list = []

    if persist_session is True and HAS_MSGPACK:
        # TODO: This is hackish; it will overwrite the session cookie jar with
        # all cookies from this one connection, rather than behaving like a
        # proper cookie jar. Unfortunately, since session cookies do not
        # contain expirations, they can't be stored in a proper cookie jar.
        if os.path.isfile(session_cookie_jar):
            with salt.utils.fopen(session_cookie_jar, 'r') as fh_:
                session_cookies = msgpack.load(fh_)
            if isinstance(session_cookies, dict):
                header_dict.update(session_cookies)
        else:
            with salt.utils.fopen(session_cookie_jar, 'w') as fh_:
                msgpack.dump('', fh_)

    for header in header_list:
        comps = header.split(':')
        if len(comps) < 2:
            continue
        header_dict[comps[0].strip()] = comps[1].strip()

    if username and password:
        auth = (username, password)
    else:
        auth = None

    if requests_lib is True:
        sess = requests.Session()
        sess.auth = auth
        sess.headers.update(header_dict)
        log.trace('Request Headers: {0}'.format(sess.headers))
        sess_cookies = sess.cookies
        sess.verify = verify_ssl
    else:
        sess_cookies = None

    if cookies is not None:
        if cookie_format == 'mozilla':
            sess_cookies = salt.ext.six.moves.http_cookiejar.MozillaCookieJar(cookie_jar)
        else:
            sess_cookies = salt.ext.six.moves.http_cookiejar.LWPCookieJar(cookie_jar)
        if not os.path.isfile(cookie_jar):
            sess_cookies.save()
        else:
            sess_cookies.load()

    if agent == USERAGENT:
        agent = '{0} http.query()'.format(agent)
    header_dict['User-agent'] = agent

    if test is True:
        if test_url is None:
            return {}
        else:
            url = test_url
            ret['test'] = True

    if requests_lib is True:
        req_kwargs = {}
        if stream is True:
            if requests.__version__[0] == '0':
                # 'stream' was called 'prefetch' before 1.0, with flipped meaning
                req_kwargs['prefetch'] = False
            else:
                req_kwargs['stream'] = True

        # Client-side cert handling
        if cert is not None:
            if isinstance(cert, six.string_types):
                if os.path.exists(cert):
                    req_kwargs['cert'] = cert
            elif isinstance(cert, tuple):
                if os.path.exists(cert[0]) and os.path.exists(cert[1]):
                    req_kwargs['cert'] = cert
            else:
                log.error('The client-side certificate path that was passed is '
                          'not valid: {0}'.format(cert))

        result = sess.request(
            method, url, params=params, data=data, **req_kwargs
        )
        result.raise_for_status()
        if stream is True or handle is True:
            return {'handle': result}

        result_status_code = result.status_code
        result_headers = result.headers
        result_text = result.text
        result_cookies = result.cookies
    else:
        request = urllib2.Request(url, data)
        handlers = [
            urllib2.HTTPHandler,
            urllib2.HTTPCookieProcessor(sess_cookies)
        ]

        if url.startswith('https') or port == 443:
            if not HAS_MATCHHOSTNAME:
                log.warn(('match_hostname() not available, SSL hostname checking '
                         'not available. THIS CONNECTION MAY NOT BE SECURE!'))
            elif verify_ssl is False:
                log.warn(('SSL certificate verification has been explicitly '
                         'disabled. THIS CONNECTION MAY NOT BE SECURE!'))
            else:
                hostname = request.get_host()
                sock = socket.socket(socket.AF_INET, socket.SOCK_STREAM)
                sock.connect((hostname, 443))
                sockwrap = ssl.wrap_socket(
                    sock,
                    ca_certs=ca_bundle,
                    cert_reqs=ssl.CERT_REQUIRED
                )
                try:
                    match_hostname(sockwrap.getpeercert(), hostname)
                except CertificateError as exc:
                    ret['error'] = (
                        'The certificate was invalid. '
                        'Error returned was: {0}'.format(
                            pprint.pformat(exc)
                        )
                    )
                    return ret

                # Client-side cert handling
                if cert is not None:
                    cert_chain = None
                    if isinstance(cert, six.string_types):
                        if os.path.exists(cert):
                            cert_chain = (cert)
                    elif isinstance(cert, tuple):
                        if os.path.exists(cert[0]) and os.path.exists(cert[1]):
                            cert_chain = cert
                    else:
                        log.error('The client-side certificate path that was '
                                  'passed is not valid: {0}'.format(cert))
                        return
                    if hasattr(ssl, 'SSLContext'):
                        # Python >= 2.7.9
                        context = ssl.SSLContext.load_cert_chain(*cert_chain)
                        handlers.append(urllib2.HTTPSHandler(context=context))  # pylint: disable=E1123
                    else:
                        # Python < 2.7.9
                        cert_kwargs = {
                            'host': request.get_host(),
                            'port': port,
                            'cert_file': cert_chain[0]
                        }
<<<<<<< HEAD
                        if len(cert) > 1:
                            cert_kwargs['key_file'] = cert[1]
                        handlers[0] = salt.ext.six.moves.http_client.HTTPSConnection(**cert_kwargs)
=======
                        if len(cert_chain) > 1:
                            cert_kwargs['key_file'] = cert_chain[1]
                        handlers[0] = httplib.HTTPSConnection(**cert_kwargs)
>>>>>>> 3d9e7104

        opener = urllib2.build_opener(*handlers)
        for header in header_dict:
            request.add_header(header, header_dict[header])
        request.get_method = lambda: method
        result = opener.open(request)
        if stream is True or handle is True:
            return {'handle': result}

        result_status_code = result.code
        result_headers = result.headers.headers
        result_text = result.read()

    if isinstance(result_headers, list):
        result_headers_dict = {}
        for header in result_headers:
            comps = header.split(':')
            result_headers_dict[comps[0].strip()] = ':'.join(comps[1:]).strip()
        result_headers = result_headers_dict

    log.debug('Response Status Code: {0}'.format(result_status_code))
    log.trace('Response Headers: {0}'.format(result_headers))
    log.trace('Response Cookies: {0}'.format(sess_cookies))
    try:
        log.trace('Response Text: {0}'.format(result_text))
    except UnicodeEncodeError as exc:
        log.trace(('Cannot Trace Log Response Text: {0}. This may be due to '
                  'incompatibilities between requests and logging.').format(exc))

    if text_out is not None and os.path.exists(text_out):
        with salt.utils.fopen(text_out, 'w') as tof:
            tof.write(result_text)

    if headers_out is not None and os.path.exists(headers_out):
        with salt.utils.fopen(headers_out, 'w') as hof:
            hof.write(result_headers)

    if cookies is not None:
        sess_cookies.save()

    if persist_session is True and HAS_MSGPACK:
        # TODO: See persist_session above
        if 'set-cookie' in result_headers:
            with salt.utils.fopen(session_cookie_jar, 'w') as fh_:
                session_cookies = result_headers.get('set-cookie', None)
                if session_cookies is not None:
                    msgpack.dump({'Cookie': session_cookies}, fh_)
                else:
                    msgpack.dump('', fh_)

    if status is True:
        ret['status'] = result_status_code

    if headers is True:
        ret['headers'] = result_headers

    if decode is True:
        if decode_type == 'auto':
            content_type = result_headers.get(
                'content-type', 'application/json'
            )
            if 'xml' in content_type:
                decode_type = 'xml'
            elif 'json' in content_type:
                decode_type = 'json'
            else:
                decode_type = 'plain'

        valid_decodes = ('json', 'xml', 'plain')
        if decode_type not in valid_decodes:
            ret['error'] = (
                'Invalid decode_type specified. '
                'Valid decode types are: {0}'.format(
                    pprint.pformat(valid_decodes)
                )
            )
            log.error(ret['error'])
            return ret

        if decode_type == 'json':
            ret['dict'] = json.loads(result_text)
        elif decode_type == 'xml':
            ret['dict'] = []
            items = ET.fromstring(result_text)
            for item in items:
                ret['dict'].append(xml.to_dict(item))
        else:
            text = True

        if decode_out and os.path.exists(decode_out):
            with salt.utils.fopen(decode_out, 'w') as dof:
                dof.write(result_text)

    if text is True:
        ret['text'] = result_text

    return ret


def get_ca_bundle(opts=None):
    '''
    Return the location of the ca bundle file. See the following article:

        http://tinyurl.com/k7rx42a
    '''
    if hasattr(get_ca_bundle, '__return_value__'):
        return get_ca_bundle.__return_value__

    if opts is None:
        opts = {}

    opts_bundle = opts.get('ca_bundle', None)
    if opts_bundle is not None and os.path.exists(opts_bundle):
        return opts_bundle

    file_roots = opts.get('file_roots', {'base': [syspaths.SRV_ROOT_DIR]})
    salt_root = file_roots['base'][0]
    log.debug('file_roots is {0}'.format(salt_root))

    # Please do not change the order without good reason
    for path in (
        # Check Salt first
        os.path.join(salt_root, 'cacert.pem'),
        os.path.join(salt_root, 'ca-bundle.crt'),
        # Debian has paths that often exist on other distros
        '/etc/ssl/certs/ca-certificates.crt',
        # RedHat is also very common
        '/etc/pki/tls/certs/ca-bundle.crt',
        '/etc/pki/tls/certs/ca-bundle.trust.crt',
        # RedHat's link for Debian compatability
        '/etc/ssl/certs/ca-bundle.crt',
        # Suse has an unusual path
        '/var/lib/ca-certificates/ca-bundle.pem',
    ):
        if os.path.exists(path):
            return path

    return None


def update_ca_bundle(
        target=None,
        source=None,
        opts=None,
        merge_files=None,
    ):
    '''
    Attempt to update the CA bundle file from a URL

    If not specified, the local location on disk (``target``) will be
    auto-detected, if possible. If it is not found, then a new location on disk
    will be created and updated.

    The default ``source`` is:

        http://curl.haxx.se/ca/cacert.pem

    This is based on the information at:

        http://curl.haxx.se/docs/caextract.html

    A string or list of strings representing files to be appended to the end of
    the CA bundle file may also be passed through as ``merge_files``.
    '''
    if opts is None:
        opts = {}

    if target is None:
        target = get_ca_bundle(opts)

    if target is None:
        log.error('Unable to detect location to write CA bundle to')
        return

    if source is None:
        source = opts.get('ca_bundle_url', 'http://curl.haxx.se/ca/cacert.pem')

    log.debug('Attempting to download {0} to {1}'.format(source, target))
    query(
        source,
        text=True,
        decode=False,
        headers=False,
        status=False,
        text_out=target
    )

    if merge_files is not None:
        if isinstance(merge_files, six.string_types):
            merge_files = [merge_files]

        if not isinstance(merge_files, list):
            log.error('A value was passed as merge_files which was not either '
                      'a string or a list')
            return

        merge_content = ''

        for cert_file in merge_files:
            if os.path.exists(cert_file):
                log.debug(
                    'Queueing up {0} to be appended to {1}'.format(
                        cert_file, target
                    )
                )
                try:
                    with salt.utils.fopen(cert_file, 'r') as fcf:
                        merge_content = '\n'.join((merge_content, fcf.read()))
                except IOError as exc:
                    log.error(
                        'Reading from {0} caused the following error: {1}'.format(
                            cert_file, exc
                        )
                    )

        if merge_content:
            log.debug('Appending merge_files to {0}'.format(target))
            try:
                with salt.utils.fopen(target, 'a') as tfp:
                    tfp.write('\n')
                    tfp.write(merge_content)
            except IOError as exc:
                log.error(
                    'Writing to {0} caused the following error: {1}'.format(
                        target, exc
                    )
                )


def _render(template, render, renderer, template_dict, opts):
    '''
    Render a template
    '''
    if render:
        if template_dict is None:
            template_dict = {}
        if not renderer:
            renderer = opts.get('renderer', 'yaml_jinja')
        rend = salt.loader.render(opts, {})
        return compile_template(template, rend, renderer, **template_dict)
    with salt.utils.fopen(template, 'r') as fh_:
        return fh_.read()<|MERGE_RESOLUTION|>--- conflicted
+++ resolved
@@ -315,15 +315,9 @@
                             'port': port,
                             'cert_file': cert_chain[0]
                         }
-<<<<<<< HEAD
-                        if len(cert) > 1:
-                            cert_kwargs['key_file'] = cert[1]
-                        handlers[0] = salt.ext.six.moves.http_client.HTTPSConnection(**cert_kwargs)
-=======
                         if len(cert_chain) > 1:
                             cert_kwargs['key_file'] = cert_chain[1]
-                        handlers[0] = httplib.HTTPSConnection(**cert_kwargs)
->>>>>>> 3d9e7104
+                        handlers[0] = salt.ext.six.moves.http_client.HTTPSConnection(**cert_kwargs)
 
         opener = urllib2.build_opener(*handlers)
         for header in header_dict:
